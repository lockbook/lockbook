--- conflicted
+++ resolved
@@ -1,761 +1,388 @@
-<<<<<<< HEAD
-﻿using Newtonsoft.Json;
-using System;
-using System.Collections.Generic;
-
-namespace Core {
-    public abstract class ExpectedError<T> where T : Enum {
-        public T Error { get; set; }
-    }
-
-    public static class ExpectedErrors {
-        public static TErr New<TIResult, TErr, TPossibleErrs>(TPossibleErrs value)
-            where TErr : ExpectedError<TPossibleErrs>, TIResult, new()
-            where TPossibleErrs : Enum {
-            return new TErr { Error = value };
-        }
-    }
-
-    public abstract class UnexpectedError {
-        public string ErrorMessage { get; set; }
-    }
-
-    public static class UnexpectedErrors {
-        public static TErr New<TIResult, TErr>(string value)
-            where TErr : UnexpectedError, TIResult, new() {
-            return new TErr { ErrorMessage = value };
-        }
-    }
-
-    public class FileMetadata {
-        [JsonProperty("id")]
-        public string Id;
-        [JsonProperty("name")]
-        public string Name;
-        [JsonProperty("parent")]
-        public string Parent;
-        [JsonProperty("file_type")]
-        public string Type;
-        [JsonProperty("deleted")]
-        public bool deleted;
-    }
-
-    public class DecryptedValue {
-        [JsonProperty("secret")]
-        public string secret;
-    }
-
-    public enum FileType {
-        Folder,
-        Document
-    }
-
-    public enum DbState {
-        ReadyToUse,
-        Empty,
-        MigrationRequired,
-        StateRequiresClearing,
-    }
-
-    public class FileUsage {
-        [JsonProperty("file_id")]
-        public string fileId;
-        [JsonProperty("byte_secs")]
-        public ulong byteSeconds;
-        [JsonProperty("secs")]
-        public ulong seconds;
-    }
-
-    public class WorkCalculated {
-        [JsonProperty("work_units")]
-        public List<dynamic> workUnits;
-        [JsonProperty("most_recent_update_from_server")]
-        public ulong mostRecentUpdateFromServer;
-    }
-
-    namespace GetDbState {
-        public interface IResult { }
-        public class Success : IResult {
-            public DbState dbState;
-        }
-        public enum PossibleErrors { }
-        public class ExpectedError : ExpectedError<PossibleErrors>, IResult { }
-        public class UnexpectedError : Core.UnexpectedError, IResult { }
-    }
-
-    namespace MigrateDb {
-        public interface IResult { }
-        public class Success : IResult { }
-        public enum PossibleErrors {
-            StateRequiresCleaning,
-        }
-        public class ExpectedError : ExpectedError<PossibleErrors>, IResult { }
-        public class UnexpectedError : Core.UnexpectedError, IResult { }
-    }
-
-    namespace CreateAccount {
-        public interface IResult { }
-        public class Success : IResult { }
-        public enum PossibleErrors {
-            UsernameTaken,
-            InvalidUsername,
-            CouldNotReachServer,
-            AccountExistsAlready,
-            ClientUpdateRequired,
-        }
-        public class ExpectedError : ExpectedError<PossibleErrors>, IResult { }
-        public class UnexpectedError : Core.UnexpectedError, IResult { }
-    }
-
-    namespace ImportAccount {
-        public interface IResult { }
-        public class Success : IResult { }
-        public enum PossibleErrors {
-            AccountStringCorrupted,
-            AccountExistsAlready,
-            UsernamePKMismatch,
-            CouldNotReachServer,
-            AccountDoesNotExist,
-            ClientUpdateRequired,
-        }
-        public class ExpectedError : ExpectedError<PossibleErrors>, IResult { }
-        public class UnexpectedError : Core.UnexpectedError, IResult { }
-    }
-
-    namespace ExportAccount {
-        public interface IResult { }
-        public class Success : IResult {
-            public string accountString;
-        }
-        public enum PossibleErrors {
-            NoAccount,
-        }
-        public class ExpectedError : ExpectedError<PossibleErrors>, IResult { }
-        public class UnexpectedError : Core.UnexpectedError, IResult { }
-    }
-
-    namespace GetAccount {
-        public interface IResult { }
-        public class Success : IResult {
-            public string accountJson;
-        }
-        public enum PossibleErrors {
-            NoAccount
-        }
-        public class ExpectedError : ExpectedError<PossibleErrors>, IResult { }
-        public class UnexpectedError : Core.UnexpectedError, IResult { }
-    }
-
-    namespace CreateFileAtPath {
-        public interface IResult { }
-        public class Success : IResult {
-            public FileMetadata newFile;
-        }
-        public enum PossibleErrors {
-            PathDoesntStartWithRoot,
-            PathContainsEmptyFile,
-            FileAlreadyExists,
-            NoRoot,
-            NoAccount,
-            DocumentTreatedAsFolder,
-        }
-        public class ExpectedError : ExpectedError<PossibleErrors>, IResult { }
-        public class UnexpectedError : Core.UnexpectedError, IResult { }
-    }
-
-    namespace WriteDocument {
-        public interface IResult { }
-        public class Success : IResult { }
-        public enum PossibleErrors {
-            NoAccount,
-            FolderTreatedAsDocument,
-            FileDoesNotExist
-        }
-        public class ExpectedError : ExpectedError<PossibleErrors>, IResult { }
-        public class UnexpectedError : Core.UnexpectedError, IResult { }
-    }
-
-    namespace CreateFile {
-        public interface IResult { }
-        public class Success : IResult {
-            public FileMetadata newFile;
-        }
-        public enum PossibleErrors {
-            NoAccount,
-            DocumentTreatedAsFolder,
-            CouldNotFindAParent,
-            FileNameNotAvailable,
-            FileNameContainsSlash,
-            FileNameEmpty,
-        }
-        public class ExpectedError : ExpectedError<PossibleErrors>, IResult { }
-        public class UnexpectedError : Core.UnexpectedError, IResult { }
-    }
-
-    namespace GetRoot {
-        public interface IResult { }
-        public class Success : IResult {
-            public FileMetadata root;
-        }
-        public enum PossibleErrors {
-            NoRoot,
-        }
-        public class ExpectedError : ExpectedError<PossibleErrors>, IResult { }
-        public class UnexpectedError : Core.UnexpectedError, IResult { }
-    }
-
-    namespace GetChildren {
-        public interface IResult { }
-        public class Success : IResult {
-            public List<FileMetadata> children;
-        }
-        public enum PossibleErrors { }
-        public class ExpectedError : ExpectedError<PossibleErrors>, IResult { }
-        public class UnexpectedError : Core.UnexpectedError, IResult { }
-    }
-
-    namespace ReadDocument {
-        public interface IResult { }
-        public class Success : IResult {
-            public DecryptedValue content;
-        }
-        public enum PossibleErrors {
-            TreatedFolderAsDocument,
-            NoAccount,
-            FileDoesNotExist,
-        }
-        public class ExpectedError : ExpectedError<PossibleErrors>, IResult { }
-        public class UnexpectedError : Core.UnexpectedError, IResult { }
-    }
-
-    namespace GetFileByPath {
-        public interface IResult { }
-        public class Success : IResult {
-            public FileMetadata file;
-        }
-        public enum PossibleErrors {
-            NoFileAtThatPath,
-        }
-        public class ExpectedError : ExpectedError<PossibleErrors>, IResult { }
-        public class UnexpectedError : Core.UnexpectedError, IResult { }
-    }
-
-    namespace DeleteFile {
-        public interface IResult { }
-        public class Success : IResult {
-        }
-        public enum PossibleErrors {
-            FileDoesNotExist,
-            CannotDeleteRoot,
-        }
-        public class ExpectedError : ExpectedError<PossibleErrors>, IResult { }
-        public class UnexpectedError : Core.UnexpectedError, IResult { }
-    }
-
-    namespace ListPaths {
-        public interface IResult { }
-        public class Success : IResult {
-            public List<string> paths;
-        }
-        public enum PossibleErrors { }
-        public class ExpectedError : ExpectedError<PossibleErrors>, IResult { }
-        public class UnexpectedError : Core.UnexpectedError, IResult { }
-    }
-
-    namespace ListMetadatas {
-        public interface IResult { }
-        public class Success : IResult {
-            public List<FileMetadata> files;
-        }
-        public enum PossibleErrors { }
-        public class ExpectedError : ExpectedError<PossibleErrors>, IResult { }
-        public class UnexpectedError : Core.UnexpectedError, IResult { }
-    }
-
-    namespace RenameFile {
-        public interface IResult { }
-        public class Success : IResult { }
-        public enum PossibleErrors {
-            FileDoesNotExist,
-            NewNameContainsSlash,
-            FileNameNotAvailable,
-            NewNameEmpty,
-            CannotRenameRoot
-        }
-        public class ExpectedError : ExpectedError<PossibleErrors>, IResult { }
-        public class UnexpectedError : Core.UnexpectedError, IResult { }
-    }
-
-    namespace MoveFile {
-        public interface IResult { }
-        public class Success : IResult { }
-        public enum PossibleErrors {
-            NoAccount,
-            FileDoesNotExist,
-            DocumentTreatedAsFolder,
-            TargetParentHasChildNamedThat,
-            TargetParentDoesNotExist,
-            CannotMoveRoot,
-            FolderMovedIntoItself,
-        }
-        public class ExpectedError : ExpectedError<PossibleErrors>, IResult { }
-        public class UnexpectedError : Core.UnexpectedError, IResult { }
-    }
-
-    namespace SyncAll {
-        public interface IResult { }
-        public class Success : IResult { }
-        public enum PossibleErrors {
-            NoAccount,
-            CouldNotReachServer,
-            ExecuteWorkError,
-        }
-        public class ExpectedError : ExpectedError<PossibleErrors>, IResult { }
-        public class UnexpectedError : Core.UnexpectedError, IResult { }
-    }
-
-    namespace CalculateWork {
-        public interface IResult { }
-        public class Success : IResult {
-            public WorkCalculated workCalculated;
-        }
-        public enum PossibleErrors {
-            NoAccount,
-            CouldNotReachServer,
-            ClientUpdateRequired,
-        }
-        public class ExpectedError : ExpectedError<PossibleErrors>, IResult { }
-        public class UnexpectedError : Core.UnexpectedError, IResult { }
-    }
-
-    namespace ExecuteWork {
-        public interface IResult { }
-        public class Success : IResult { }
-        public enum PossibleErrors {
-            CouldNotReachServer,
-            ClientUpdateRequired,
-        }
-        public class ExpectedError : ExpectedError<PossibleErrors>, IResult { }
-        public class UnexpectedError : Core.UnexpectedError, IResult { }
-    }
-
-    namespace SetLastSynced {
-        public interface IResult { }
-        public class Success : IResult { }
-        public enum PossibleErrors { }
-        public class ExpectedError : ExpectedError<PossibleErrors>, IResult { }
-        public class UnexpectedError : Core.UnexpectedError, IResult { }
-    }
-
-    namespace GetLastSynced {
-        public interface IResult { }
-        public class Success : IResult {
-            public ulong timestamp;
-        }
-        public enum PossibleErrors { }
-        public class ExpectedError : ExpectedError<PossibleErrors>, IResult { }
-        public class UnexpectedError : Core.UnexpectedError, IResult { }
-    }
-
-    namespace GetUsage {
-        public interface IResult { }
-        public class Success : IResult {
-            public List<FileUsage> usage;
-        }
-        public enum PossibleErrors {
-            NoAccount,
-            CouldNotReachServer,
-            ClientUpdateRequired,
-        }
-        public class ExpectedError : ExpectedError<PossibleErrors>, IResult { }
-        public class UnexpectedError : Core.UnexpectedError, IResult { }
-    }
-}
-=======
-﻿using Newtonsoft.Json;
-using System;
-using System.Collections.Generic;
-
-namespace Core {
-    public abstract class ExpectedError<T> where T : Enum {
-        public T Error { get; set; }
-    }
-
-    public static class ExpectedErrors {
-        public static TErr New<TIResult, TErr, TPossibleErrs>(TPossibleErrs value)
-            where TErr : ExpectedError<TPossibleErrs>, TIResult, new()
-            where TPossibleErrs : Enum {
-            return new TErr { Error = value };
-        }
-    }
-
-    public abstract class UnexpectedError {
-        public string ErrorMessage { get; set; }
-    }
-
-    public static class UnexpectedErrors {
-        public static TErr New<TIResult, TErr>(string value)
-            where TErr : UnexpectedError, TIResult, new() {
-            return new TErr { ErrorMessage = value };
-        }
-    }
-
-    public class FileMetadata {
-        [JsonProperty("id")]
-        public string Id;
-        [JsonProperty("name")]
-        public string Name;
-        [JsonProperty("parent")]
-        public string Parent;
-        [JsonProperty("file_type")]
-        public string Type;
-        [JsonProperty("deleted")]
-        public bool deleted;
-    }
-
-    public class DecryptedValue {
-        [JsonProperty("secret")]
-        public string secret;
-    }
-
-    public class Account {
-        [JsonProperty("username")]
-        public string username;
-        [JsonProperty("api_url")]
-        public string apiUrl;
-        [JsonProperty("private_key")]
-        public RSAPrivateKey key;
-    }
-
-public class RSAPrivateKey {
-        public List<long> n;
-        public List<long> e;
-        public List<long> d;
-        public List<List<long>> primes;
-    }
-
-    public enum FileType {
-        Folder,
-        Document
-    }
-
-    public enum DbState {
-        ReadyToUse,
-        Empty,
-        MigrationRequired,
-        StateRequiresClearing,
-    }
-
-    public class FileUsage {
-        [JsonProperty("file_id")]
-        public string fileId;
-        [JsonProperty("byte_secs")]
-        public ulong byteSeconds;
-        [JsonProperty("secs")]
-        public ulong seconds;
-    }
-
-    public class WorkCalculated {
-        [JsonProperty("work_units")]
-        public List<dynamic> workUnits;
-        [JsonProperty("most_recent_update_from_server")]
-        public ulong mostRecentUpdateFromServer;
-    }
-
-    namespace GetDbState {
-        public interface IResult { }
-        public class Success : IResult {
-            public DbState dbState;
-        }
-        public enum PossibleErrors { }
-        public class ExpectedError : ExpectedError<PossibleErrors>, IResult { }
-        public class UnexpectedError : Core.UnexpectedError, IResult { }
-    }
-
-    namespace MigrateDb {
-        public interface IResult { }
-        public class Success : IResult { }
-        public enum PossibleErrors {
-            StateRequiresCleaning,
-        }
-        public class ExpectedError : ExpectedError<PossibleErrors>, IResult { }
-        public class UnexpectedError : Core.UnexpectedError, IResult { }
-    }
-
-    namespace CreateAccount {
-        public interface IResult { }
-        public class Success : IResult { }
-        public enum PossibleErrors {
-            UsernameTaken,
-            InvalidUsername,
-            CouldNotReachServer,
-            AccountExistsAlready,
-            ClientUpdateRequired,
-        }
-        public class ExpectedError : ExpectedError<PossibleErrors>, IResult { }
-        public class UnexpectedError : Core.UnexpectedError, IResult { }
-    }
-
-    namespace ImportAccount {
-        public interface IResult { }
-        public class Success : IResult { }
-        public enum PossibleErrors {
-            AccountStringCorrupted,
-            AccountExistsAlready,
-            UsernamePKMismatch,
-            CouldNotReachServer,
-            AccountDoesNotExist,
-            ClientUpdateRequired,
-        }
-        public class ExpectedError : ExpectedError<PossibleErrors>, IResult { }
-        public class UnexpectedError : Core.UnexpectedError, IResult { }
-    }
-
-    namespace ExportAccount {
-        public interface IResult { }
-        public class Success : IResult {
-            public string accountString;
-        }
-        public enum PossibleErrors {
-            NoAccount,
-        }
-        public class ExpectedError : ExpectedError<PossibleErrors>, IResult { }
-        public class UnexpectedError : Core.UnexpectedError, IResult { }
-    }
-
-    namespace GetAccount {
-        public interface IResult { }
-        public class Success : IResult {
-            public Account account;
-        }
-        public enum PossibleErrors {
-            NoAccount
-        }
-        public class ExpectedError : ExpectedError<PossibleErrors>, IResult { }
-        public class UnexpectedError : Core.UnexpectedError, IResult { }
-    }
-
-    namespace CreateFileAtPath {
-        public interface IResult { }
-        public class Success : IResult {
-            public FileMetadata newFile;
-        }
-        public enum PossibleErrors {
-            PathDoesntStartWithRoot,
-            PathContainsEmptyFile,
-            FileAlreadyExists,
-            NoRoot,
-            NoAccount,
-            DocumentTreatedAsFolder,
-        }
-        public class ExpectedError : ExpectedError<PossibleErrors>, IResult { }
-        public class UnexpectedError : Core.UnexpectedError, IResult { }
-    }
-
-    namespace WriteDocument {
-        public interface IResult { }
-        public class Success : IResult { }
-        public enum PossibleErrors {
-            NoAccount,
-            FolderTreatedAsDocument,
-            FileDoesNotExist
-        }
-        public class ExpectedError : ExpectedError<PossibleErrors>, IResult { }
-        public class UnexpectedError : Core.UnexpectedError, IResult { }
-    }
-
-    namespace CreateFile {
-        public interface IResult { }
-        public class Success : IResult {
-            public FileMetadata newFile;
-        }
-        public enum PossibleErrors {
-            NoAccount,
-            DocumentTreatedAsFolder,
-            CouldNotFindAParent,
-            FileNameNotAvailable,
-            FileNameContainsSlash,
-            FileNameEmpty,
-        }
-        public class ExpectedError : ExpectedError<PossibleErrors>, IResult { }
-        public class UnexpectedError : Core.UnexpectedError, IResult { }
-    }
-
-    namespace GetRoot {
-        public interface IResult { }
-        public class Success : IResult {
-            public FileMetadata root;
-        }
-        public enum PossibleErrors {
-            NoRoot,
-        }
-        public class ExpectedError : ExpectedError<PossibleErrors>, IResult { }
-        public class UnexpectedError : Core.UnexpectedError, IResult { }
-    }
-
-    namespace GetChildren {
-        public interface IResult { }
-        public class Success : IResult {
-            public List<FileMetadata> children;
-        }
-        public enum PossibleErrors { }
-        public class ExpectedError : ExpectedError<PossibleErrors>, IResult { }
-        public class UnexpectedError : Core.UnexpectedError, IResult { }
-    }
-
-    namespace ReadDocument {
-        public interface IResult { }
-        public class Success : IResult {
-            public DecryptedValue content;
-        }
-        public enum PossibleErrors {
-            TreatedFolderAsDocument,
-            NoAccount,
-            FileDoesNotExist,
-        }
-        public class ExpectedError : ExpectedError<PossibleErrors>, IResult { }
-        public class UnexpectedError : Core.UnexpectedError, IResult { }
-    }
-
-    namespace GetFileByPath {
-        public interface IResult { }
-        public class Success : IResult {
-            public FileMetadata file;
-        }
-        public enum PossibleErrors {
-            NoFileAtThatPath,
-        }
-        public class ExpectedError : ExpectedError<PossibleErrors>, IResult { }
-        public class UnexpectedError : Core.UnexpectedError, IResult { }
-    }
-
-    namespace DeleteFile {
-        public interface IResult { }
-        public class Success : IResult {
-        }
-        public enum PossibleErrors {
-            NoFileWithThatId,
-        }
-        public class ExpectedError : ExpectedError<PossibleErrors>, IResult { }
-        public class UnexpectedError : Core.UnexpectedError, IResult { }
-    }
-
-    namespace ListPaths {
-        public interface IResult { }
-        public class Success : IResult {
-            public List<string> paths;
-        }
-        public enum PossibleErrors { }
-        public class ExpectedError : ExpectedError<PossibleErrors>, IResult { }
-        public class UnexpectedError : Core.UnexpectedError, IResult { }
-    }
-
-    namespace ListMetadatas {
-        public interface IResult { }
-        public class Success : IResult {
-            public List<FileMetadata> files;
-        }
-        public enum PossibleErrors { }
-        public class ExpectedError : ExpectedError<PossibleErrors>, IResult { }
-        public class UnexpectedError : Core.UnexpectedError, IResult { }
-    }
-
-    namespace RenameFile {
-        public interface IResult { }
-        public class Success : IResult { }
-        public enum PossibleErrors {
-            FileDoesNotExist,
-            NewNameContainsSlash,
-            FileNameNotAvailable,
-            NewNameEmpty,
-            CannotRenameRoot
-        }
-        public class ExpectedError : ExpectedError<PossibleErrors>, IResult { }
-        public class UnexpectedError : Core.UnexpectedError, IResult { }
-    }
-
-    namespace MoveFile {
-        public interface IResult { }
-        public class Success : IResult { }
-        public enum PossibleErrors {
-            NoAccount,
-            FileDoesNotExist,
-            DocumentTreatedAsFolder,
-            TargetParentHasChildNamedThat,
-            TargetParentDoesNotExist,
-            CannotMoveRoot,
-        }
-        public class ExpectedError : ExpectedError<PossibleErrors>, IResult { }
-        public class UnexpectedError : Core.UnexpectedError, IResult { }
-    }
-
-    namespace SyncAll {
-        public interface IResult { }
-        public class Success : IResult { }
-        public enum PossibleErrors {
-            NoAccount,
-            CouldNotReachServer,
-            ExecuteWorkError,
-        }
-        public class ExpectedError : ExpectedError<PossibleErrors>, IResult { }
-        public class UnexpectedError : Core.UnexpectedError, IResult { }
-    }
-
-    namespace CalculateWork {
-        public interface IResult { }
-        public class Success : IResult {
-            public WorkCalculated workCalculated;
-        }
-        public enum PossibleErrors {
-            NoAccount,
-            CouldNotReachServer,
-            ClientUpdateRequired,
-        }
-        public class ExpectedError : ExpectedError<PossibleErrors>, IResult { }
-        public class UnexpectedError : Core.UnexpectedError, IResult { }
-    }
-
-    namespace ExecuteWork {
-        public interface IResult { }
-        public class Success : IResult { }
-        public enum PossibleErrors {
-            CouldNotReachServer,
-            ClientUpdateRequired,
-        }
-        public class ExpectedError : ExpectedError<PossibleErrors>, IResult { }
-        public class UnexpectedError : Core.UnexpectedError, IResult { }
-    }
-
-    namespace SetLastSynced {
-        public interface IResult { }
-        public class Success : IResult { }
-        public enum PossibleErrors { }
-        public class ExpectedError : ExpectedError<PossibleErrors>, IResult { }
-        public class UnexpectedError : Core.UnexpectedError, IResult { }
-    }
-
-    namespace GetLastSynced {
-        public interface IResult { }
-        public class Success : IResult {
-            public ulong timestamp;
-        }
-        public enum PossibleErrors { }
-        public class ExpectedError : ExpectedError<PossibleErrors>, IResult { }
-        public class UnexpectedError : Core.UnexpectedError, IResult { }
-    }
-
-    namespace GetUsage {
-        public interface IResult { }
-        public class Success : IResult {
-            public List<FileUsage> usage;
-        }
-        public enum PossibleErrors {
-            NoAccount,
-            CouldNotReachServer,
-            ClientUpdateRequired,
-        }
-        public class ExpectedError : ExpectedError<PossibleErrors>, IResult { }
-        public class UnexpectedError : Core.UnexpectedError, IResult { }
-    }
-}
->>>>>>> cc7aaae2
+using Newtonsoft.Json;
+using System;
+using System.Collections.Generic;
+
+namespace Core {
+    public abstract class ExpectedError<T> where T : Enum {
+        public T Error { get; set; }
+    }
+
+    public static class ExpectedErrors {
+        public static TErr New<TIResult, TErr, TPossibleErrs>(TPossibleErrs value)
+            where TErr : ExpectedError<TPossibleErrs>, TIResult, new()
+            where TPossibleErrs : Enum {
+            return new TErr { Error = value };
+        }
+    }
+
+    public abstract class UnexpectedError {
+        public string ErrorMessage { get; set; }
+    }
+
+    public static class UnexpectedErrors {
+        public static TErr New<TIResult, TErr>(string value)
+            where TErr : UnexpectedError, TIResult, new() {
+            return new TErr { ErrorMessage = value };
+        }
+    }
+
+    public class FileMetadata {
+        [JsonProperty("id")]
+        public string Id;
+        [JsonProperty("name")]
+        public string Name;
+        [JsonProperty("parent")]
+        public string Parent;
+        [JsonProperty("file_type")]
+        public string Type;
+        [JsonProperty("deleted")]
+        public bool deleted;
+    }
+
+    public class DecryptedValue {
+        [JsonProperty("secret")]
+        public string secret;
+    }
+
+    public class Account {
+        [JsonProperty("username")]
+        public string username;
+        [JsonProperty("api_url")]
+        public string apiUrl;
+        [JsonProperty("private_key")]
+        public RSAPrivateKey key;
+    }
+
+public class RSAPrivateKey {
+        public List<long> n;
+        public List<long> e;
+        public List<long> d;
+        public List<List<long>> primes;
+    }
+
+    public enum FileType {
+        Folder,
+        Document
+    }
+
+    public enum DbState {
+        ReadyToUse,
+        Empty,
+        MigrationRequired,
+        StateRequiresClearing,
+    }
+
+    public class FileUsage {
+        [JsonProperty("file_id")]
+        public string fileId;
+        [JsonProperty("byte_secs")]
+        public ulong byteSeconds;
+        [JsonProperty("secs")]
+        public ulong seconds;
+    }
+
+    public class WorkCalculated {
+        [JsonProperty("work_units")]
+        public List<dynamic> workUnits;
+        [JsonProperty("most_recent_update_from_server")]
+        public ulong mostRecentUpdateFromServer;
+    }
+
+    namespace GetDbState {
+        public interface IResult { }
+        public class Success : IResult {
+            public DbState dbState;
+        }
+        public enum PossibleErrors { }
+        public class ExpectedError : ExpectedError<PossibleErrors>, IResult { }
+        public class UnexpectedError : Core.UnexpectedError, IResult { }
+    }
+
+    namespace MigrateDb {
+        public interface IResult { }
+        public class Success : IResult { }
+        public enum PossibleErrors {
+            StateRequiresCleaning,
+        }
+        public class ExpectedError : ExpectedError<PossibleErrors>, IResult { }
+        public class UnexpectedError : Core.UnexpectedError, IResult { }
+    }
+
+    namespace CreateAccount {
+        public interface IResult { }
+        public class Success : IResult { }
+        public enum PossibleErrors {
+            UsernameTaken,
+            InvalidUsername,
+            CouldNotReachServer,
+            AccountExistsAlready,
+            ClientUpdateRequired,
+        }
+        public class ExpectedError : ExpectedError<PossibleErrors>, IResult { }
+        public class UnexpectedError : Core.UnexpectedError, IResult { }
+    }
+
+    namespace ImportAccount {
+        public interface IResult { }
+        public class Success : IResult { }
+        public enum PossibleErrors {
+            AccountStringCorrupted,
+            AccountExistsAlready,
+            UsernamePKMismatch,
+            CouldNotReachServer,
+            AccountDoesNotExist,
+            ClientUpdateRequired,
+        }
+        public class ExpectedError : ExpectedError<PossibleErrors>, IResult { }
+        public class UnexpectedError : Core.UnexpectedError, IResult { }
+    }
+
+    namespace ExportAccount {
+        public interface IResult { }
+        public class Success : IResult {
+            public string accountString;
+        }
+        public enum PossibleErrors {
+            NoAccount,
+        }
+        public class ExpectedError : ExpectedError<PossibleErrors>, IResult { }
+        public class UnexpectedError : Core.UnexpectedError, IResult { }
+    }
+
+    namespace GetAccount {
+        public interface IResult { }
+        public class Success : IResult {
+            public Account account;
+        }
+        public enum PossibleErrors {
+            NoAccount
+        }
+        public class ExpectedError : ExpectedError<PossibleErrors>, IResult { }
+        public class UnexpectedError : Core.UnexpectedError, IResult { }
+    }
+
+    namespace CreateFileAtPath {
+        public interface IResult { }
+        public class Success : IResult {
+            public FileMetadata newFile;
+        }
+        public enum PossibleErrors {
+            PathDoesntStartWithRoot,
+            PathContainsEmptyFile,
+            FileAlreadyExists,
+            NoRoot,
+            NoAccount,
+            DocumentTreatedAsFolder,
+        }
+        public class ExpectedError : ExpectedError<PossibleErrors>, IResult { }
+        public class UnexpectedError : Core.UnexpectedError, IResult { }
+    }
+
+    namespace WriteDocument {
+        public interface IResult { }
+        public class Success : IResult { }
+        public enum PossibleErrors {
+            NoAccount,
+            FolderTreatedAsDocument,
+            FileDoesNotExist
+        }
+        public class ExpectedError : ExpectedError<PossibleErrors>, IResult { }
+        public class UnexpectedError : Core.UnexpectedError, IResult { }
+    }
+
+    namespace CreateFile {
+        public interface IResult { }
+        public class Success : IResult {
+            public FileMetadata newFile;
+        }
+        public enum PossibleErrors {
+            NoAccount,
+            DocumentTreatedAsFolder,
+            CouldNotFindAParent,
+            FileNameNotAvailable,
+            FileNameContainsSlash,
+            FileNameEmpty,
+        }
+        public class ExpectedError : ExpectedError<PossibleErrors>, IResult { }
+        public class UnexpectedError : Core.UnexpectedError, IResult { }
+    }
+
+    namespace GetRoot {
+        public interface IResult { }
+        public class Success : IResult {
+            public FileMetadata root;
+        }
+        public enum PossibleErrors {
+            NoRoot,
+        }
+        public class ExpectedError : ExpectedError<PossibleErrors>, IResult { }
+        public class UnexpectedError : Core.UnexpectedError, IResult { }
+    }
+
+    namespace GetChildren {
+        public interface IResult { }
+        public class Success : IResult {
+            public List<FileMetadata> children;
+        }
+        public enum PossibleErrors { }
+        public class ExpectedError : ExpectedError<PossibleErrors>, IResult { }
+        public class UnexpectedError : Core.UnexpectedError, IResult { }
+    }
+
+    namespace ReadDocument {
+        public interface IResult { }
+        public class Success : IResult {
+            public DecryptedValue content;
+        }
+        public enum PossibleErrors {
+            TreatedFolderAsDocument,
+            NoAccount,
+            FileDoesNotExist,
+        }
+        public class ExpectedError : ExpectedError<PossibleErrors>, IResult { }
+        public class UnexpectedError : Core.UnexpectedError, IResult { }
+    }
+
+    namespace GetFileByPath {
+        public interface IResult { }
+        public class Success : IResult {
+            public FileMetadata file;
+        }
+        public enum PossibleErrors {
+            NoFileAtThatPath,
+        }
+        public class ExpectedError : ExpectedError<PossibleErrors>, IResult { }
+        public class UnexpectedError : Core.UnexpectedError, IResult { }
+    }
+
+    namespace DeleteFile {
+        public interface IResult { }
+        public class Success : IResult {
+        }
+        public enum PossibleErrors {
+            FileDoesNotExist,
+            CannotDeleteRoot,
+        }
+        public class ExpectedError : ExpectedError<PossibleErrors>, IResult { }
+        public class UnexpectedError : Core.UnexpectedError, IResult { }
+    }
+
+    namespace ListPaths {
+        public interface IResult { }
+        public class Success : IResult {
+            public List<string> paths;
+        }
+        public enum PossibleErrors { }
+        public class ExpectedError : ExpectedError<PossibleErrors>, IResult { }
+        public class UnexpectedError : Core.UnexpectedError, IResult { }
+    }
+
+    namespace ListMetadatas {
+        public interface IResult { }
+        public class Success : IResult {
+            public List<FileMetadata> files;
+        }
+        public enum PossibleErrors { }
+        public class ExpectedError : ExpectedError<PossibleErrors>, IResult { }
+        public class UnexpectedError : Core.UnexpectedError, IResult { }
+    }
+
+    namespace RenameFile {
+        public interface IResult { }
+        public class Success : IResult { }
+        public enum PossibleErrors {
+            FileDoesNotExist,
+            NewNameContainsSlash,
+            FileNameNotAvailable,
+            NewNameEmpty,
+            CannotRenameRoot
+        }
+        public class ExpectedError : ExpectedError<PossibleErrors>, IResult { }
+        public class UnexpectedError : Core.UnexpectedError, IResult { }
+    }
+
+    namespace MoveFile {
+        public interface IResult { }
+        public class Success : IResult { }
+        public enum PossibleErrors {
+            NoAccount,
+            FileDoesNotExist,
+            DocumentTreatedAsFolder,
+            TargetParentHasChildNamedThat,
+            TargetParentDoesNotExist,
+            CannotMoveRoot,
+            FolderMovedIntoItself,
+        }
+        public class ExpectedError : ExpectedError<PossibleErrors>, IResult { }
+        public class UnexpectedError : Core.UnexpectedError, IResult { }
+    }
+
+    namespace SyncAll {
+        public interface IResult { }
+        public class Success : IResult { }
+        public enum PossibleErrors {
+            NoAccount,
+            CouldNotReachServer,
+            ExecuteWorkError,
+        }
+        public class ExpectedError : ExpectedError<PossibleErrors>, IResult { }
+        public class UnexpectedError : Core.UnexpectedError, IResult { }
+    }
+
+    namespace CalculateWork {
+        public interface IResult { }
+        public class Success : IResult {
+            public WorkCalculated workCalculated;
+        }
+        public enum PossibleErrors {
+            NoAccount,
+            CouldNotReachServer,
+            ClientUpdateRequired,
+        }
+        public class ExpectedError : ExpectedError<PossibleErrors>, IResult { }
+        public class UnexpectedError : Core.UnexpectedError, IResult { }
+    }
+
+    namespace ExecuteWork {
+        public interface IResult { }
+        public class Success : IResult { }
+        public enum PossibleErrors {
+            CouldNotReachServer,
+            ClientUpdateRequired,
+        }
+        public class ExpectedError : ExpectedError<PossibleErrors>, IResult { }
+        public class UnexpectedError : Core.UnexpectedError, IResult { }
+    }
+
+    namespace SetLastSynced {
+        public interface IResult { }
+        public class Success : IResult { }
+        public enum PossibleErrors { }
+        public class ExpectedError : ExpectedError<PossibleErrors>, IResult { }
+        public class UnexpectedError : Core.UnexpectedError, IResult { }
+    }
+
+    namespace GetLastSynced {
+        public interface IResult { }
+        public class Success : IResult {
+            public ulong timestamp;
+        }
+        public enum PossibleErrors { }
+        public class ExpectedError : ExpectedError<PossibleErrors>, IResult { }
+        public class UnexpectedError : Core.UnexpectedError, IResult { }
+    }
+
+    namespace GetUsage {
+        public interface IResult { }
+        public class Success : IResult {
+            public List<FileUsage> usage;
+        }
+        public enum PossibleErrors {
+            NoAccount,
+            CouldNotReachServer,
+            ClientUpdateRequired,
+        }
+        public class ExpectedError : ExpectedError<PossibleErrors>, IResult { }
+        public class UnexpectedError : Core.UnexpectedError, IResult { }
+    }
+}