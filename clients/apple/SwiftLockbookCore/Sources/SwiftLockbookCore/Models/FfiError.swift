--- conflicted
+++ resolved
@@ -260,7 +260,6 @@
     case ShareNonexistent
 }
 
-<<<<<<< HEAD
 public enum ImportFilesError: String, UiError {
     case FileNonexistent
     case FileNotFolder
@@ -270,8 +269,8 @@
     case FileNonexistent
     case DiskPathInvalid
     case DiskPathTaken
-=======
+}
+
 public enum SearchFilePathsError: String, UiError {
     case Stub
->>>>>>> c79c0b74
 }