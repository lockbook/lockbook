--- conflicted
+++ resolved
@@ -5,7 +5,6 @@
     @StateObject var homeState: HomeState
     @EnvironmentObject var filesModel: FilesViewModel
     @EnvironmentObject var workspaceInput: WorkspaceInputState
-<<<<<<< HEAD
 
     init(workspaceOutput: WorkspaceOutputState, filesModel: FilesViewModel) {
         self._homeState = StateObject(
@@ -14,16 +13,10 @@
                 filesModel: filesModel
             )
         )
-=======
-    
-    init(workspaceOutput: WorkspaceOutputState, filesModel: FilesViewModel) {
-        self._homeState = StateObject(wrappedValue: HomeState(workspaceOutput: workspaceOutput, filesModel: filesModel))
->>>>>>> 7e8f0a9e
     }
 
     var body: some View {
         PathSearchContainerView(filesModel: filesModel, workspaceInput: workspaceInput) {
-<<<<<<< HEAD
             NavigationSplitView(
                 columnVisibility: homeState.splitViewVisibility,
                 sidebar: {
@@ -40,32 +33,6 @@
                                 PendingSharesView()
                             }
                             .modifier(OutOfSpaceAlert())
-=======
-            NavigationSplitView(columnVisibility: homeState.splitViewVisibility, sidebar: {
-                
-                SearchContainerView(filesModel: filesModel) {
-                    SidebarView()
-                }
-            }, detail: {
-                NavigationStack {
-                    DetailView()
-                        .navigationDestination(isPresented: $homeState.showPendingShares) {
-                            PendingSharesView()
-                        }
-                        .modifier(OutOfSpaceAlert())
-                }
-            })
-            .confirmationDialog(
-                "Are you sure? This action cannot be undone.",
-                isPresented: Binding(
-                    get: { filesModel.deleteFileConfirmation != nil },
-                    set: { _ in filesModel.deleteFileConfirmation = nil }
-                ),
-                titleVisibility: .visible,
-                actions: {
-                    if let files = filesModel.deleteFileConfirmation {
-                        DeleteConfirmationButtons(files: files)
->>>>>>> 7e8f0a9e
                     }
                 }
             )
@@ -92,15 +59,9 @@
 struct SidebarView: View {
     @EnvironmentObject var homeState: HomeState
     @EnvironmentObject var filesModel: FilesViewModel
-<<<<<<< HEAD
 
     @StateObject var settingsModel = SettingsViewModel()
 
-=======
-    
-    @StateObject var settingsModel = SettingsViewModel()
-    
->>>>>>> 7e8f0a9e
     @Environment(\.colorScheme) var colorScheme
 
     var body: some View {
@@ -171,26 +132,16 @@
     @EnvironmentObject var homeState: HomeState
     @EnvironmentObject var workspaceInput: WorkspaceInputState
     @EnvironmentObject var workspaceOutput: WorkspaceOutputState
-<<<<<<< HEAD
-
-=======
-    
->>>>>>> 7e8f0a9e
     var body: some View {
         if isPreview {
             Text("This is a preview.")
         } else {
-<<<<<<< HEAD
             WorkspaceView(
                 workspaceInput,
                 workspaceOutput,
                 AppState.lb.lbUnsafeRawPtr
             )
             .modifier(OnLbLinkViewModifier())
-=======
-            WorkspaceView(workspaceInput, workspaceOutput, AppState.lb.lbUnsafeRawPtr)
-                .modifier(OnLbLinkViewModifier())
->>>>>>> 7e8f0a9e
         }
     }
 }
