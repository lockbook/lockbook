import AppKit
import SwiftLockbookCore

// Reference for drag and drop:
// https://github.com/KinematicSystems/NSOutlineViewReorder/blob/master/OutlineViewReorder/OutlineDataSource.swift
class DataSource: NSObject, NSOutlineViewDataSource, NSPasteboardItemDataProvider {

    var dragged: File? = nil

    func outlineView(
            _ outlineView: NSOutlineView,
            numberOfChildrenOfItem item: Any?
    ) -> Int {
        let file = item as? File
        let children = DI.files.childrenOf(file)
        return children.count
    }

    func outlineView(
            _ outlineView: NSOutlineView,
            isItemExpandable item: Any
    ) -> Bool {
        let file = item as! File

        return file.fileType == .Folder
                && !DI.files.childrenOf(file).isEmpty
    }

    func outlineView(
            _ outlineView: NSOutlineView,
            child index: Int,
            ofItem item: Any?
    ) -> Any {
        let parent = item as? File
        let siblings = DI.files.childrenOf(parent)
        let node = siblings[index]
        return node
    }

    func outlineView(_ outlineView: NSOutlineView,
                     pasteboardWriterForItem item: Any) -> NSPasteboardWriting? {
        let pb = NSPasteboardItem()
        let file = item as! File
        
        pb.setData(try! JSONEncoder().encode(file), forType: NSPasteboard.PasteboardType(Self.REORDER_PASTEBOARD_TYPE))
        pb.setDataProvider(self, forTypes: [NSPasteboard.PasteboardType(Self.REORDER_PASTEBOARD_TYPE), .fileURL])

        return pb
    }

    func outlineView(_ outlineView: NSOutlineView, draggingSession session: NSDraggingSession, willBeginAt screenPoint: NSPoint, forItems draggedItems: [Any]) {
        dragged = draggedItems[0] as? File
        session.draggingPasteboard.setData(try! JSONEncoder().encode(dragged), forType: NSPasteboard.PasteboardType(Self.REORDER_PASTEBOARD_TYPE))
    }

    func outlineView(_ outlineView: NSOutlineView, validateDrop info: NSDraggingInfo, proposedItem item: Any?, proposedChildIndex index: Int) -> NSDragOperation {
        let parent = item == nil ? DI.files.root! : item as! File
        if parent.fileType == .Document {
            return []
        }
        
        if (info.draggingSource as? NSOutlineView) === outlineView {
            return NSDragOperation.move
        } else {
            return NSDragOperation.copy
        }
    }

    func outlineView(_ outlineView: NSOutlineView, acceptDrop info: NSDraggingInfo, item: Any?, childIndex index: Int) -> Bool {
        let parent = item == nil ? DI.files.root! : item as! File
        
        if (info.draggingSource as? NSOutlineView) === outlineView {
            return DI.files.moveFileSync(id: dragged!.id, newParent: parent.id)
        } else {
            guard let urls = info.draggingPasteboard.readObjects(forClasses: [NSURL.self], options: nil) as? [URL] else {
                return false
            }
            
            if(parent.fileType == .Document) {
                return false
            }
            
            let parent = item == nil ? DI.files.root! : item as! File
            
            return DI.importExport.importFilesSync(sources: urls.map({ url in url.path(percentEncoded: false)}), destination: parent.id)
        }
    }
    
    func pasteboard(_ pasteboard: NSPasteboard?, item: NSPasteboardItem, provideDataForType type: NSPasteboard.PasteboardType) {
        if(type == .fileURL) {
            let file = try! JSONDecoder().decode(File.self, from: item.data(forType: NSPasteboard.PasteboardType(Self.REORDER_PASTEBOARD_TYPE))!)
            
            if let dest = DI.importExport.exportFilesToTempDirSync(meta: file) {
                item.setData(dest.dataRepresentation, forType: .fileURL)
            }
        }
    }
    
    func outlineView(_ outlineView: NSOutlineView, draggingSession session: NSDraggingSession, endedAt screenPoint: NSPoint, operation: NSDragOperation) {
        if operation == .move {
            dragged = nil
        }
    }

    static let REORDER_PASTEBOARD_TYPE = "net.lockbook.metadata"
}

class TreeDelegate: NSObject, MenuOutlineViewDelegate {
    var documentSelected: (File) -> Void = { _ in
    }
    
    var folderExpandedCollapsed: (File, Bool) -> Void = { _, _ in
    }

    func outlineView(_ outlineView: NSOutlineView, menuForItem item: Any?) -> NSMenu? {
        let menu = NSMenu()
        let parent = item == nil ? DI.files.root! : item as! File

        if parent.fileType == .Folder {
            menu.addItem(CreateDocument(file: parent))
            menu.addItem(CreateFolder(file: parent))
        }

        if parent.id != parent.parent {
            menu.addItem(Delete(file: parent))
<<<<<<< HEAD
            menu.addItem(Share(file: parent))
        }
        
        if parent.fileType == .Document {
            menu.addItem(CopyLink(file: parent))
=======
            
            menu.addItem(ShareExternallyMenu(file: parent, fileTree: outlineView))
>>>>>>> e4206302
        }
        
        return menu
    }

    func outlineView(
            _ outlineView: NSOutlineView,
            viewFor tableColumn: NSTableColumn?,
            item: Any
    ) -> NSView? {
        let file = item as! File
        return FileItemView(file: file)
    }
    
    func outlineViewItemDidExpand(_ notification: Notification) {
        if let item = notification.userInfo?["NSObject"] as? File {
            folderExpandedCollapsed(item, true)
        }
    }

    func outlineViewItemWillCollapse(_ notification: Notification) {
        if let item = notification.userInfo?["NSObject"] as? File {
            folderExpandedCollapsed(item, false)
        }
    }

    func outlineView(_ outlineView: NSOutlineView,
                     shouldSelectItem item: Any) -> Bool {
        return true
    }

    func outlineViewSelectionDidChange(_ notification: Notification) {
        let outlineView = notification.object as! NSOutlineView
        if outlineView.selectedRow != -1 {
            let file = outlineView.item(atRow: outlineView.selectedRow) as! File
            documentSelected(file)
        }
    }
}


<|MERGE_RESOLUTION|>--- conflicted
+++ resolved
@@ -123,16 +123,8 @@
 
         if parent.id != parent.parent {
             menu.addItem(Delete(file: parent))
-<<<<<<< HEAD
             menu.addItem(Share(file: parent))
-        }
-        
-        if parent.fileType == .Document {
-            menu.addItem(CopyLink(file: parent))
-=======
-            
             menu.addItem(ShareExternallyMenu(file: parent, fileTree: outlineView))
->>>>>>> e4206302
         }
         
         return menu
