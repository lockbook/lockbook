--- conflicted
+++ resolved
@@ -80,19 +80,10 @@
     
     var body: some View {
         ZStack {
-<<<<<<< HEAD
             if currentSelection.isPendingSharesOpen {
                 PendingSharesView()
             } else {
                 DocumentTabView()
-=======
-            VStack {
-                if currentSelection.isPendingSharesOpen {
-                    PendingSharesView()
-                } else if let id = currentSelection.openDocuments.keys.first {
-                    DocumentView(id: id)
-                }
->>>>>>> 46bb763a
             }
             
             QuickActionBar<SearchResultItem, SearchResultCellView>(
@@ -111,7 +102,7 @@
                 },
                 viewForItem: { searchResult, searchTerm in
                     let (name, path) = searchResult.getNameAndPath()
-                    
+
                     return SearchResultCellView(name: name, path: path, matchedIndices: searchResult.matchedIndices)
                 }
             )
