// !$*UTF8*$!
{
	archiveVersion = 1;
	classes = {
	};
	objectVersion = 52;
	objects = {

/* Begin PBXBuildFile section */
		1F7E4FBC252122450045F606 /* TitleFieldStyle.swift in Sources */ = {isa = PBXBuildFile; fileRef = 1F7E4FBB252122450045F606 /* TitleFieldStyle.swift */; };
		1F7E4FBD252122450045F606 /* TitleFieldStyle.swift in Sources */ = {isa = PBXBuildFile; fileRef = 1F7E4FBB252122450045F606 /* TitleFieldStyle.swift */; };
		1F7E4FBF2521297D0045F606 /* Colors.swift in Sources */ = {isa = PBXBuildFile; fileRef = 1F7E4FBE2521297D0045F606 /* Colors.swift */; };
		1F7E4FC02521297D0045F606 /* Colors.swift in Sources */ = {isa = PBXBuildFile; fileRef = 1F7E4FBE2521297D0045F606 /* Colors.swift */; };
		1F7E4FC525212E5F0045F606 /* ContentEditor.swift in Sources */ = {isa = PBXBuildFile; fileRef = 1F7E4FC425212E5F0045F606 /* ContentEditor.swift */; };
		1F7E4FC625212E5F0045F606 /* ContentEditor.swift in Sources */ = {isa = PBXBuildFile; fileRef = 1F7E4FC425212E5F0045F606 /* ContentEditor.swift */; };
		EA14E8192516643400B9158C /* SwiftLockbookCore in Frameworks */ = {isa = PBXBuildFile; productRef = EA14E8182516643400B9158C /* SwiftLockbookCore */; };
		EA14E81F2516655B00B9158C /* SwiftLockbookCore in Frameworks */ = {isa = PBXBuildFile; productRef = EA14E81E2516655B00B9158C /* SwiftLockbookCore */; };
		EA30B54D25298B0800D2FE22 /* UsageIndicator.swift in Sources */ = {isa = PBXBuildFile; fileRef = EA30B54C25298B0800D2FE22 /* UsageIndicator.swift */; };
		EA30B54E25298B0800D2FE22 /* UsageIndicator.swift in Sources */ = {isa = PBXBuildFile; fileRef = EA30B54C25298B0800D2FE22 /* UsageIndicator.swift */; };
		EA380B102561F9110021C4FA /* CreateFileView.swift in Sources */ = {isa = PBXBuildFile; fileRef = EA380B0E2561F9110021C4FA /* CreateFileView.swift */; };
		EA380B112561F9110021C4FA /* CreateFileView.swift in Sources */ = {isa = PBXBuildFile; fileRef = EA380B0E2561F9110021C4FA /* CreateFileView.swift */; };
		EA380B202561FA2C0021C4FA /* AccountView.swift in Sources */ = {isa = PBXBuildFile; fileRef = EA380B1F2561FA2C0021C4FA /* AccountView.swift */; };
		EA380B212561FA2C0021C4FA /* AccountView.swift in Sources */ = {isa = PBXBuildFile; fileRef = EA380B1F2561FA2C0021C4FA /* AccountView.swift */; };
		EA380B262561FAEF0021C4FA /* FileListView.swift in Sources */ = {isa = PBXBuildFile; fileRef = EA380B242561FAEF0021C4FA /* FileListView.swift */; };
		EA380B272561FAEF0021C4FA /* FileListView.swift in Sources */ = {isa = PBXBuildFile; fileRef = EA380B242561FAEF0021C4FA /* FileListView.swift */; };
		EA380B282561FAEF0021C4FA /* ActionsView.swift in Sources */ = {isa = PBXBuildFile; fileRef = EA380B252561FAEF0021C4FA /* ActionsView.swift */; };
		EA380B292561FAEF0021C4FA /* ActionsView.swift in Sources */ = {isa = PBXBuildFile; fileRef = EA380B252561FAEF0021C4FA /* ActionsView.swift */; };
		EA4559BE25169F7D003AD80A /* CodeScannerView.swift in Sources */ = {isa = PBXBuildFile; fileRef = EA4559BD25169F7D003AD80A /* CodeScannerView.swift */; };
		EA5C7D7B2516606100F7F358 /* LockbookApp.swift in Sources */ = {isa = PBXBuildFile; fileRef = EA5C7D682516605F00F7F358 /* LockbookApp.swift */; };
		EA5C7D7C2516606100F7F358 /* LockbookApp.swift in Sources */ = {isa = PBXBuildFile; fileRef = EA5C7D682516605F00F7F358 /* LockbookApp.swift */; };
		EA5C7D7F2516606100F7F358 /* Assets.xcassets in Resources */ = {isa = PBXBuildFile; fileRef = EA5C7D6A2516606000F7F358 /* Assets.xcassets */; };
		EA5C7D802516606100F7F358 /* Assets.xcassets in Resources */ = {isa = PBXBuildFile; fileRef = EA5C7D6A2516606000F7F358 /* Assets.xcassets */; };
		EA831A552534E3C80048CE26 /* AppView.swift in Sources */ = {isa = PBXBuildFile; fileRef = EA831A542534E3C80048CE26 /* AppView.swift */; };
		EA831A562534E3C80048CE26 /* AppView.swift in Sources */ = {isa = PBXBuildFile; fileRef = EA831A542534E3C80048CE26 /* AppView.swift */; };
		EA831A5A2534E5020048CE26 /* SettingsView.swift in Sources */ = {isa = PBXBuildFile; fileRef = EA831A592534E5020048CE26 /* SettingsView.swift */; };
		EA831A5B2534E5020048CE26 /* SettingsView.swift in Sources */ = {isa = PBXBuildFile; fileRef = EA831A592534E5020048CE26 /* SettingsView.swift */; };
		EAB4B50025167AF50071D1CD /* Core.swift in Sources */ = {isa = PBXBuildFile; fileRef = EAB4B4FF25167AF50071D1CD /* Core.swift */; };
		EAB4B50125167AF50071D1CD /* Core.swift in Sources */ = {isa = PBXBuildFile; fileRef = EAB4B4FF25167AF50071D1CD /* Core.swift */; };
		EAB4B5072516924F0071D1CD /* OnboardingView.swift in Sources */ = {isa = PBXBuildFile; fileRef = EAB4B5062516924F0071D1CD /* OnboardingView.swift */; };
		EAB4B5082516924F0071D1CD /* OnboardingView.swift in Sources */ = {isa = PBXBuildFile; fileRef = EAB4B5062516924F0071D1CD /* OnboardingView.swift */; };
		EAC3DA37251ED7B3009499BA /* FlipToggleStyle.swift in Sources */ = {isa = PBXBuildFile; fileRef = EAC3DA36251ED7B3009499BA /* FlipToggleStyle.swift */; };
		EAC3DA38251ED7B3009499BA /* FlipToggleStyle.swift in Sources */ = {isa = PBXBuildFile; fileRef = EAC3DA36251ED7B3009499BA /* FlipToggleStyle.swift */; };
		EAC3DA40251EEB45009499BA /* SyncIndicator.swift in Sources */ = {isa = PBXBuildFile; fileRef = EAC3DA3F251EEB45009499BA /* SyncIndicator.swift */; };
		EAC3DA41251EEB45009499BA /* SyncIndicator.swift in Sources */ = {isa = PBXBuildFile; fileRef = EAC3DA3F251EEB45009499BA /* SyncIndicator.swift */; };
		EAC3DA51251FB8ED009499BA /* NotificationButton.swift in Sources */ = {isa = PBXBuildFile; fileRef = EAC3DA50251FB8ED009499BA /* NotificationButton.swift */; };
		EAC3DA52251FB8ED009499BA /* NotificationButton.swift in Sources */ = {isa = PBXBuildFile; fileRef = EAC3DA50251FB8ED009499BA /* NotificationButton.swift */; };
		EADE1A5925352EAA00710996 /* ContentBuffer.swift in Sources */ = {isa = PBXBuildFile; fileRef = EADE1A5825352EAA00710996 /* ContentBuffer.swift */; };
		EADE1A5A25352EAA00710996 /* ContentBuffer.swift in Sources */ = {isa = PBXBuildFile; fileRef = EADE1A5825352EAA00710996 /* ContentBuffer.swift */; };
		EAEDCCFA2516ACA400EBE313 /* ImportAccountView.swift in Sources */ = {isa = PBXBuildFile; fileRef = EAEDCCF92516ACA400EBE313 /* ImportAccountView.swift */; };
		EAEDCCFB2516ACA400EBE313 /* ImportAccountView.swift in Sources */ = {isa = PBXBuildFile; fileRef = EAEDCCF92516ACA400EBE313 /* ImportAccountView.swift */; };
		EAEDCD032516ACC900EBE313 /* CreateAccountView.swift in Sources */ = {isa = PBXBuildFile; fileRef = EAEDCD022516ACC900EBE313 /* CreateAccountView.swift */; };
		EAEDCD042516ACC900EBE313 /* CreateAccountView.swift in Sources */ = {isa = PBXBuildFile; fileRef = EAEDCD022516ACC900EBE313 /* CreateAccountView.swift */; };
		EAEDCD0B2516FC1C00EBE313 /* BookView.swift in Sources */ = {isa = PBXBuildFile; fileRef = EAEDCD0A2516FC1C00EBE313 /* BookView.swift */; };
		EAEDCD0C2516FC1C00EBE313 /* BookView.swift in Sources */ = {isa = PBXBuildFile; fileRef = EAEDCD0A2516FC1C00EBE313 /* BookView.swift */; };
		EAEDCD122517193500EBE313 /* EditorView.swift in Sources */ = {isa = PBXBuildFile; fileRef = EAEDCD112517193500EBE313 /* EditorView.swift */; };
		EAEDCD132517193500EBE313 /* EditorView.swift in Sources */ = {isa = PBXBuildFile; fileRef = EAEDCD112517193500EBE313 /* EditorView.swift */; };
		EAF96D06252E8E6900AA1A14 /* Debug.xcconfig in Resources */ = {isa = PBXBuildFile; fileRef = EAF96D05252E8E6900AA1A14 /* Debug.xcconfig */; };
		EAF96D07252E8E6900AA1A14 /* Debug.xcconfig in Resources */ = {isa = PBXBuildFile; fileRef = EAF96D05252E8E6900AA1A14 /* Debug.xcconfig */; };
		EAF96D0C252E8ED000AA1A14 /* ConfigHelper.swift in Sources */ = {isa = PBXBuildFile; fileRef = EAF96D0B252E8ED000AA1A14 /* ConfigHelper.swift */; };
		EAF96D0D252E8ED000AA1A14 /* ConfigHelper.swift in Sources */ = {isa = PBXBuildFile; fileRef = EAF96D0B252E8ED000AA1A14 /* ConfigHelper.swift */; };
		EAF96D13252E8F3000AA1A14 /* Production.xcconfig in Resources */ = {isa = PBXBuildFile; fileRef = EAF96D12252E8F3000AA1A14 /* Production.xcconfig */; };
		EAF96D14252E8F3000AA1A14 /* Production.xcconfig in Resources */ = {isa = PBXBuildFile; fileRef = EAF96D12252E8F3000AA1A14 /* Production.xcconfig */; };
/* End PBXBuildFile section */

/* Begin PBXFileReference section */
		1F7E4FBB252122450045F606 /* TitleFieldStyle.swift */ = {isa = PBXFileReference; lastKnownFileType = sourcecode.swift; path = TitleFieldStyle.swift; sourceTree = "<group>"; };
		1F7E4FBE2521297D0045F606 /* Colors.swift */ = {isa = PBXFileReference; lastKnownFileType = sourcecode.swift; path = Colors.swift; sourceTree = "<group>"; };
		1F7E4FC425212E5F0045F606 /* ContentEditor.swift */ = {isa = PBXFileReference; lastKnownFileType = sourcecode.swift; path = ContentEditor.swift; sourceTree = "<group>"; };
		EA30B54C25298B0800D2FE22 /* UsageIndicator.swift */ = {isa = PBXFileReference; lastKnownFileType = sourcecode.swift; path = UsageIndicator.swift; sourceTree = "<group>"; };
		EA380B0E2561F9110021C4FA /* CreateFileView.swift */ = {isa = PBXFileReference; fileEncoding = 4; lastKnownFileType = sourcecode.swift; path = CreateFileView.swift; sourceTree = "<group>"; };
		EA380B1F2561FA2C0021C4FA /* AccountView.swift */ = {isa = PBXFileReference; fileEncoding = 4; lastKnownFileType = sourcecode.swift; path = AccountView.swift; sourceTree = "<group>"; };
		EA380B242561FAEF0021C4FA /* FileListView.swift */ = {isa = PBXFileReference; fileEncoding = 4; lastKnownFileType = sourcecode.swift; path = FileListView.swift; sourceTree = "<group>"; };
		EA380B252561FAEF0021C4FA /* ActionsView.swift */ = {isa = PBXFileReference; fileEncoding = 4; lastKnownFileType = sourcecode.swift; path = ActionsView.swift; sourceTree = "<group>"; };
		EA4559BD25169F7D003AD80A /* CodeScannerView.swift */ = {isa = PBXFileReference; lastKnownFileType = sourcecode.swift; path = CodeScannerView.swift; sourceTree = "<group>"; };
		EA5C7D682516605F00F7F358 /* LockbookApp.swift */ = {isa = PBXFileReference; lastKnownFileType = sourcecode.swift; path = LockbookApp.swift; sourceTree = "<group>"; };
		EA5C7D6A2516606000F7F358 /* Assets.xcassets */ = {isa = PBXFileReference; lastKnownFileType = folder.assetcatalog; path = Assets.xcassets; sourceTree = "<group>"; };
		EA5C7D6F2516606000F7F358 /* Lockbook.app */ = {isa = PBXFileReference; explicitFileType = wrapper.application; includeInIndex = 0; path = Lockbook.app; sourceTree = BUILT_PRODUCTS_DIR; };
		EA5C7D722516606000F7F358 /* Info.plist */ = {isa = PBXFileReference; lastKnownFileType = text.plist.xml; path = Info.plist; sourceTree = "<group>"; };
		EA5C7D772516606000F7F358 /* Lockbook.app */ = {isa = PBXFileReference; explicitFileType = wrapper.application; includeInIndex = 0; path = Lockbook.app; sourceTree = BUILT_PRODUCTS_DIR; };
		EA5C7D792516606100F7F358 /* Info.plist */ = {isa = PBXFileReference; lastKnownFileType = text.plist.xml; path = Info.plist; sourceTree = "<group>"; };
		EA5C7D7A2516606100F7F358 /* macOS.entitlements */ = {isa = PBXFileReference; lastKnownFileType = text.plist.entitlements; path = macOS.entitlements; sourceTree = "<group>"; };
		EA831A542534E3C80048CE26 /* AppView.swift */ = {isa = PBXFileReference; lastKnownFileType = sourcecode.swift; path = AppView.swift; sourceTree = "<group>"; };
		EA831A592534E5020048CE26 /* SettingsView.swift */ = {isa = PBXFileReference; lastKnownFileType = sourcecode.swift; path = SettingsView.swift; sourceTree = "<group>"; };
		EAB4B4FF25167AF50071D1CD /* Core.swift */ = {isa = PBXFileReference; lastKnownFileType = sourcecode.swift; path = Core.swift; sourceTree = "<group>"; };
		EAB4B5062516924F0071D1CD /* OnboardingView.swift */ = {isa = PBXFileReference; lastKnownFileType = sourcecode.swift; path = OnboardingView.swift; sourceTree = "<group>"; };
		EAC3DA36251ED7B3009499BA /* FlipToggleStyle.swift */ = {isa = PBXFileReference; lastKnownFileType = sourcecode.swift; path = FlipToggleStyle.swift; sourceTree = "<group>"; };
		EAC3DA3F251EEB45009499BA /* SyncIndicator.swift */ = {isa = PBXFileReference; lastKnownFileType = sourcecode.swift; path = SyncIndicator.swift; sourceTree = "<group>"; };
		EAC3DA50251FB8ED009499BA /* NotificationButton.swift */ = {isa = PBXFileReference; lastKnownFileType = sourcecode.swift; path = NotificationButton.swift; sourceTree = "<group>"; };
		EADA116125336BA1005F69DB /* Development.xcconfig */ = {isa = PBXFileReference; lastKnownFileType = text.xcconfig; path = Development.xcconfig; sourceTree = "<group>"; };
		EADE1A5825352EAA00710996 /* ContentBuffer.swift */ = {isa = PBXFileReference; lastKnownFileType = sourcecode.swift; path = ContentBuffer.swift; sourceTree = "<group>"; };
		EAEDCCF92516ACA400EBE313 /* ImportAccountView.swift */ = {isa = PBXFileReference; lastKnownFileType = sourcecode.swift; path = ImportAccountView.swift; sourceTree = "<group>"; };
		EAEDCD022516ACC900EBE313 /* CreateAccountView.swift */ = {isa = PBXFileReference; lastKnownFileType = sourcecode.swift; path = CreateAccountView.swift; sourceTree = "<group>"; };
		EAEDCD0A2516FC1C00EBE313 /* BookView.swift */ = {isa = PBXFileReference; lastKnownFileType = sourcecode.swift; path = BookView.swift; sourceTree = "<group>"; };
		EAEDCD112517193500EBE313 /* EditorView.swift */ = {isa = PBXFileReference; lastKnownFileType = sourcecode.swift; path = EditorView.swift; sourceTree = "<group>"; };
		EAF96D05252E8E6900AA1A14 /* Debug.xcconfig */ = {isa = PBXFileReference; lastKnownFileType = text.xcconfig; name = Debug.xcconfig; path = Shared/Config/Debug.xcconfig; sourceTree = SOURCE_ROOT; };
		EAF96D0B252E8ED000AA1A14 /* ConfigHelper.swift */ = {isa = PBXFileReference; lastKnownFileType = sourcecode.swift; path = ConfigHelper.swift; sourceTree = "<group>"; };
		EAF96D12252E8F3000AA1A14 /* Production.xcconfig */ = {isa = PBXFileReference; lastKnownFileType = text.xcconfig; path = Production.xcconfig; sourceTree = "<group>"; };
/* End PBXFileReference section */

/* Begin PBXFrameworksBuildPhase section */
		EA5C7D6C2516606000F7F358 /* Frameworks */ = {
			isa = PBXFrameworksBuildPhase;
			buildActionMask = 2147483647;
			files = (
				EA14E8192516643400B9158C /* SwiftLockbookCore in Frameworks */,
			);
			runOnlyForDeploymentPostprocessing = 0;
		};
		EA5C7D742516606000F7F358 /* Frameworks */ = {
			isa = PBXFrameworksBuildPhase;
			buildActionMask = 2147483647;
			files = (
				EA14E81F2516655B00B9158C /* SwiftLockbookCore in Frameworks */,
			);
			runOnlyForDeploymentPostprocessing = 0;
		};
/* End PBXFrameworksBuildPhase section */

/* Begin PBXGroup section */
		EA14E8172516643400B9158C /* Frameworks */ = {
			isa = PBXGroup;
			children = (
			);
			name = Frameworks;
			sourceTree = "<group>";
		};
		EA5C7D622516605F00F7F358 = {
			isa = PBXGroup;
			children = (
				EA5C7D672516605F00F7F358 /* Shared */,
				EA5C7D712516606000F7F358 /* iOS */,
				EA5C7D782516606100F7F358 /* macOS */,
				EA5C7D702516606000F7F358 /* Products */,
				EA14E8172516643400B9158C /* Frameworks */,
			);
			sourceTree = "<group>";
		};
		EA5C7D672516605F00F7F358 /* Shared */ = {
			isa = PBXGroup;
			children = (
				EADE1A5725352E5D00710996 /* Views */,
				EAF96D0A252E8EB200AA1A14 /* Config */,
				EAC3DA35251ED797009499BA /* Components */,
				EA5C7D682516605F00F7F358 /* LockbookApp.swift */,
				EAB4B4FF25167AF50071D1CD /* Core.swift */,
				EA5C7D6A2516606000F7F358 /* Assets.xcassets */,
			);
			path = Shared;
			sourceTree = "<group>";
		};
		EA5C7D702516606000F7F358 /* Products */ = {
			isa = PBXGroup;
			children = (
				EA5C7D6F2516606000F7F358 /* Lockbook.app */,
				EA5C7D772516606000F7F358 /* Lockbook.app */,
			);
			name = Products;
			sourceTree = "<group>";
		};
		EA5C7D712516606000F7F358 /* iOS */ = {
			isa = PBXGroup;
			children = (
				EA5C7D722516606000F7F358 /* Info.plist */,
				EA4559BD25169F7D003AD80A /* CodeScannerView.swift */,
			);
			path = iOS;
			sourceTree = "<group>";
		};
		EA5C7D782516606100F7F358 /* macOS */ = {
			isa = PBXGroup;
			children = (
				EA5C7D792516606100F7F358 /* Info.plist */,
				EA5C7D7A2516606100F7F358 /* macOS.entitlements */,
			);
			path = macOS;
			sourceTree = "<group>";
		};
		EAC3DA35251ED797009499BA /* Components */ = {
			isa = PBXGroup;
			children = (
				EAC3DA36251ED7B3009499BA /* FlipToggleStyle.swift */,
				EAC3DA3F251EEB45009499BA /* SyncIndicator.swift */,
				1F7E4FBB252122450045F606 /* TitleFieldStyle.swift */,
				1F7E4FC425212E5F0045F606 /* ContentEditor.swift */,
				EAC3DA50251FB8ED009499BA /* NotificationButton.swift */,
				EA30B54C25298B0800D2FE22 /* UsageIndicator.swift */,
				EADE1A5825352EAA00710996 /* ContentBuffer.swift */,
			);
			path = Components;
			sourceTree = "<group>";
		};
		EADE1A5725352E5D00710996 /* Views */ = {
			isa = PBXGroup;
			children = (
				EA831A542534E3C80048CE26 /* AppView.swift */,
				EA831A592534E5020048CE26 /* SettingsView.swift */,
				EAEDCD072516FB5A00EBE313 /* Onboarding */,
				EAEDCD092516FBA200EBE313 /* Book */,
			);
			path = Views;
			sourceTree = "<group>";
		};
		EAEDCD072516FB5A00EBE313 /* Onboarding */ = {
			isa = PBXGroup;
			children = (
				EAB4B5062516924F0071D1CD /* OnboardingView.swift */,
				EAEDCD022516ACC900EBE313 /* CreateAccountView.swift */,
				EAEDCCF92516ACA400EBE313 /* ImportAccountView.swift */,
			);
			path = Onboarding;
			sourceTree = "<group>";
		};
		EAEDCD092516FBA200EBE313 /* Book */ = {
			isa = PBXGroup;
			children = (
<<<<<<< HEAD
				EA380B252561FAEF0021C4FA /* ActionsView.swift */,
				EA380B242561FAEF0021C4FA /* FileListView.swift */,
				EA380B1F2561FA2C0021C4FA /* AccountView.swift */,
=======
				EA08372725198A81008EA3F3 /* Account */,
>>>>>>> 293d4db7
				EAEDCD0A2516FC1C00EBE313 /* BookView.swift */,
				EAEDCD112517193500EBE313 /* EditorView.swift */,
<<<<<<< HEAD
				EA380B0E2561F9110021C4FA /* CreateFileView.swift */,
=======
				EA77C34F2519AC70006B5247 /* ActionsView.swift */,
>>>>>>> 293d4db7
			);
			path = Book;
			sourceTree = "<group>";
		};
		EAF96D0A252E8EB200AA1A14 /* Config */ = {
			isa = PBXGroup;
			children = (
				EAF96D05252E8E6900AA1A14 /* Debug.xcconfig */,
				EADA116125336BA1005F69DB /* Development.xcconfig */,
				EAF96D12252E8F3000AA1A14 /* Production.xcconfig */,
				EAF96D0B252E8ED000AA1A14 /* ConfigHelper.swift */,
				1F7E4FBE2521297D0045F606 /* Colors.swift */,
			);
			path = Config;
			sourceTree = "<group>";
		};
/* End PBXGroup section */

/* Begin PBXNativeTarget section */
		EA5C7D6E2516606000F7F358 /* Lockbook (iOS) */ = {
			isa = PBXNativeTarget;
			buildConfigurationList = EA5C7D832516606100F7F358 /* Build configuration list for PBXNativeTarget "Lockbook (iOS)" */;
			buildPhases = (
				EA5C7D6B2516606000F7F358 /* Sources */,
				EA5C7D6C2516606000F7F358 /* Frameworks */,
				EA5C7D6D2516606000F7F358 /* Resources */,
			);
			buildRules = (
			);
			dependencies = (
			);
			name = "Lockbook (iOS)";
			packageProductDependencies = (
				EA14E8182516643400B9158C /* SwiftLockbookCore */,
			);
			productName = "Lockbook (iOS)";
			productReference = EA5C7D6F2516606000F7F358 /* Lockbook.app */;
			productType = "com.apple.product-type.application";
		};
		EA5C7D762516606000F7F358 /* Lockbook (macOS) */ = {
			isa = PBXNativeTarget;
			buildConfigurationList = EA5C7D862516606100F7F358 /* Build configuration list for PBXNativeTarget "Lockbook (macOS)" */;
			buildPhases = (
				EA5C7D732516606000F7F358 /* Sources */,
				EA5C7D742516606000F7F358 /* Frameworks */,
				EA5C7D752516606000F7F358 /* Resources */,
			);
			buildRules = (
			);
			dependencies = (
			);
			name = "Lockbook (macOS)";
			packageProductDependencies = (
				EA14E81E2516655B00B9158C /* SwiftLockbookCore */,
			);
			productName = "Lockbook (macOS)";
			productReference = EA5C7D772516606000F7F358 /* Lockbook.app */;
			productType = "com.apple.product-type.application";
		};
/* End PBXNativeTarget section */

/* Begin PBXProject section */
		EA5C7D632516605F00F7F358 /* Project object */ = {
			isa = PBXProject;
			attributes = {
				LastSwiftUpdateCheck = 1220;
				LastUpgradeCheck = 1220;
				TargetAttributes = {
					EA5C7D6E2516606000F7F358 = {
						CreatedOnToolsVersion = 12.2;
					};
					EA5C7D762516606000F7F358 = {
						CreatedOnToolsVersion = 12.2;
					};
				};
			};
			buildConfigurationList = EA5C7D662516605F00F7F358 /* Build configuration list for PBXProject "Lockbook" */;
			compatibilityVersion = "Xcode 9.3";
			developmentRegion = en;
			hasScannedForEncodings = 0;
			knownRegions = (
				en,
				Base,
			);
			mainGroup = EA5C7D622516605F00F7F358;
			packageReferences = (
			);
			productRefGroup = EA5C7D702516606000F7F358 /* Products */;
			projectDirPath = "";
			projectRoot = "";
			targets = (
				EA5C7D6E2516606000F7F358 /* Lockbook (iOS) */,
				EA5C7D762516606000F7F358 /* Lockbook (macOS) */,
			);
		};
/* End PBXProject section */

/* Begin PBXResourcesBuildPhase section */
		EA5C7D6D2516606000F7F358 /* Resources */ = {
			isa = PBXResourcesBuildPhase;
			buildActionMask = 2147483647;
			files = (
				EAF96D06252E8E6900AA1A14 /* Debug.xcconfig in Resources */,
				EA5C7D7F2516606100F7F358 /* Assets.xcassets in Resources */,
				EAF96D13252E8F3000AA1A14 /* Production.xcconfig in Resources */,
			);
			runOnlyForDeploymentPostprocessing = 0;
		};
		EA5C7D752516606000F7F358 /* Resources */ = {
			isa = PBXResourcesBuildPhase;
			buildActionMask = 2147483647;
			files = (
				EAF96D07252E8E6900AA1A14 /* Debug.xcconfig in Resources */,
				EA5C7D802516606100F7F358 /* Assets.xcassets in Resources */,
				EAF96D14252E8F3000AA1A14 /* Production.xcconfig in Resources */,
			);
			runOnlyForDeploymentPostprocessing = 0;
		};
/* End PBXResourcesBuildPhase section */

/* Begin PBXSourcesBuildPhase section */
		EA5C7D6B2516606000F7F358 /* Sources */ = {
			isa = PBXSourcesBuildPhase;
			buildActionMask = 2147483647;
			files = (
				EAEDCD032516ACC900EBE313 /* CreateAccountView.swift in Sources */,
				EADE1A5925352EAA00710996 /* ContentBuffer.swift in Sources */,
				EA380B102561F9110021C4FA /* CreateFileView.swift in Sources */,
				EA831A552534E3C80048CE26 /* AppView.swift in Sources */,
				EA380B262561FAEF0021C4FA /* FileListView.swift in Sources */,
				EAEDCCFA2516ACA400EBE313 /* ImportAccountView.swift in Sources */,
				1F7E4FBF2521297D0045F606 /* Colors.swift in Sources */,
				EA831A5A2534E5020048CE26 /* SettingsView.swift in Sources */,
				EA4559BE25169F7D003AD80A /* CodeScannerView.swift in Sources */,
				EAEDCD0B2516FC1C00EBE313 /* BookView.swift in Sources */,
				EA30B54D25298B0800D2FE22 /* UsageIndicator.swift in Sources */,
				EAC3DA37251ED7B3009499BA /* FlipToggleStyle.swift in Sources */,
				EAB4B50025167AF50071D1CD /* Core.swift in Sources */,
				EAEDCD122517193500EBE313 /* EditorView.swift in Sources */,
				EAB4B5072516924F0071D1CD /* OnboardingView.swift in Sources */,
				EA5C7D7B2516606100F7F358 /* LockbookApp.swift in Sources */,
				EA380B282561FAEF0021C4FA /* ActionsView.swift in Sources */,
				EAF96D0C252E8ED000AA1A14 /* ConfigHelper.swift in Sources */,
				EAC3DA51251FB8ED009499BA /* NotificationButton.swift in Sources */,
				EAC3DA40251EEB45009499BA /* SyncIndicator.swift in Sources */,
				EA380B202561FA2C0021C4FA /* AccountView.swift in Sources */,
				1F7E4FC525212E5F0045F606 /* ContentEditor.swift in Sources */,
				1F7E4FBC252122450045F606 /* TitleFieldStyle.swift in Sources */,
			);
			runOnlyForDeploymentPostprocessing = 0;
		};
		EA5C7D732516606000F7F358 /* Sources */ = {
			isa = PBXSourcesBuildPhase;
			buildActionMask = 2147483647;
			files = (
				EAC3DA38251ED7B3009499BA /* FlipToggleStyle.swift in Sources */,
				EAB4B50125167AF50071D1CD /* Core.swift in Sources */,
				EA831A562534E3C80048CE26 /* AppView.swift in Sources */,
				EAC3DA41251EEB45009499BA /* SyncIndicator.swift in Sources */,
				EA380B212561FA2C0021C4FA /* AccountView.swift in Sources */,
				EAEDCCFB2516ACA400EBE313 /* ImportAccountView.swift in Sources */,
				EA30B54E25298B0800D2FE22 /* UsageIndicator.swift in Sources */,
				EAB4B5082516924F0071D1CD /* OnboardingView.swift in Sources */,
				EA380B112561F9110021C4FA /* CreateFileView.swift in Sources */,
				EAC3DA52251FB8ED009499BA /* NotificationButton.swift in Sources */,
				EA380B292561FAEF0021C4FA /* ActionsView.swift in Sources */,
				EAEDCD132517193500EBE313 /* EditorView.swift in Sources */,
				1F7E4FC625212E5F0045F606 /* ContentEditor.swift in Sources */,
				1F7E4FC02521297D0045F606 /* Colors.swift in Sources */,
				EADE1A5A25352EAA00710996 /* ContentBuffer.swift in Sources */,
				EAEDCD0C2516FC1C00EBE313 /* BookView.swift in Sources */,
				EA5C7D7C2516606100F7F358 /* LockbookApp.swift in Sources */,
				EAEDCD042516ACC900EBE313 /* CreateAccountView.swift in Sources */,
				EA380B272561FAEF0021C4FA /* FileListView.swift in Sources */,
				1F7E4FBD252122450045F606 /* TitleFieldStyle.swift in Sources */,
				EAF96D0D252E8ED000AA1A14 /* ConfigHelper.swift in Sources */,
				EA831A5B2534E5020048CE26 /* SettingsView.swift in Sources */,
			);
			runOnlyForDeploymentPostprocessing = 0;
		};
/* End PBXSourcesBuildPhase section */

/* Begin XCBuildConfiguration section */
		EA5C7D812516606100F7F358 /* Debug */ = {
			isa = XCBuildConfiguration;
			baseConfigurationReference = EAF96D05252E8E6900AA1A14 /* Debug.xcconfig */;
			buildSettings = {
				ALWAYS_SEARCH_USER_PATHS = NO;
				CLANG_ANALYZER_NONNULL = YES;
				CLANG_ANALYZER_NUMBER_OBJECT_CONVERSION = YES_AGGRESSIVE;
				CLANG_CXX_LANGUAGE_STANDARD = "gnu++14";
				CLANG_CXX_LIBRARY = "libc++";
				CLANG_ENABLE_MODULES = YES;
				CLANG_ENABLE_OBJC_ARC = YES;
				CLANG_ENABLE_OBJC_WEAK = YES;
				CLANG_WARN_BLOCK_CAPTURE_AUTORELEASING = YES;
				CLANG_WARN_BOOL_CONVERSION = YES;
				CLANG_WARN_COMMA = YES;
				CLANG_WARN_CONSTANT_CONVERSION = YES;
				CLANG_WARN_DEPRECATED_OBJC_IMPLEMENTATIONS = YES;
				CLANG_WARN_DIRECT_OBJC_ISA_USAGE = YES_ERROR;
				CLANG_WARN_DOCUMENTATION_COMMENTS = YES;
				CLANG_WARN_EMPTY_BODY = YES;
				CLANG_WARN_ENUM_CONVERSION = YES;
				CLANG_WARN_INFINITE_RECURSION = YES;
				CLANG_WARN_INT_CONVERSION = YES;
				CLANG_WARN_NON_LITERAL_NULL_CONVERSION = YES;
				CLANG_WARN_OBJC_IMPLICIT_RETAIN_SELF = YES;
				CLANG_WARN_OBJC_LITERAL_CONVERSION = YES;
				CLANG_WARN_OBJC_ROOT_CLASS = YES_ERROR;
				CLANG_WARN_QUOTED_INCLUDE_IN_FRAMEWORK_HEADER = YES;
				CLANG_WARN_RANGE_LOOP_ANALYSIS = YES;
				CLANG_WARN_STRICT_PROTOTYPES = YES;
				CLANG_WARN_SUSPICIOUS_MOVE = YES;
				CLANG_WARN_UNGUARDED_AVAILABILITY = YES_AGGRESSIVE;
				CLANG_WARN_UNREACHABLE_CODE = YES;
				CLANG_WARN__DUPLICATE_METHOD_MATCH = YES;
				COPY_PHASE_STRIP = NO;
				DEBUG_INFORMATION_FORMAT = dwarf;
				ENABLE_STRICT_OBJC_MSGSEND = YES;
				ENABLE_TESTABILITY = YES;
				GCC_C_LANGUAGE_STANDARD = gnu11;
				GCC_DYNAMIC_NO_PIC = NO;
				GCC_NO_COMMON_BLOCKS = YES;
				GCC_OPTIMIZATION_LEVEL = 0;
				GCC_PREPROCESSOR_DEFINITIONS = (
					"DEBUG=1",
					"$(inherited)",
				);
				GCC_WARN_64_TO_32_BIT_CONVERSION = YES;
				GCC_WARN_ABOUT_RETURN_TYPE = YES_ERROR;
				GCC_WARN_UNDECLARED_SELECTOR = YES;
				GCC_WARN_UNINITIALIZED_AUTOS = YES_AGGRESSIVE;
				GCC_WARN_UNUSED_FUNCTION = YES;
				GCC_WARN_UNUSED_VARIABLE = YES;
				MTL_ENABLE_DEBUG_INFO = INCLUDE_SOURCE;
				MTL_FAST_MATH = YES;
				ONLY_ACTIVE_ARCH = YES;
				SWIFT_ACTIVE_COMPILATION_CONDITIONS = DEBUG;
				SWIFT_OPTIMIZATION_LEVEL = "-Onone";
			};
			name = Debug;
		};
		EA5C7D822516606100F7F358 /* Release */ = {
			isa = XCBuildConfiguration;
			baseConfigurationReference = EAF96D12252E8F3000AA1A14 /* Production.xcconfig */;
			buildSettings = {
				ALWAYS_SEARCH_USER_PATHS = NO;
				CLANG_ANALYZER_NONNULL = YES;
				CLANG_ANALYZER_NUMBER_OBJECT_CONVERSION = YES_AGGRESSIVE;
				CLANG_CXX_LANGUAGE_STANDARD = "gnu++14";
				CLANG_CXX_LIBRARY = "libc++";
				CLANG_ENABLE_MODULES = YES;
				CLANG_ENABLE_OBJC_ARC = YES;
				CLANG_ENABLE_OBJC_WEAK = YES;
				CLANG_WARN_BLOCK_CAPTURE_AUTORELEASING = YES;
				CLANG_WARN_BOOL_CONVERSION = YES;
				CLANG_WARN_COMMA = YES;
				CLANG_WARN_CONSTANT_CONVERSION = YES;
				CLANG_WARN_DEPRECATED_OBJC_IMPLEMENTATIONS = YES;
				CLANG_WARN_DIRECT_OBJC_ISA_USAGE = YES_ERROR;
				CLANG_WARN_DOCUMENTATION_COMMENTS = YES;
				CLANG_WARN_EMPTY_BODY = YES;
				CLANG_WARN_ENUM_CONVERSION = YES;
				CLANG_WARN_INFINITE_RECURSION = YES;
				CLANG_WARN_INT_CONVERSION = YES;
				CLANG_WARN_NON_LITERAL_NULL_CONVERSION = YES;
				CLANG_WARN_OBJC_IMPLICIT_RETAIN_SELF = YES;
				CLANG_WARN_OBJC_LITERAL_CONVERSION = YES;
				CLANG_WARN_OBJC_ROOT_CLASS = YES_ERROR;
				CLANG_WARN_QUOTED_INCLUDE_IN_FRAMEWORK_HEADER = YES;
				CLANG_WARN_RANGE_LOOP_ANALYSIS = YES;
				CLANG_WARN_STRICT_PROTOTYPES = YES;
				CLANG_WARN_SUSPICIOUS_MOVE = YES;
				CLANG_WARN_UNGUARDED_AVAILABILITY = YES_AGGRESSIVE;
				CLANG_WARN_UNREACHABLE_CODE = YES;
				CLANG_WARN__DUPLICATE_METHOD_MATCH = YES;
				COPY_PHASE_STRIP = NO;
				DEBUG_INFORMATION_FORMAT = "dwarf-with-dsym";
				ENABLE_NS_ASSERTIONS = NO;
				ENABLE_STRICT_OBJC_MSGSEND = YES;
				GCC_C_LANGUAGE_STANDARD = gnu11;
				GCC_NO_COMMON_BLOCKS = YES;
				GCC_WARN_64_TO_32_BIT_CONVERSION = YES;
				GCC_WARN_ABOUT_RETURN_TYPE = YES_ERROR;
				GCC_WARN_UNDECLARED_SELECTOR = YES;
				GCC_WARN_UNINITIALIZED_AUTOS = YES_AGGRESSIVE;
				GCC_WARN_UNUSED_FUNCTION = YES;
				GCC_WARN_UNUSED_VARIABLE = YES;
				MTL_ENABLE_DEBUG_INFO = NO;
				MTL_FAST_MATH = YES;
				SWIFT_COMPILATION_MODE = wholemodule;
				SWIFT_OPTIMIZATION_LEVEL = "-O";
			};
			name = Release;
		};
		EA5C7D842516606100F7F358 /* Debug */ = {
			isa = XCBuildConfiguration;
			buildSettings = {
				ASSETCATALOG_COMPILER_APPICON_NAME = AppIcon;
				ASSETCATALOG_COMPILER_GLOBAL_ACCENT_COLOR_NAME = AccentColor;
				CODE_SIGN_STYLE = Automatic;
<<<<<<< HEAD
				CURRENT_PROJECT_VERSION = 22;
=======
				CURRENT_PROJECT_VERSION = 21;
>>>>>>> 293d4db7
				DEVELOPMENT_TEAM = 39ZS78S25U;
				ENABLE_PREVIEWS = YES;
				INFOPLIST_FILE = iOS/Info.plist;
				IPHONEOS_DEPLOYMENT_TARGET = 14.0;
				LD_RUNPATH_SEARCH_PATHS = (
					"$(inherited)",
					"@executable_path/Frameworks",
				);
				LIBRARY_SEARCH_PATHS = "${PROJECT_DIR}/CLockbookCore/Sources/CLockbookCore/lib_ios";
				MARKETING_VERSION = 0.2.1;
				PRODUCT_BUNDLE_IDENTIFIER = app.lockbook;
				PRODUCT_NAME = Lockbook;
				SDKROOT = iphoneos;
				SWIFT_VERSION = 5.0;
				TARGETED_DEVICE_FAMILY = "1,2";
			};
			name = Debug;
		};
		EA5C7D852516606100F7F358 /* Release */ = {
			isa = XCBuildConfiguration;
			buildSettings = {
				ASSETCATALOG_COMPILER_APPICON_NAME = AppIcon;
				ASSETCATALOG_COMPILER_GLOBAL_ACCENT_COLOR_NAME = AccentColor;
				CODE_SIGN_STYLE = Automatic;
<<<<<<< HEAD
				CURRENT_PROJECT_VERSION = 22;
=======
				CURRENT_PROJECT_VERSION = 21;
>>>>>>> 293d4db7
				DEVELOPMENT_TEAM = 39ZS78S25U;
				ENABLE_PREVIEWS = YES;
				INFOPLIST_FILE = iOS/Info.plist;
				IPHONEOS_DEPLOYMENT_TARGET = 14.0;
				LD_RUNPATH_SEARCH_PATHS = (
					"$(inherited)",
					"@executable_path/Frameworks",
				);
				LIBRARY_SEARCH_PATHS = "${PROJECT_DIR}/CLockbookCore/Sources/CLockbookCore/lib_ios";
				MARKETING_VERSION = 0.2.1;
				PRODUCT_BUNDLE_IDENTIFIER = app.lockbook;
				PRODUCT_NAME = Lockbook;
				SDKROOT = iphoneos;
				SWIFT_VERSION = 5.0;
				TARGETED_DEVICE_FAMILY = "1,2";
				VALIDATE_PRODUCT = YES;
			};
			name = Release;
		};
		EA5C7D872516606100F7F358 /* Debug */ = {
			isa = XCBuildConfiguration;
			buildSettings = {
				ARCHS = "$(NATIVE_ARCH_ACTUAL)";
				ASSETCATALOG_COMPILER_APPICON_NAME = AppIcon;
				ASSETCATALOG_COMPILER_GLOBAL_ACCENT_COLOR_NAME = AccentColor;
				CODE_SIGN_ENTITLEMENTS = macOS/macOS.entitlements;
				CODE_SIGN_IDENTITY = "-";
				CODE_SIGN_STYLE = Automatic;
				COMBINE_HIDPI_IMAGES = YES;
				CURRENT_PROJECT_VERSION = 5;
				DEVELOPMENT_TEAM = 39ZS78S25U;
				ENABLE_HARDENED_RUNTIME = YES;
				ENABLE_PREVIEWS = YES;
				INFOPLIST_FILE = macOS/Info.plist;
				LD_RUNPATH_SEARCH_PATHS = (
					"$(inherited)",
					"@executable_path/../Frameworks",
				);
				LIBRARY_SEARCH_PATHS = "${PROJECT_DIR}/CLockbookCore/Sources/CLockbookCore/lib";
				MACOSX_DEPLOYMENT_TARGET = 11.0;
				MARKETING_VERSION = 0.2.1;
				PRODUCT_BUNDLE_IDENTIFIER = app.lockbook;
				PRODUCT_NAME = Lockbook;
				SDKROOT = macosx;
				SWIFT_VERSION = 5.0;
			};
			name = Debug;
		};
		EA5C7D882516606100F7F358 /* Release */ = {
			isa = XCBuildConfiguration;
			buildSettings = {
				ARCHS = "$(NATIVE_ARCH_ACTUAL)";
				ASSETCATALOG_COMPILER_APPICON_NAME = AppIcon;
				ASSETCATALOG_COMPILER_GLOBAL_ACCENT_COLOR_NAME = AccentColor;
				CODE_SIGN_ENTITLEMENTS = macOS/macOS.entitlements;
				CODE_SIGN_IDENTITY = "-";
				CODE_SIGN_STYLE = Automatic;
				COMBINE_HIDPI_IMAGES = YES;
				CURRENT_PROJECT_VERSION = 5;
				DEVELOPMENT_TEAM = 39ZS78S25U;
				ENABLE_HARDENED_RUNTIME = YES;
				ENABLE_PREVIEWS = YES;
				INFOPLIST_FILE = macOS/Info.plist;
				LD_RUNPATH_SEARCH_PATHS = (
					"$(inherited)",
					"@executable_path/../Frameworks",
				);
				LIBRARY_SEARCH_PATHS = "${PROJECT_DIR}/CLockbookCore/Sources/CLockbookCore/lib";
				MACOSX_DEPLOYMENT_TARGET = 11.0;
				MARKETING_VERSION = 0.2.1;
				PRODUCT_BUNDLE_IDENTIFIER = app.lockbook;
				PRODUCT_NAME = Lockbook;
				SDKROOT = macosx;
				SWIFT_VERSION = 5.0;
			};
			name = Release;
		};
		EADA115E25336B97005F69DB /* Development */ = {
			isa = XCBuildConfiguration;
			baseConfigurationReference = EADA116125336BA1005F69DB /* Development.xcconfig */;
			buildSettings = {
				ALWAYS_SEARCH_USER_PATHS = NO;
				CLANG_ANALYZER_NONNULL = YES;
				CLANG_ANALYZER_NUMBER_OBJECT_CONVERSION = YES_AGGRESSIVE;
				CLANG_CXX_LANGUAGE_STANDARD = "gnu++14";
				CLANG_CXX_LIBRARY = "libc++";
				CLANG_ENABLE_MODULES = YES;
				CLANG_ENABLE_OBJC_ARC = YES;
				CLANG_ENABLE_OBJC_WEAK = YES;
				CLANG_WARN_BLOCK_CAPTURE_AUTORELEASING = YES;
				CLANG_WARN_BOOL_CONVERSION = YES;
				CLANG_WARN_COMMA = YES;
				CLANG_WARN_CONSTANT_CONVERSION = YES;
				CLANG_WARN_DEPRECATED_OBJC_IMPLEMENTATIONS = YES;
				CLANG_WARN_DIRECT_OBJC_ISA_USAGE = YES_ERROR;
				CLANG_WARN_DOCUMENTATION_COMMENTS = YES;
				CLANG_WARN_EMPTY_BODY = YES;
				CLANG_WARN_ENUM_CONVERSION = YES;
				CLANG_WARN_INFINITE_RECURSION = YES;
				CLANG_WARN_INT_CONVERSION = YES;
				CLANG_WARN_NON_LITERAL_NULL_CONVERSION = YES;
				CLANG_WARN_OBJC_IMPLICIT_RETAIN_SELF = YES;
				CLANG_WARN_OBJC_LITERAL_CONVERSION = YES;
				CLANG_WARN_OBJC_ROOT_CLASS = YES_ERROR;
				CLANG_WARN_QUOTED_INCLUDE_IN_FRAMEWORK_HEADER = YES;
				CLANG_WARN_RANGE_LOOP_ANALYSIS = YES;
				CLANG_WARN_STRICT_PROTOTYPES = YES;
				CLANG_WARN_SUSPICIOUS_MOVE = YES;
				CLANG_WARN_UNGUARDED_AVAILABILITY = YES_AGGRESSIVE;
				CLANG_WARN_UNREACHABLE_CODE = YES;
				CLANG_WARN__DUPLICATE_METHOD_MATCH = YES;
				COPY_PHASE_STRIP = NO;
				DEBUG_INFORMATION_FORMAT = dwarf;
				ENABLE_STRICT_OBJC_MSGSEND = YES;
				ENABLE_TESTABILITY = YES;
				GCC_C_LANGUAGE_STANDARD = gnu11;
				GCC_DYNAMIC_NO_PIC = NO;
				GCC_NO_COMMON_BLOCKS = YES;
				GCC_OPTIMIZATION_LEVEL = 0;
				GCC_PREPROCESSOR_DEFINITIONS = (
					"DEBUG=1",
					"$(inherited)",
				);
				GCC_WARN_64_TO_32_BIT_CONVERSION = YES;
				GCC_WARN_ABOUT_RETURN_TYPE = YES_ERROR;
				GCC_WARN_UNDECLARED_SELECTOR = YES;
				GCC_WARN_UNINITIALIZED_AUTOS = YES_AGGRESSIVE;
				GCC_WARN_UNUSED_FUNCTION = YES;
				GCC_WARN_UNUSED_VARIABLE = YES;
				MTL_ENABLE_DEBUG_INFO = INCLUDE_SOURCE;
				MTL_FAST_MATH = YES;
				ONLY_ACTIVE_ARCH = YES;
				SWIFT_ACTIVE_COMPILATION_CONDITIONS = DEBUG;
				SWIFT_OPTIMIZATION_LEVEL = "-Onone";
			};
			name = Development;
		};
		EADA115F25336B97005F69DB /* Development */ = {
			isa = XCBuildConfiguration;
			buildSettings = {
				ASSETCATALOG_COMPILER_APPICON_NAME = AppIcon;
				ASSETCATALOG_COMPILER_GLOBAL_ACCENT_COLOR_NAME = AccentColor;
				CODE_SIGN_STYLE = Automatic;
<<<<<<< HEAD
				CURRENT_PROJECT_VERSION = 22;
=======
				CURRENT_PROJECT_VERSION = 21;
>>>>>>> 293d4db7
				DEVELOPMENT_TEAM = 39ZS78S25U;
				ENABLE_PREVIEWS = YES;
				INFOPLIST_FILE = iOS/Info.plist;
				IPHONEOS_DEPLOYMENT_TARGET = 14.0;
				LD_RUNPATH_SEARCH_PATHS = (
					"$(inherited)",
					"@executable_path/Frameworks",
				);
				LIBRARY_SEARCH_PATHS = "${PROJECT_DIR}/CLockbookCore/Sources/CLockbookCore/lib_ios";
				MARKETING_VERSION = 0.2.1;
				PRODUCT_BUNDLE_IDENTIFIER = app.lockbook;
				PRODUCT_NAME = Lockbook;
				SDKROOT = iphoneos;
				SWIFT_VERSION = 5.0;
				TARGETED_DEVICE_FAMILY = "1,2";
			};
			name = Development;
		};
		EADA116025336B97005F69DB /* Development */ = {
			isa = XCBuildConfiguration;
			buildSettings = {
				ARCHS = "$(NATIVE_ARCH_ACTUAL)";
				ASSETCATALOG_COMPILER_APPICON_NAME = AppIcon;
				ASSETCATALOG_COMPILER_GLOBAL_ACCENT_COLOR_NAME = AccentColor;
				CODE_SIGN_ENTITLEMENTS = macOS/macOS.entitlements;
				CODE_SIGN_IDENTITY = "-";
				CODE_SIGN_STYLE = Automatic;
				COMBINE_HIDPI_IMAGES = YES;
				CURRENT_PROJECT_VERSION = 5;
				DEVELOPMENT_TEAM = 39ZS78S25U;
				ENABLE_HARDENED_RUNTIME = YES;
				ENABLE_PREVIEWS = YES;
				INFOPLIST_FILE = macOS/Info.plist;
				LD_RUNPATH_SEARCH_PATHS = (
					"$(inherited)",
					"@executable_path/../Frameworks",
				);
				LIBRARY_SEARCH_PATHS = "${PROJECT_DIR}/CLockbookCore/Sources/CLockbookCore/lib";
				MACOSX_DEPLOYMENT_TARGET = 11.0;
				MARKETING_VERSION = 0.2.1;
				PRODUCT_BUNDLE_IDENTIFIER = app.lockbook;
				PRODUCT_NAME = Lockbook;
				SDKROOT = macosx;
				SWIFT_VERSION = 5.0;
			};
			name = Development;
		};
/* End XCBuildConfiguration section */

/* Begin XCConfigurationList section */
		EA5C7D662516605F00F7F358 /* Build configuration list for PBXProject "Lockbook" */ = {
			isa = XCConfigurationList;
			buildConfigurations = (
				EA5C7D812516606100F7F358 /* Debug */,
				EADA115E25336B97005F69DB /* Development */,
				EA5C7D822516606100F7F358 /* Release */,
			);
			defaultConfigurationIsVisible = 0;
			defaultConfigurationName = Release;
		};
		EA5C7D832516606100F7F358 /* Build configuration list for PBXNativeTarget "Lockbook (iOS)" */ = {
			isa = XCConfigurationList;
			buildConfigurations = (
				EA5C7D842516606100F7F358 /* Debug */,
				EADA115F25336B97005F69DB /* Development */,
				EA5C7D852516606100F7F358 /* Release */,
			);
			defaultConfigurationIsVisible = 0;
			defaultConfigurationName = Release;
		};
		EA5C7D862516606100F7F358 /* Build configuration list for PBXNativeTarget "Lockbook (macOS)" */ = {
			isa = XCConfigurationList;
			buildConfigurations = (
				EA5C7D872516606100F7F358 /* Debug */,
				EADA116025336B97005F69DB /* Development */,
				EA5C7D882516606100F7F358 /* Release */,
			);
			defaultConfigurationIsVisible = 0;
			defaultConfigurationName = Release;
		};
/* End XCConfigurationList section */

/* Begin XCSwiftPackageProductDependency section */
		EA14E8182516643400B9158C /* SwiftLockbookCore */ = {
			isa = XCSwiftPackageProductDependency;
			productName = SwiftLockbookCore;
		};
		EA14E81E2516655B00B9158C /* SwiftLockbookCore */ = {
			isa = XCSwiftPackageProductDependency;
			productName = SwiftLockbookCore;
		};
/* End XCSwiftPackageProductDependency section */
	};
	rootObject = EA5C7D632516605F00F7F358 /* Project object */;
}<|MERGE_RESOLUTION|>--- conflicted
+++ resolved
@@ -17,8 +17,6 @@
 		EA14E81F2516655B00B9158C /* SwiftLockbookCore in Frameworks */ = {isa = PBXBuildFile; productRef = EA14E81E2516655B00B9158C /* SwiftLockbookCore */; };
 		EA30B54D25298B0800D2FE22 /* UsageIndicator.swift in Sources */ = {isa = PBXBuildFile; fileRef = EA30B54C25298B0800D2FE22 /* UsageIndicator.swift */; };
 		EA30B54E25298B0800D2FE22 /* UsageIndicator.swift in Sources */ = {isa = PBXBuildFile; fileRef = EA30B54C25298B0800D2FE22 /* UsageIndicator.swift */; };
-		EA380B102561F9110021C4FA /* CreateFileView.swift in Sources */ = {isa = PBXBuildFile; fileRef = EA380B0E2561F9110021C4FA /* CreateFileView.swift */; };
-		EA380B112561F9110021C4FA /* CreateFileView.swift in Sources */ = {isa = PBXBuildFile; fileRef = EA380B0E2561F9110021C4FA /* CreateFileView.swift */; };
 		EA380B202561FA2C0021C4FA /* AccountView.swift in Sources */ = {isa = PBXBuildFile; fileRef = EA380B1F2561FA2C0021C4FA /* AccountView.swift */; };
 		EA380B212561FA2C0021C4FA /* AccountView.swift in Sources */ = {isa = PBXBuildFile; fileRef = EA380B1F2561FA2C0021C4FA /* AccountView.swift */; };
 		EA380B262561FAEF0021C4FA /* FileListView.swift in Sources */ = {isa = PBXBuildFile; fileRef = EA380B242561FAEF0021C4FA /* FileListView.swift */; };
@@ -67,7 +65,6 @@
 		1F7E4FBE2521297D0045F606 /* Colors.swift */ = {isa = PBXFileReference; lastKnownFileType = sourcecode.swift; path = Colors.swift; sourceTree = "<group>"; };
 		1F7E4FC425212E5F0045F606 /* ContentEditor.swift */ = {isa = PBXFileReference; lastKnownFileType = sourcecode.swift; path = ContentEditor.swift; sourceTree = "<group>"; };
 		EA30B54C25298B0800D2FE22 /* UsageIndicator.swift */ = {isa = PBXFileReference; lastKnownFileType = sourcecode.swift; path = UsageIndicator.swift; sourceTree = "<group>"; };
-		EA380B0E2561F9110021C4FA /* CreateFileView.swift */ = {isa = PBXFileReference; fileEncoding = 4; lastKnownFileType = sourcecode.swift; path = CreateFileView.swift; sourceTree = "<group>"; };
 		EA380B1F2561FA2C0021C4FA /* AccountView.swift */ = {isa = PBXFileReference; fileEncoding = 4; lastKnownFileType = sourcecode.swift; path = AccountView.swift; sourceTree = "<group>"; };
 		EA380B242561FAEF0021C4FA /* FileListView.swift */ = {isa = PBXFileReference; fileEncoding = 4; lastKnownFileType = sourcecode.swift; path = FileListView.swift; sourceTree = "<group>"; };
 		EA380B252561FAEF0021C4FA /* ActionsView.swift */ = {isa = PBXFileReference; fileEncoding = 4; lastKnownFileType = sourcecode.swift; path = ActionsView.swift; sourceTree = "<group>"; };
@@ -213,20 +210,11 @@
 		EAEDCD092516FBA200EBE313 /* Book */ = {
 			isa = PBXGroup;
 			children = (
-<<<<<<< HEAD
 				EA380B252561FAEF0021C4FA /* ActionsView.swift */,
 				EA380B242561FAEF0021C4FA /* FileListView.swift */,
 				EA380B1F2561FA2C0021C4FA /* AccountView.swift */,
-=======
-				EA08372725198A81008EA3F3 /* Account */,
->>>>>>> 293d4db7
 				EAEDCD0A2516FC1C00EBE313 /* BookView.swift */,
 				EAEDCD112517193500EBE313 /* EditorView.swift */,
-<<<<<<< HEAD
-				EA380B0E2561F9110021C4FA /* CreateFileView.swift */,
-=======
-				EA77C34F2519AC70006B5247 /* ActionsView.swift */,
->>>>>>> 293d4db7
 			);
 			path = Book;
 			sourceTree = "<group>";
@@ -354,7 +342,6 @@
 			files = (
 				EAEDCD032516ACC900EBE313 /* CreateAccountView.swift in Sources */,
 				EADE1A5925352EAA00710996 /* ContentBuffer.swift in Sources */,
-				EA380B102561F9110021C4FA /* CreateFileView.swift in Sources */,
 				EA831A552534E3C80048CE26 /* AppView.swift in Sources */,
 				EA380B262561FAEF0021C4FA /* FileListView.swift in Sources */,
 				EAEDCCFA2516ACA400EBE313 /* ImportAccountView.swift in Sources */,
@@ -390,7 +377,6 @@
 				EAEDCCFB2516ACA400EBE313 /* ImportAccountView.swift in Sources */,
 				EA30B54E25298B0800D2FE22 /* UsageIndicator.swift in Sources */,
 				EAB4B5082516924F0071D1CD /* OnboardingView.swift in Sources */,
-				EA380B112561F9110021C4FA /* CreateFileView.swift in Sources */,
 				EAC3DA52251FB8ED009499BA /* NotificationButton.swift in Sources */,
 				EA380B292561FAEF0021C4FA /* ActionsView.swift in Sources */,
 				EAEDCD132517193500EBE313 /* EditorView.swift in Sources */,
@@ -529,11 +515,7 @@
 				ASSETCATALOG_COMPILER_APPICON_NAME = AppIcon;
 				ASSETCATALOG_COMPILER_GLOBAL_ACCENT_COLOR_NAME = AccentColor;
 				CODE_SIGN_STYLE = Automatic;
-<<<<<<< HEAD
-				CURRENT_PROJECT_VERSION = 22;
-=======
-				CURRENT_PROJECT_VERSION = 21;
->>>>>>> 293d4db7
+				CURRENT_PROJECT_VERSION = 1;
 				DEVELOPMENT_TEAM = 39ZS78S25U;
 				ENABLE_PREVIEWS = YES;
 				INFOPLIST_FILE = iOS/Info.plist;
@@ -543,7 +525,7 @@
 					"@executable_path/Frameworks",
 				);
 				LIBRARY_SEARCH_PATHS = "${PROJECT_DIR}/CLockbookCore/Sources/CLockbookCore/lib_ios";
-				MARKETING_VERSION = 0.2.1;
+				MARKETING_VERSION = 0.2.2;
 				PRODUCT_BUNDLE_IDENTIFIER = app.lockbook;
 				PRODUCT_NAME = Lockbook;
 				SDKROOT = iphoneos;
@@ -558,11 +540,7 @@
 				ASSETCATALOG_COMPILER_APPICON_NAME = AppIcon;
 				ASSETCATALOG_COMPILER_GLOBAL_ACCENT_COLOR_NAME = AccentColor;
 				CODE_SIGN_STYLE = Automatic;
-<<<<<<< HEAD
-				CURRENT_PROJECT_VERSION = 22;
-=======
-				CURRENT_PROJECT_VERSION = 21;
->>>>>>> 293d4db7
+				CURRENT_PROJECT_VERSION = 1;
 				DEVELOPMENT_TEAM = 39ZS78S25U;
 				ENABLE_PREVIEWS = YES;
 				INFOPLIST_FILE = iOS/Info.plist;
@@ -572,7 +550,7 @@
 					"@executable_path/Frameworks",
 				);
 				LIBRARY_SEARCH_PATHS = "${PROJECT_DIR}/CLockbookCore/Sources/CLockbookCore/lib_ios";
-				MARKETING_VERSION = 0.2.1;
+				MARKETING_VERSION = 0.2.2;
 				PRODUCT_BUNDLE_IDENTIFIER = app.lockbook;
 				PRODUCT_NAME = Lockbook;
 				SDKROOT = iphoneos;
@@ -592,7 +570,7 @@
 				CODE_SIGN_IDENTITY = "-";
 				CODE_SIGN_STYLE = Automatic;
 				COMBINE_HIDPI_IMAGES = YES;
-				CURRENT_PROJECT_VERSION = 5;
+				CURRENT_PROJECT_VERSION = 1;
 				DEVELOPMENT_TEAM = 39ZS78S25U;
 				ENABLE_HARDENED_RUNTIME = YES;
 				ENABLE_PREVIEWS = YES;
@@ -603,7 +581,7 @@
 				);
 				LIBRARY_SEARCH_PATHS = "${PROJECT_DIR}/CLockbookCore/Sources/CLockbookCore/lib";
 				MACOSX_DEPLOYMENT_TARGET = 11.0;
-				MARKETING_VERSION = 0.2.1;
+				MARKETING_VERSION = 0.2.2;
 				PRODUCT_BUNDLE_IDENTIFIER = app.lockbook;
 				PRODUCT_NAME = Lockbook;
 				SDKROOT = macosx;
@@ -621,7 +599,7 @@
 				CODE_SIGN_IDENTITY = "-";
 				CODE_SIGN_STYLE = Automatic;
 				COMBINE_HIDPI_IMAGES = YES;
-				CURRENT_PROJECT_VERSION = 5;
+				CURRENT_PROJECT_VERSION = 1;
 				DEVELOPMENT_TEAM = 39ZS78S25U;
 				ENABLE_HARDENED_RUNTIME = YES;
 				ENABLE_PREVIEWS = YES;
@@ -632,7 +610,7 @@
 				);
 				LIBRARY_SEARCH_PATHS = "${PROJECT_DIR}/CLockbookCore/Sources/CLockbookCore/lib";
 				MACOSX_DEPLOYMENT_TARGET = 11.0;
-				MARKETING_VERSION = 0.2.1;
+				MARKETING_VERSION = 0.2.2;
 				PRODUCT_BUNDLE_IDENTIFIER = app.lockbook;
 				PRODUCT_NAME = Lockbook;
 				SDKROOT = macosx;
@@ -706,11 +684,7 @@
 				ASSETCATALOG_COMPILER_APPICON_NAME = AppIcon;
 				ASSETCATALOG_COMPILER_GLOBAL_ACCENT_COLOR_NAME = AccentColor;
 				CODE_SIGN_STYLE = Automatic;
-<<<<<<< HEAD
-				CURRENT_PROJECT_VERSION = 22;
-=======
-				CURRENT_PROJECT_VERSION = 21;
->>>>>>> 293d4db7
+				CURRENT_PROJECT_VERSION = 1;
 				DEVELOPMENT_TEAM = 39ZS78S25U;
 				ENABLE_PREVIEWS = YES;
 				INFOPLIST_FILE = iOS/Info.plist;
@@ -720,7 +694,7 @@
 					"@executable_path/Frameworks",
 				);
 				LIBRARY_SEARCH_PATHS = "${PROJECT_DIR}/CLockbookCore/Sources/CLockbookCore/lib_ios";
-				MARKETING_VERSION = 0.2.1;
+				MARKETING_VERSION = 0.2.2;
 				PRODUCT_BUNDLE_IDENTIFIER = app.lockbook;
 				PRODUCT_NAME = Lockbook;
 				SDKROOT = iphoneos;
@@ -739,7 +713,7 @@
 				CODE_SIGN_IDENTITY = "-";
 				CODE_SIGN_STYLE = Automatic;
 				COMBINE_HIDPI_IMAGES = YES;
-				CURRENT_PROJECT_VERSION = 5;
+				CURRENT_PROJECT_VERSION = 1;
 				DEVELOPMENT_TEAM = 39ZS78S25U;
 				ENABLE_HARDENED_RUNTIME = YES;
 				ENABLE_PREVIEWS = YES;
@@ -750,7 +724,7 @@
 				);
 				LIBRARY_SEARCH_PATHS = "${PROJECT_DIR}/CLockbookCore/Sources/CLockbookCore/lib";
 				MACOSX_DEPLOYMENT_TARGET = 11.0;
-				MARKETING_VERSION = 0.2.1;
+				MARKETING_VERSION = 0.2.2;
 				PRODUCT_BUNDLE_IDENTIFIER = app.lockbook;
 				PRODUCT_NAME = Lockbook;
 				SDKROOT = macosx;
