// !$*UTF8*$!
{
	archiveVersion = 1;
	classes = {
	};
	objectVersion = 52;
	objects = {

/* Begin PBXBuildFile section */
		1F7E4FBF2521297D0045F606 /* Colors.swift in Sources */ = {isa = PBXBuildFile; fileRef = 1F7E4FBE2521297D0045F606 /* Colors.swift */; };
		1F7E4FC02521297D0045F606 /* Colors.swift in Sources */ = {isa = PBXBuildFile; fileRef = 1F7E4FBE2521297D0045F606 /* Colors.swift */; };
		4709DC38296609F100426106 /* PendingSharesView.swift in Sources */ = {isa = PBXBuildFile; fileRef = 4709DC37296609F100426106 /* PendingSharesView.swift */; };
		4709DC39296609F100426106 /* PendingSharesView.swift in Sources */ = {isa = PBXBuildFile; fileRef = 4709DC37296609F100426106 /* PendingSharesView.swift */; };
		4709DC3E2966260500426106 /* AcceptShareSheet.swift in Sources */ = {isa = PBXBuildFile; fileRef = 4709DC3D2966260500426106 /* AcceptShareSheet.swift */; };
		4709DC3F2966260500426106 /* AcceptShareSheet.swift in Sources */ = {isa = PBXBuildFile; fileRef = 4709DC3D2966260500426106 /* AcceptShareSheet.swift */; };
		477CC4902967A53C00714456 /* ShareFileSheet.swift in Sources */ = {isa = PBXBuildFile; fileRef = 477CC48F2967A53C00714456 /* ShareFileSheet.swift */; };
		477CC4912967A53C00714456 /* ShareFileSheet.swift in Sources */ = {isa = PBXBuildFile; fileRef = 477CC48F2967A53C00714456 /* ShareFileSheet.swift */; };
		47A45FBB2969047B00573044 /* ShareService.swift in Sources */ = {isa = PBXBuildFile; fileRef = 47A45FBA2969047B00573044 /* ShareService.swift */; };
		47A45FBC2969047B00573044 /* ShareService.swift in Sources */ = {isa = PBXBuildFile; fileRef = 47A45FBA2969047B00573044 /* ShareService.swift */; };
		47B041F32905BFB100A02DA7 /* AlertToast in Frameworks */ = {isa = PBXBuildFile; productRef = 47B041F22905BFB100A02DA7 /* AlertToast */; };
		47B041F52905BFF100A02DA7 /* AlertToast in Frameworks */ = {isa = PBXBuildFile; productRef = 47B041F42905BFF100A02DA7 /* AlertToast */; };
		47B53838290EFE150012E542 /* BillingService.swift in Sources */ = {isa = PBXBuildFile; fileRef = 47B53837290EFE150012E542 /* BillingService.swift */; };
		47B53839290EFE150012E542 /* BillingService.swift in Sources */ = {isa = PBXBuildFile; fileRef = 47B53837290EFE150012E542 /* BillingService.swift */; };
		47B67289295F977C00DB0D8E /* ManageSubscriptionView.swift in Sources */ = {isa = PBXBuildFile; fileRef = 47B67288295F977C00DB0D8E /* ManageSubscriptionView.swift */; };
		5036A0B7393E8C43AAF095A2 /* LBDrawingPKDrawingConversions.swift in Sources */ = {isa = PBXBuildFile; fileRef = 5036ACCA149F0864585B7D44 /* LBDrawingPKDrawingConversions.swift */; };
		5036A72711D09E92A5EE75B1 /* DrawingToolbar.swift in Sources */ = {isa = PBXBuildFile; fileRef = 5036AA70E675020A378AE98E /* DrawingToolbar.swift */; };
		6581A283134323E1AEE45E1D /* RenamingSheet.swift in Sources */ = {isa = PBXBuildFile; fileRef = B249B9EE282C37AD004F5300 /* RenamingSheet.swift */; };
		6581A3D72129DE3781CF9B8B /* NewFileSheet.swift in Sources */ = {isa = PBXBuildFile; fileRef = 87AA99F2269610D8009E5591 /* NewFileSheet.swift */; };
		6581A7EF74307EAE69426206 /* SheetState.swift in Sources */ = {isa = PBXBuildFile; fileRef = 6581AB54147C2201F8F95500 /* SheetState.swift */; };
		6581ABD3CA16395327F765E8 /* SheetState.swift in Sources */ = {isa = PBXBuildFile; fileRef = 6581AB54147C2201F8F95500 /* SheetState.swift */; };
		6581AC0512EDB9FBB7106020 /* MenuItems.swift in Sources */ = {isa = PBXBuildFile; fileRef = 6581A11CE95C74B01ED30AEB /* MenuItems.swift */; };
		870DC09F26BDE6F4002E9A92 /* SettingsView.swift in Sources */ = {isa = PBXBuildFile; fileRef = 870DC09E26BDE6F4002E9A92 /* SettingsView.swift */; };
		870DC0A226BF378F002E9A92 /* AccountSettingsView.swift in Sources */ = {isa = PBXBuildFile; fileRef = 870DC0A126BF378F002E9A92 /* AccountSettingsView.swift */; };
		870DC0A426BF37C0002E9A92 /* UsageSettingsView.swift in Sources */ = {isa = PBXBuildFile; fileRef = 870DC0A326BF37C0002E9A92 /* UsageSettingsView.swift */; };
		8715F92827161CC60051689E /* OnboardingView.swift in Sources */ = {isa = PBXBuildFile; fileRef = 8715F92727161CC60051689E /* OnboardingView.swift */; };
		8715F92927161CC60051689E /* OnboardingView.swift in Sources */ = {isa = PBXBuildFile; fileRef = 8715F92727161CC60051689E /* OnboardingView.swift */; };
		8715F92C271641CF0051689E /* Scanner.swift in Sources */ = {isa = PBXBuildFile; fileRef = 8715F92B271641CF0051689E /* Scanner.swift */; };
		872175F026F2850600A77C59 /* DocumentView.swift in Sources */ = {isa = PBXBuildFile; fileRef = 872175EF26F2850600A77C59 /* DocumentView.swift */; };
		872175F126F2850600A77C59 /* DocumentView.swift in Sources */ = {isa = PBXBuildFile; fileRef = 872175EF26F2850600A77C59 /* DocumentView.swift */; };
		872175F326F2858400A77C59 /* DocumentLoader.swift in Sources */ = {isa = PBXBuildFile; fileRef = 872175F226F2858400A77C59 /* DocumentLoader.swift */; };
		872175F426F2858400A77C59 /* DocumentLoader.swift in Sources */ = {isa = PBXBuildFile; fileRef = 872175F226F2858400A77C59 /* DocumentLoader.swift */; };
		872A61DA27BD8A8900AEA1D3 /* Storage.swift in Sources */ = {isa = PBXBuildFile; fileRef = 872A61D927BD8A8900AEA1D3 /* Storage.swift */; };
		872A61DB27BD8A8900AEA1D3 /* Storage.swift in Sources */ = {isa = PBXBuildFile; fileRef = 872A61D927BD8A8900AEA1D3 /* Storage.swift */; };
		873559BE26C31210008B3C36 /* SettingsView.swift in Sources */ = {isa = PBXBuildFile; fileRef = 873559BD26C31210008B3C36 /* SettingsView.swift */; };
		8737B2BE25D83EE600C93E09 /* DrawingView.swift in Sources */ = {isa = PBXBuildFile; fileRef = 8737B2BD25D83EE600C93E09 /* DrawingView.swift */; };
		8741E8E425AAA524005B7B01 /* BottomBar.swift in Sources */ = {isa = PBXBuildFile; fileRef = 8741E8E325AAA524005B7B01 /* BottomBar.swift */; };
		8741E8FA25ACBCF9005B7B01 /* FileListView.swift in Sources */ = {isa = PBXBuildFile; fileRef = 8741E8F925ACBCF9005B7B01 /* FileListView.swift */; };
		874A88F526D3E91900F010C8 /* DI.swift in Sources */ = {isa = PBXBuildFile; fileRef = 874A88F426D3E91900F010C8 /* DI.swift */; };
		874A88F626D3E91900F010C8 /* DI.swift in Sources */ = {isa = PBXBuildFile; fileRef = 874A88F426D3E91900F010C8 /* DI.swift */; };
		874A88F826D5453C00F010C8 /* ToolbarModel.swift in Sources */ = {isa = PBXBuildFile; fileRef = 874A88F726D5453C00F010C8 /* ToolbarModel.swift */; };
		877D3CE627C84A10004982CB /* Styler.swift in Sources */ = {isa = PBXBuildFile; fileRef = 877D3CE527C84A10004982CB /* Styler.swift */; };
		877D3CE727C84A10004982CB /* Styler.swift in Sources */ = {isa = PBXBuildFile; fileRef = 877D3CE527C84A10004982CB /* Styler.swift */; };
		877FB54A26D1788D0008AB3F /* CoreService.swift in Sources */ = {isa = PBXBuildFile; fileRef = 877FB54926D1788D0008AB3F /* CoreService.swift */; };
		877FB54B26D1788D0008AB3F /* CoreService.swift in Sources */ = {isa = PBXBuildFile; fileRef = 877FB54926D1788D0008AB3F /* CoreService.swift */; };
		877FB55026D17FD00008AB3F /* UnexpectedErrorService.swift in Sources */ = {isa = PBXBuildFile; fileRef = 877FB54F26D17FD00008AB3F /* UnexpectedErrorService.swift */; };
		877FB55126D17FD00008AB3F /* UnexpectedErrorService.swift in Sources */ = {isa = PBXBuildFile; fileRef = 877FB54F26D17FD00008AB3F /* UnexpectedErrorService.swift */; };
		877FB55326D1854E0008AB3F /* SyncService.swift in Sources */ = {isa = PBXBuildFile; fileRef = 877FB55226D1854E0008AB3F /* SyncService.swift */; };
		877FB55426D1854E0008AB3F /* SyncService.swift in Sources */ = {isa = PBXBuildFile; fileRef = 877FB55226D1854E0008AB3F /* SyncService.swift */; };
		877FB55626D18AA60008AB3F /* AccountService.swift in Sources */ = {isa = PBXBuildFile; fileRef = 877FB55526D18AA60008AB3F /* AccountService.swift */; };
		877FB55726D18AA60008AB3F /* AccountService.swift in Sources */ = {isa = PBXBuildFile; fileRef = 877FB55526D18AA60008AB3F /* AccountService.swift */; };
		877FB55926D18EC80008AB3F /* FileService.swift in Sources */ = {isa = PBXBuildFile; fileRef = 877FB55826D18EC80008AB3F /* FileService.swift */; };
		877FB55A26D18EC80008AB3F /* FileService.swift in Sources */ = {isa = PBXBuildFile; fileRef = 877FB55826D18EC80008AB3F /* FileService.swift */; };
		877FB55E26D1B8A10008AB3F /* LBDrawingPKDrawingConversions.swift in Sources */ = {isa = PBXBuildFile; fileRef = 5036ACCA149F0864585B7D44 /* LBDrawingPKDrawingConversions.swift */; };
		877FB56026D2C7D60008AB3F /* StatusService.swift in Sources */ = {isa = PBXBuildFile; fileRef = 877FB55F26D2C7D60008AB3F /* StatusService.swift */; };
		877FB56126D2C7D60008AB3F /* StatusService.swift in Sources */ = {isa = PBXBuildFile; fileRef = 877FB55F26D2C7D60008AB3F /* StatusService.swift */; };
		8794F43827D9525200B1B7EB /* Down in Frameworks */ = {isa = PBXBuildFile; productRef = 8794F43727D9525200B1B7EB /* Down */; };
		8794F43A27D97F4600B1B7EB /* Down in Frameworks */ = {isa = PBXBuildFile; productRef = 8794F43927D97F4600B1B7EB /* Down */; };
		879B81CF27D56A800022FE00 /* IndexConverter.swift in Sources */ = {isa = PBXBuildFile; fileRef = 879B81CE27D56A800022FE00 /* IndexConverter.swift */; };
		879B81D027D56A800022FE00 /* IndexConverter.swift in Sources */ = {isa = PBXBuildFile; fileRef = 879B81CE27D56A800022FE00 /* IndexConverter.swift */; };
		87AA99F3269610D8009E5591 /* NewFileSheet.swift in Sources */ = {isa = PBXBuildFile; fileRef = 87AA99F2269610D8009E5591 /* NewFileSheet.swift */; };
		87BD383826C020B00030D2B1 /* SettingsService.swift in Sources */ = {isa = PBXBuildFile; fileRef = 87BD383726C020B00030D2B1 /* SettingsService.swift */; };
		87BD383926C020B00030D2B1 /* SettingsService.swift in Sources */ = {isa = PBXBuildFile; fileRef = 87BD383726C020B00030D2B1 /* SettingsService.swift */; };
		87E1C5D727B480960029833D /* EditorView.swift in Sources */ = {isa = PBXBuildFile; fileRef = 87E1C5D627B480960029833D /* EditorView.swift */; };
		87E1C5DB27B480D70029833D /* EditorView.swift in Sources */ = {isa = PBXBuildFile; fileRef = 87E1C5DA27B480D70029833D /* EditorView.swift */; };
		87F78F772709352C0001E159 /* LogoView.swift in Sources */ = {isa = PBXBuildFile; fileRef = 87F78F762709352C0001E159 /* LogoView.swift */; };
		87F78F782709352C0001E159 /* LogoView.swift in Sources */ = {isa = PBXBuildFile; fileRef = 87F78F762709352C0001E159 /* LogoView.swift */; };
		87F78F7A27094A040001E159 /* BeforeYouStart.swift in Sources */ = {isa = PBXBuildFile; fileRef = 87F78F7927094A040001E159 /* BeforeYouStart.swift */; };
		87F78F7B27094A040001E159 /* BeforeYouStart.swift in Sources */ = {isa = PBXBuildFile; fileRef = 87F78F7927094A040001E159 /* BeforeYouStart.swift */; };
		B2063A4F27D01BF900A0783C /* EditorTests.swift in Sources */ = {isa = PBXBuildFile; fileRef = B2063A4E27D01BF900A0783C /* EditorTests.swift */; };
		B217A97629661F3A002339E0 /* SwiftEditor in Frameworks */ = {isa = PBXBuildFile; productRef = B217A97529661F3A002339E0 /* SwiftEditor */; };
		B21AF22B28204D460098C2AB /* CustomNSTextView.swift in Sources */ = {isa = PBXBuildFile; fileRef = B21AF22A28204D460098C2AB /* CustomNSTextView.swift */; };
		B21AF22D282058FC0098C2AB /* TypeAssist.swift in Sources */ = {isa = PBXBuildFile; fileRef = B21AF22C282058FC0098C2AB /* TypeAssist.swift */; };
		B21AF22E282058FC0098C2AB /* TypeAssist.swift in Sources */ = {isa = PBXBuildFile; fileRef = B21AF22C282058FC0098C2AB /* TypeAssist.swift */; };
		B21AF23128218B980098C2AB /* CustomUITextView.swift in Sources */ = {isa = PBXBuildFile; fileRef = B21AF22F28218B4E0098C2AB /* CustomUITextView.swift */; };
		B227B6B327C156CC004CDF87 /* Parser.swift in Sources */ = {isa = PBXBuildFile; fileRef = B227B6B227C156CC004CDF87 /* Parser.swift */; };
		B227B6B427C156CC004CDF87 /* Parser.swift in Sources */ = {isa = PBXBuildFile; fileRef = B227B6B227C156CC004CDF87 /* Parser.swift */; };
		B2459BEA28DBAFB800756D71 /* ManageSubscription.swift in Sources */ = {isa = PBXBuildFile; fileRef = B2459BE928DBAFB800756D71 /* ManageSubscription.swift */; };
		B2459BEB28DBAFB800756D71 /* ManageSubscription.swift in Sources */ = {isa = PBXBuildFile; fileRef = B2459BE928DBAFB800756D71 /* ManageSubscription.swift */; };
		B2459BED28DBB43100756D71 /* ColorProgressBar.swift in Sources */ = {isa = PBXBuildFile; fileRef = B2459BEC28DBB43100756D71 /* ColorProgressBar.swift */; };
		B2459BEE28DBB43100756D71 /* ColorProgressBar.swift in Sources */ = {isa = PBXBuildFile; fileRef = B2459BEC28DBB43100756D71 /* ColorProgressBar.swift */; };
		B249B9E5282AC03A004F5300 /* MoveSheet.swift in Sources */ = {isa = PBXBuildFile; fileRef = B249B9E4282AC03A004F5300 /* MoveSheet.swift */; };
		B249B9E7282AF4F4004F5300 /* FileTreeView.swift in Sources */ = {isa = PBXBuildFile; fileRef = B249B9E6282AF4F4004F5300 /* FileTreeView.swift */; };
		B249B9E8282AF6B1004F5300 /* OutlineBranch.swift in Sources */ = {isa = PBXBuildFile; fileRef = 8741E90E25AD1565005B7B01 /* OutlineBranch.swift */; };
		B249B9E9282AF6B4004F5300 /* OutlineSection.swift in Sources */ = {isa = PBXBuildFile; fileRef = 87F78F6E270785E00001E159 /* OutlineSection.swift */; };
		B249B9EA282AF6B6004F5300 /* BranchState.swift in Sources */ = {isa = PBXBuildFile; fileRef = 87F78F7027078F470001E159 /* BranchState.swift */; };
		B249B9EC282AF6BC004F5300 /* OutlineRow.swift in Sources */ = {isa = PBXBuildFile; fileRef = EA349F0125BC7C110016241E /* OutlineRow.swift */; };
		B249B9ED282AF6BF004F5300 /* OutlineContextMenu.swift in Sources */ = {isa = PBXBuildFile; fileRef = 87F78F742708F1990001E159 /* OutlineContextMenu.swift */; };
		B249B9EF282C37AD004F5300 /* RenamingSheet.swift in Sources */ = {isa = PBXBuildFile; fileRef = B249B9EE282C37AD004F5300 /* RenamingSheet.swift */; };
		B249B9F2282C6241004F5300 /* FileTreeView.swift in Sources */ = {isa = PBXBuildFile; fileRef = B249B9F1282C6241004F5300 /* FileTreeView.swift */; };
		B249B9F5282FE566004F5300 /* DataSource.swift in Sources */ = {isa = PBXBuildFile; fileRef = B249B9F4282FE566004F5300 /* DataSource.swift */; };
		B273394D26C8A4B400303EAE /* Assets.xcassets in Resources */ = {isa = PBXBuildFile; fileRef = B273394C26C8A4B400303EAE /* Assets.xcassets */; };
		B273394F26C8B3EF00303EAE /* Media.xcassets in Resources */ = {isa = PBXBuildFile; fileRef = B273394E26C8B3EF00303EAE /* Media.xcassets */; };
		B2ADC2472833FA8200DB8D3D /* FileCell.swift in Sources */ = {isa = PBXBuildFile; fileRef = B2ADC2462833FA8200DB8D3D /* FileCell.swift */; };
		B2ADC2492835451000DB8D3D /* Introspect in Frameworks */ = {isa = PBXBuildFile; productRef = B2ADC2482835451000DB8D3D /* Introspect */; };
		B2B7E2E225C6411800B9EFAD /* OnboardingState.swift in Sources */ = {isa = PBXBuildFile; fileRef = B2B7E2E125C6411800B9EFAD /* OnboardingState.swift */; };
		B2B7E2E325C6411800B9EFAD /* OnboardingState.swift in Sources */ = {isa = PBXBuildFile; fileRef = B2B7E2E125C6411800B9EFAD /* OnboardingState.swift */; };
		B2ED84972835508100577A1B /* CurrentDocument.swift in Sources */ = {isa = PBXBuildFile; fileRef = B2ED84962835508100577A1B /* CurrentDocument.swift */; };
		B2ED84982835508100577A1B /* CurrentDocument.swift in Sources */ = {isa = PBXBuildFile; fileRef = B2ED84962835508100577A1B /* CurrentDocument.swift */; };
		EA380B262561FAEF0021C4FA /* FileListView.swift in Sources */ = {isa = PBXBuildFile; fileRef = EA380B242561FAEF0021C4FA /* FileListView.swift */; };
		EA4559BE25169F7D003AD80A /* CodeScannerView.swift in Sources */ = {isa = PBXBuildFile; fileRef = EA4559BD25169F7D003AD80A /* CodeScannerView.swift */; };
		EA5C7D7B2516606100F7F358 /* LockbookApp.swift in Sources */ = {isa = PBXBuildFile; fileRef = EA5C7D682516605F00F7F358 /* LockbookApp.swift */; };
		EA5C7D7C2516606100F7F358 /* LockbookApp.swift in Sources */ = {isa = PBXBuildFile; fileRef = EA5C7D682516605F00F7F358 /* LockbookApp.swift */; };
		EA82B20C262652F700EE82B9 /* Introspect in Frameworks */ = {isa = PBXBuildFile; productRef = EA82B20B262652F700EE82B9 /* Introspect */; };
		EA831A552534E3C80048CE26 /* AppView.swift in Sources */ = {isa = PBXBuildFile; fileRef = EA831A542534E3C80048CE26 /* AppView.swift */; };
		EA831A562534E3C80048CE26 /* AppView.swift in Sources */ = {isa = PBXBuildFile; fileRef = EA831A542534E3C80048CE26 /* AppView.swift */; };
		EA9079C32569960A00E04F5D /* ListFileCell.swift in Sources */ = {isa = PBXBuildFile; fileRef = EA9079C22569960A00E04F5D /* ListFileCell.swift */; };
		EA9EEFD225FC058100E8C790 /* SwiftLockbookCore in Frameworks */ = {isa = PBXBuildFile; productRef = EA8C627B25EF091900330E27 /* SwiftLockbookCore */; };
		EA9EEFD525FC058200E8C790 /* SwiftLockbookCore in Frameworks */ = {isa = PBXBuildFile; productRef = EA14E81E2516655B00B9158C /* SwiftLockbookCore */; };
		EAAA10D925B3FD58005140EE /* BottomBar.swift in Sources */ = {isa = PBXBuildFile; fileRef = 8741E8E325AAA524005B7B01 /* BottomBar.swift */; };
		EAEDCD0B2516FC1C00EBE313 /* BookView.swift in Sources */ = {isa = PBXBuildFile; fileRef = EAEDCD0A2516FC1C00EBE313 /* BookView.swift */; };
		EAEDCD0C2516FC1C00EBE313 /* BookView.swift in Sources */ = {isa = PBXBuildFile; fileRef = EAEDCD0A2516FC1C00EBE313 /* BookView.swift */; };
		EAF96D0C252E8ED000AA1A14 /* ConfigHelper.swift in Sources */ = {isa = PBXBuildFile; fileRef = EAF96D0B252E8ED000AA1A14 /* ConfigHelper.swift */; };
		EAF96D0D252E8ED000AA1A14 /* ConfigHelper.swift in Sources */ = {isa = PBXBuildFile; fileRef = EAF96D0B252E8ED000AA1A14 /* ConfigHelper.swift */; };
/* End PBXBuildFile section */

/* Begin PBXContainerItemProxy section */
		B2063A5027D01BF900A0783C /* PBXContainerItemProxy */ = {
			isa = PBXContainerItemProxy;
			containerPortal = EA5C7D632516605F00F7F358 /* Project object */;
			proxyType = 1;
			remoteGlobalIDString = EA5C7D762516606000F7F358;
			remoteInfo = "Lockbook (macOS)";
		};
/* End PBXContainerItemProxy section */

/* Begin PBXFileReference section */
		1F7E4FBE2521297D0045F606 /* Colors.swift */ = {isa = PBXFileReference; lastKnownFileType = sourcecode.swift; path = Colors.swift; sourceTree = "<group>"; };
		4709DC37296609F100426106 /* PendingSharesView.swift */ = {isa = PBXFileReference; lastKnownFileType = sourcecode.swift; path = PendingSharesView.swift; sourceTree = "<group>"; };
		4709DC3D2966260500426106 /* AcceptShareSheet.swift */ = {isa = PBXFileReference; lastKnownFileType = sourcecode.swift; path = AcceptShareSheet.swift; sourceTree = "<group>"; };
		4741C7902939C9220073F24F /* Products.storekit */ = {isa = PBXFileReference; lastKnownFileType = text; path = Products.storekit; sourceTree = "<group>"; };
		477CC48F2967A53C00714456 /* ShareFileSheet.swift */ = {isa = PBXFileReference; lastKnownFileType = sourcecode.swift; path = ShareFileSheet.swift; sourceTree = "<group>"; };
		47A45FBA2969047B00573044 /* ShareService.swift */ = {isa = PBXFileReference; lastKnownFileType = sourcecode.swift; path = ShareService.swift; sourceTree = "<group>"; };
		47B53837290EFE150012E542 /* BillingService.swift */ = {isa = PBXFileReference; lastKnownFileType = sourcecode.swift; path = BillingService.swift; sourceTree = "<group>"; };
		47B67288295F977C00DB0D8E /* ManageSubscriptionView.swift */ = {isa = PBXFileReference; lastKnownFileType = sourcecode.swift; path = ManageSubscriptionView.swift; sourceTree = "<group>"; };
		5036AA70E675020A378AE98E /* DrawingToolbar.swift */ = {isa = PBXFileReference; fileEncoding = 4; lastKnownFileType = sourcecode.swift; path = DrawingToolbar.swift; sourceTree = "<group>"; };
		5036ACCA149F0864585B7D44 /* LBDrawingPKDrawingConversions.swift */ = {isa = PBXFileReference; fileEncoding = 4; lastKnownFileType = sourcecode.swift; path = LBDrawingPKDrawingConversions.swift; sourceTree = "<group>"; };
		6581A11CE95C74B01ED30AEB /* MenuItems.swift */ = {isa = PBXFileReference; fileEncoding = 4; lastKnownFileType = sourcecode.swift; path = MenuItems.swift; sourceTree = "<group>"; };
		6581AB54147C2201F8F95500 /* SheetState.swift */ = {isa = PBXFileReference; fileEncoding = 4; lastKnownFileType = sourcecode.swift; name = SheetState.swift; path = iOS/OutlineView/SheetState.swift; sourceTree = SOURCE_ROOT; };
		870DC09E26BDE6F4002E9A92 /* SettingsView.swift */ = {isa = PBXFileReference; lastKnownFileType = sourcecode.swift; path = SettingsView.swift; sourceTree = "<group>"; };
		870DC0A126BF378F002E9A92 /* AccountSettingsView.swift */ = {isa = PBXFileReference; lastKnownFileType = sourcecode.swift; path = AccountSettingsView.swift; sourceTree = "<group>"; };
		870DC0A326BF37C0002E9A92 /* UsageSettingsView.swift */ = {isa = PBXFileReference; lastKnownFileType = sourcecode.swift; path = UsageSettingsView.swift; sourceTree = "<group>"; };
		8715F92727161CC60051689E /* OnboardingView.swift */ = {isa = PBXFileReference; lastKnownFileType = sourcecode.swift; path = OnboardingView.swift; sourceTree = "<group>"; };
		8715F92B271641CF0051689E /* Scanner.swift */ = {isa = PBXFileReference; lastKnownFileType = sourcecode.swift; path = Scanner.swift; sourceTree = "<group>"; };
		872175EF26F2850600A77C59 /* DocumentView.swift */ = {isa = PBXFileReference; lastKnownFileType = sourcecode.swift; path = DocumentView.swift; sourceTree = "<group>"; };
		872175F226F2858400A77C59 /* DocumentLoader.swift */ = {isa = PBXFileReference; lastKnownFileType = sourcecode.swift; path = DocumentLoader.swift; sourceTree = "<group>"; };
		872A61D927BD8A8900AEA1D3 /* Storage.swift */ = {isa = PBXFileReference; lastKnownFileType = sourcecode.swift; path = Storage.swift; sourceTree = "<group>"; };
		873559BD26C31210008B3C36 /* SettingsView.swift */ = {isa = PBXFileReference; lastKnownFileType = sourcecode.swift; path = SettingsView.swift; sourceTree = "<group>"; };
		8737B2BD25D83EE600C93E09 /* DrawingView.swift */ = {isa = PBXFileReference; lastKnownFileType = sourcecode.swift; path = DrawingView.swift; sourceTree = "<group>"; };
		8741E8E325AAA524005B7B01 /* BottomBar.swift */ = {isa = PBXFileReference; lastKnownFileType = sourcecode.swift; path = BottomBar.swift; sourceTree = "<group>"; };
		8741E8F925ACBCF9005B7B01 /* FileListView.swift */ = {isa = PBXFileReference; lastKnownFileType = sourcecode.swift; path = FileListView.swift; sourceTree = "<group>"; };
		8741E90E25AD1565005B7B01 /* OutlineBranch.swift */ = {isa = PBXFileReference; lastKnownFileType = sourcecode.swift; path = OutlineBranch.swift; sourceTree = "<group>"; };
		874A88F426D3E91900F010C8 /* DI.swift */ = {isa = PBXFileReference; lastKnownFileType = sourcecode.swift; path = DI.swift; sourceTree = "<group>"; };
		874A88F726D5453C00F010C8 /* ToolbarModel.swift */ = {isa = PBXFileReference; lastKnownFileType = sourcecode.swift; path = ToolbarModel.swift; sourceTree = "<group>"; };
		877D3CE527C84A10004982CB /* Styler.swift */ = {isa = PBXFileReference; lastKnownFileType = sourcecode.swift; path = Styler.swift; sourceTree = "<group>"; };
		877FB54926D1788D0008AB3F /* CoreService.swift */ = {isa = PBXFileReference; lastKnownFileType = sourcecode.swift; path = CoreService.swift; sourceTree = "<group>"; };
		877FB54F26D17FD00008AB3F /* UnexpectedErrorService.swift */ = {isa = PBXFileReference; lastKnownFileType = sourcecode.swift; path = UnexpectedErrorService.swift; sourceTree = "<group>"; };
		877FB55226D1854E0008AB3F /* SyncService.swift */ = {isa = PBXFileReference; lastKnownFileType = sourcecode.swift; path = SyncService.swift; sourceTree = "<group>"; };
		877FB55526D18AA60008AB3F /* AccountService.swift */ = {isa = PBXFileReference; lastKnownFileType = sourcecode.swift; path = AccountService.swift; sourceTree = "<group>"; };
		877FB55826D18EC80008AB3F /* FileService.swift */ = {isa = PBXFileReference; lastKnownFileType = sourcecode.swift; path = FileService.swift; sourceTree = "<group>"; };
		877FB55F26D2C7D60008AB3F /* StatusService.swift */ = {isa = PBXFileReference; lastKnownFileType = sourcecode.swift; path = StatusService.swift; sourceTree = "<group>"; };
		879B81CE27D56A800022FE00 /* IndexConverter.swift */ = {isa = PBXFileReference; lastKnownFileType = sourcecode.swift; path = IndexConverter.swift; sourceTree = "<group>"; };
		87AA99F2269610D8009E5591 /* NewFileSheet.swift */ = {isa = PBXFileReference; lastKnownFileType = sourcecode.swift; path = NewFileSheet.swift; sourceTree = "<group>"; };
		87BD383726C020B00030D2B1 /* SettingsService.swift */ = {isa = PBXFileReference; lastKnownFileType = sourcecode.swift; path = SettingsService.swift; sourceTree = "<group>"; };
		87E1C5D627B480960029833D /* EditorView.swift */ = {isa = PBXFileReference; lastKnownFileType = sourcecode.swift; path = EditorView.swift; sourceTree = "<group>"; };
		87E1C5DA27B480D70029833D /* EditorView.swift */ = {isa = PBXFileReference; lastKnownFileType = sourcecode.swift; path = EditorView.swift; sourceTree = "<group>"; };
		87F78F6E270785E00001E159 /* OutlineSection.swift */ = {isa = PBXFileReference; lastKnownFileType = sourcecode.swift; path = OutlineSection.swift; sourceTree = "<group>"; };
		87F78F7027078F470001E159 /* BranchState.swift */ = {isa = PBXFileReference; lastKnownFileType = sourcecode.swift; path = BranchState.swift; sourceTree = "<group>"; };
		87F78F742708F1990001E159 /* OutlineContextMenu.swift */ = {isa = PBXFileReference; lastKnownFileType = sourcecode.swift; path = OutlineContextMenu.swift; sourceTree = "<group>"; };
		87F78F762709352C0001E159 /* LogoView.swift */ = {isa = PBXFileReference; lastKnownFileType = sourcecode.swift; path = LogoView.swift; sourceTree = "<group>"; };
		87F78F7927094A040001E159 /* BeforeYouStart.swift */ = {isa = PBXFileReference; lastKnownFileType = sourcecode.swift; path = BeforeYouStart.swift; sourceTree = "<group>"; };
		B2063A4C27D01BF900A0783C /* EditorTests.xctest */ = {isa = PBXFileReference; explicitFileType = wrapper.cfbundle; includeInIndex = 0; path = EditorTests.xctest; sourceTree = BUILT_PRODUCTS_DIR; };
		B2063A4E27D01BF900A0783C /* EditorTests.swift */ = {isa = PBXFileReference; lastKnownFileType = sourcecode.swift; path = EditorTests.swift; sourceTree = "<group>"; };
		B2063A5627D01CAA00A0783C /* Lockbook (macOS)Release.entitlements */ = {isa = PBXFileReference; lastKnownFileType = text.plist.entitlements; path = "Lockbook (macOS)Development.entitlements"; sourceTree = "<group>"; };
		B217A97429661F21002339E0 /* SwiftEditor */ = {isa = PBXFileReference; lastKnownFileType = wrapper; name = SwiftEditor; path = ../../libs/editor/SwiftEditor; sourceTree = "<group>"; };
		B21AF22A28204D460098C2AB /* CustomNSTextView.swift */ = {isa = PBXFileReference; lastKnownFileType = sourcecode.swift; path = CustomNSTextView.swift; sourceTree = "<group>"; };
		B21AF22C282058FC0098C2AB /* TypeAssist.swift */ = {isa = PBXFileReference; lastKnownFileType = sourcecode.swift; path = TypeAssist.swift; sourceTree = "<group>"; };
		B21AF22F28218B4E0098C2AB /* CustomUITextView.swift */ = {isa = PBXFileReference; lastKnownFileType = sourcecode.swift; path = CustomUITextView.swift; sourceTree = "<group>"; };
		B21AF2322822FC7B0098C2AB /* README.md */ = {isa = PBXFileReference; lastKnownFileType = net.daringfireball.markdown; path = README.md; sourceTree = "<group>"; };
		B227B6B227C156CC004CDF87 /* Parser.swift */ = {isa = PBXFileReference; lastKnownFileType = sourcecode.swift; path = Parser.swift; sourceTree = "<group>"; };
		B2459BE928DBAFB800756D71 /* ManageSubscription.swift */ = {isa = PBXFileReference; lastKnownFileType = sourcecode.swift; path = ManageSubscription.swift; sourceTree = "<group>"; };
		B2459BEC28DBB43100756D71 /* ColorProgressBar.swift */ = {isa = PBXFileReference; lastKnownFileType = sourcecode.swift; path = ColorProgressBar.swift; sourceTree = "<group>"; };
		B249B9E4282AC03A004F5300 /* MoveSheet.swift */ = {isa = PBXFileReference; lastKnownFileType = sourcecode.swift; path = MoveSheet.swift; sourceTree = "<group>"; };
		B249B9E6282AF4F4004F5300 /* FileTreeView.swift */ = {isa = PBXFileReference; lastKnownFileType = sourcecode.swift; path = FileTreeView.swift; sourceTree = "<group>"; };
		B249B9EE282C37AD004F5300 /* RenamingSheet.swift */ = {isa = PBXFileReference; lastKnownFileType = sourcecode.swift; path = RenamingSheet.swift; sourceTree = "<group>"; };
		B249B9F1282C6241004F5300 /* FileTreeView.swift */ = {isa = PBXFileReference; lastKnownFileType = sourcecode.swift; path = FileTreeView.swift; sourceTree = "<group>"; };
		B249B9F4282FE566004F5300 /* DataSource.swift */ = {isa = PBXFileReference; lastKnownFileType = sourcecode.swift; path = DataSource.swift; sourceTree = "<group>"; };
		B273394C26C8A4B400303EAE /* Assets.xcassets */ = {isa = PBXFileReference; lastKnownFileType = folder.assetcatalog; path = Assets.xcassets; sourceTree = "<group>"; };
		B273394E26C8B3EF00303EAE /* Media.xcassets */ = {isa = PBXFileReference; lastKnownFileType = folder.assetcatalog; path = Media.xcassets; sourceTree = "<group>"; };
		B2ADC2462833FA8200DB8D3D /* FileCell.swift */ = {isa = PBXFileReference; lastKnownFileType = sourcecode.swift; path = FileCell.swift; sourceTree = "<group>"; };
		B2B7E2E125C6411800B9EFAD /* OnboardingState.swift */ = {isa = PBXFileReference; lastKnownFileType = sourcecode.swift; path = OnboardingState.swift; sourceTree = "<group>"; };
		B2ED84962835508100577A1B /* CurrentDocument.swift */ = {isa = PBXFileReference; lastKnownFileType = sourcecode.swift; path = CurrentDocument.swift; sourceTree = "<group>"; };
		EA349F0125BC7C110016241E /* OutlineRow.swift */ = {isa = PBXFileReference; lastKnownFileType = sourcecode.swift; path = OutlineRow.swift; sourceTree = "<group>"; };
		EA380B242561FAEF0021C4FA /* FileListView.swift */ = {isa = PBXFileReference; fileEncoding = 4; lastKnownFileType = sourcecode.swift; path = FileListView.swift; sourceTree = "<group>"; };
		EA4559BD25169F7D003AD80A /* CodeScannerView.swift */ = {isa = PBXFileReference; lastKnownFileType = sourcecode.swift; path = CodeScannerView.swift; sourceTree = "<group>"; };
		EA5C7D682516605F00F7F358 /* LockbookApp.swift */ = {isa = PBXFileReference; lastKnownFileType = sourcecode.swift; path = LockbookApp.swift; sourceTree = "<group>"; };
		EA5C7D6F2516606000F7F358 /* Lockbook.app */ = {isa = PBXFileReference; explicitFileType = wrapper.application; includeInIndex = 0; path = Lockbook.app; sourceTree = BUILT_PRODUCTS_DIR; };
		EA5C7D722516606000F7F358 /* Info.plist */ = {isa = PBXFileReference; lastKnownFileType = text.plist.xml; path = Info.plist; sourceTree = "<group>"; };
		EA5C7D772516606000F7F358 /* Lockbook.app */ = {isa = PBXFileReference; explicitFileType = wrapper.application; includeInIndex = 0; path = Lockbook.app; sourceTree = BUILT_PRODUCTS_DIR; };
		EA5C7D792516606100F7F358 /* Info.plist */ = {isa = PBXFileReference; lastKnownFileType = text.plist.xml; path = Info.plist; sourceTree = "<group>"; };
		EA5C7D7A2516606100F7F358 /* macOS.entitlements */ = {isa = PBXFileReference; lastKnownFileType = text.plist.entitlements; path = macOS.entitlements; sourceTree = "<group>"; };
		EA831A542534E3C80048CE26 /* AppView.swift */ = {isa = PBXFileReference; lastKnownFileType = sourcecode.swift; path = AppView.swift; sourceTree = "<group>"; };
		EA9079C22569960A00E04F5D /* ListFileCell.swift */ = {isa = PBXFileReference; lastKnownFileType = sourcecode.swift; path = ListFileCell.swift; sourceTree = "<group>"; };
		EAD401DB25E32CD50083A236 /* Notepad */ = {isa = PBXFileReference; lastKnownFileType = folder; name = Notepad; path = "/Users/raayanpillai/Library/Developer/Xcode/DerivedData/Lockbook-asqnugeyohispqhixjzcyqkvmhjn/SourcePackages/checkouts/Notepad"; sourceTree = "<absolute>"; };
		EADA116125336BA1005F69DB /* Development.xcconfig */ = {isa = PBXFileReference; lastKnownFileType = text.xcconfig; path = Development.xcconfig; sourceTree = "<group>"; };
		EAEDCD0A2516FC1C00EBE313 /* BookView.swift */ = {isa = PBXFileReference; lastKnownFileType = sourcecode.swift; path = BookView.swift; sourceTree = "<group>"; };
		EAF96D0B252E8ED000AA1A14 /* ConfigHelper.swift */ = {isa = PBXFileReference; lastKnownFileType = sourcecode.swift; path = ConfigHelper.swift; sourceTree = "<group>"; };
		EAF96D12252E8F3000AA1A14 /* Production.xcconfig */ = {isa = PBXFileReference; lastKnownFileType = text.xcconfig; path = Production.xcconfig; sourceTree = "<group>"; };
/* End PBXFileReference section */

/* Begin PBXFrameworksBuildPhase section */
		B2063A4927D01BF900A0783C /* Frameworks */ = {
			isa = PBXFrameworksBuildPhase;
			buildActionMask = 2147483647;
			files = (
			);
			runOnlyForDeploymentPostprocessing = 0;
		};
		EA5C7D6C2516606000F7F358 /* Frameworks */ = {
			isa = PBXFrameworksBuildPhase;
			buildActionMask = 2147483647;
			files = (
				EA82B20C262652F700EE82B9 /* Introspect in Frameworks */,
				47B041F32905BFB100A02DA7 /* AlertToast in Frameworks */,
				EA9EEFD225FC058100E8C790 /* SwiftLockbookCore in Frameworks */,
				8794F43A27D97F4600B1B7EB /* Down in Frameworks */,
			);
			runOnlyForDeploymentPostprocessing = 0;
		};
		EA5C7D742516606000F7F358 /* Frameworks */ = {
			isa = PBXFrameworksBuildPhase;
			buildActionMask = 2147483647;
			files = (
				8794F43827D9525200B1B7EB /* Down in Frameworks */,
				47B041F52905BFF100A02DA7 /* AlertToast in Frameworks */,
				B2ADC2492835451000DB8D3D /* Introspect in Frameworks */,
				EA9EEFD525FC058200E8C790 /* SwiftLockbookCore in Frameworks */,
				B217A97629661F3A002339E0 /* SwiftEditor in Frameworks */,
			);
			runOnlyForDeploymentPostprocessing = 0;
		};
/* End PBXFrameworksBuildPhase section */

/* Begin PBXGroup section */
		870DC0A026BF3775002E9A92 /* Settings */ = {
			isa = PBXGroup;
			children = (
				870DC09E26BDE6F4002E9A92 /* SettingsView.swift */,
				870DC0A126BF378F002E9A92 /* AccountSettingsView.swift */,
				870DC0A326BF37C0002E9A92 /* UsageSettingsView.swift */,
				47B67288295F977C00DB0D8E /* ManageSubscriptionView.swift */,
			);
			path = Settings;
			sourceTree = "<group>";
		};
		872A61D827BD8A6700AEA1D3 /* TextKit */ = {
			isa = PBXGroup;
			children = (
				872A61D927BD8A8900AEA1D3 /* Storage.swift */,
				B227B6B227C156CC004CDF87 /* Parser.swift */,
				877D3CE527C84A10004982CB /* Styler.swift */,
				879B81CE27D56A800022FE00 /* IndexConverter.swift */,
				B21AF22C282058FC0098C2AB /* TypeAssist.swift */,
			);
			path = TextKit;
			sourceTree = "<group>";
		};
		8783B0EB25F6CD8700084006 /* Drawing */ = {
			isa = PBXGroup;
			children = (
				8737B2BD25D83EE600C93E09 /* DrawingView.swift */,
				5036AA70E675020A378AE98E /* DrawingToolbar.swift */,
			);
			path = Drawing;
			sourceTree = "<group>";
		};
		87C118ED25C5F12600D28A04 /* Stateful Logic */ = {
			isa = PBXGroup;
			children = (
				B2B7E2E125C6411800B9EFAD /* OnboardingState.swift */,
				87BD383726C020B00030D2B1 /* SettingsService.swift */,
				877FB54926D1788D0008AB3F /* CoreService.swift */,
				877FB54F26D17FD00008AB3F /* UnexpectedErrorService.swift */,
				47A45FBA2969047B00573044 /* ShareService.swift */,
				877FB55226D1854E0008AB3F /* SyncService.swift */,
				877FB55526D18AA60008AB3F /* AccountService.swift */,
				877FB55826D18EC80008AB3F /* FileService.swift */,
				5036ACCA149F0864585B7D44 /* LBDrawingPKDrawingConversions.swift */,
				877FB55F26D2C7D60008AB3F /* StatusService.swift */,
				874A88F426D3E91900F010C8 /* DI.swift */,
				874A88F726D5453C00F010C8 /* ToolbarModel.swift */,
				872175F226F2858400A77C59 /* DocumentLoader.swift */,
				6581AB54147C2201F8F95500 /* SheetState.swift */,
				B2ED84962835508100577A1B /* CurrentDocument.swift */,
				47B53837290EFE150012E542 /* BillingService.swift */,
			);
			path = "Stateful Logic";
			sourceTree = "<group>";
		};
		87E1C5D527B47F570029833D /* Editor */ = {
			isa = PBXGroup;
			children = (
				B2063A4D27D01BF900A0783C /* EditorTests */,
				872A61D827BD8A6700AEA1D3 /* TextKit */,
				87E1C5D927B480C10029833D /* macOS */,
				87E1C5D827B480A50029833D /* iOS */,
				B21AF2322822FC7B0098C2AB /* README.md */,
			);
			path = Editor;
			sourceTree = "<group>";
		};
		87E1C5D827B480A50029833D /* iOS */ = {
			isa = PBXGroup;
			children = (
				87E1C5D627B480960029833D /* EditorView.swift */,
				B21AF22F28218B4E0098C2AB /* CustomUITextView.swift */,
			);
			path = iOS;
			sourceTree = "<group>";
		};
		87E1C5D927B480C10029833D /* macOS */ = {
			isa = PBXGroup;
			children = (
				87E1C5DA27B480D70029833D /* EditorView.swift */,
				B21AF22A28204D460098C2AB /* CustomNSTextView.swift */,
			);
			path = macOS;
			sourceTree = "<group>";
		};
		87F78F6D270783710001E159 /* OutlineView */ = {
			isa = PBXGroup;
			children = (
				87F78F6E270785E00001E159 /* OutlineSection.swift */,
				8741E90E25AD1565005B7B01 /* OutlineBranch.swift */,
				87F78F7027078F470001E159 /* BranchState.swift */,
				EA349F0125BC7C110016241E /* OutlineRow.swift */,
				87F78F742708F1990001E159 /* OutlineContextMenu.swift */,
			);
			path = OutlineView;
			sourceTree = "<group>";
		};
		B2063A4D27D01BF900A0783C /* EditorTests */ = {
			isa = PBXGroup;
			children = (
				B2063A4E27D01BF900A0783C /* EditorTests.swift */,
			);
			path = EditorTests;
			sourceTree = "<group>";
		};
		B217A97329661F21002339E0 /* Packages */ = {
			isa = PBXGroup;
			children = (
				B217A97429661F21002339E0 /* SwiftEditor */,
			);
			name = Packages;
			sourceTree = "<group>";
		};
		B249B9F3282FE532004F5300 /* TreeView */ = {
			isa = PBXGroup;
			children = (
				B249B9F1282C6241004F5300 /* FileTreeView.swift */,
				B249B9F4282FE566004F5300 /* DataSource.swift */,
				B2ADC2462833FA8200DB8D3D /* FileCell.swift */,
				6581A11CE95C74B01ED30AEB /* MenuItems.swift */,
			);
			path = TreeView;
			sourceTree = "<group>";
		};
		EA14E8172516643400B9158C /* Frameworks */ = {
			isa = PBXGroup;
			children = (
				EAD401DB25E32CD50083A236 /* Notepad */,
			);
			name = Frameworks;
			sourceTree = "<group>";
		};
		EA5C7D622516605F00F7F358 = {
			isa = PBXGroup;
			children = (
				B217A97329661F21002339E0 /* Packages */,
				B2063A5627D01CAA00A0783C /* Lockbook (macOS)Release.entitlements */,
				87E1C5D527B47F570029833D /* Editor */,
				EA5C7D672516605F00F7F358 /* Shared */,
				EA5C7D712516606000F7F358 /* iOS */,
				EA5C7D782516606100F7F358 /* macOS */,
				EA5C7D702516606000F7F358 /* Products */,
				EA14E8172516643400B9158C /* Frameworks */,
			);
			sourceTree = "<group>";
		};
		EA5C7D672516605F00F7F358 /* Shared */ = {
			isa = PBXGroup;
			children = (
				87C118ED25C5F12600D28A04 /* Stateful Logic */,
				EADE1A5725352E5D00710996 /* Views */,
				EAF96D0A252E8EB200AA1A14 /* Config */,
				EA5C7D682516605F00F7F358 /* LockbookApp.swift */,
				4741C7902939C9220073F24F /* Products.storekit */,
			);
			path = Shared;
			sourceTree = "<group>";
		};
		EA5C7D702516606000F7F358 /* Products */ = {
			isa = PBXGroup;
			children = (
				EA5C7D6F2516606000F7F358 /* Lockbook.app */,
				EA5C7D772516606000F7F358 /* Lockbook.app */,
				B2063A4C27D01BF900A0783C /* EditorTests.xctest */,
			);
			name = Products;
			sourceTree = "<group>";
		};
		EA5C7D712516606000F7F358 /* iOS */ = {
			isa = PBXGroup;
			children = (
				87F78F6D270783710001E159 /* OutlineView */,
				8783B0EB25F6CD8700084006 /* Drawing */,
				EA380B242561FAEF0021C4FA /* FileListView.swift */,
				EA4559BD25169F7D003AD80A /* CodeScannerView.swift */,
				EA5C7D722516606000F7F358 /* Info.plist */,
				873559BD26C31210008B3C36 /* SettingsView.swift */,
				B273394C26C8A4B400303EAE /* Assets.xcassets */,
				8715F92B271641CF0051689E /* Scanner.swift */,
				B249B9E4282AC03A004F5300 /* MoveSheet.swift */,
				B249B9E6282AF4F4004F5300 /* FileTreeView.swift */,
			);
			path = iOS;
			sourceTree = "<group>";
		};
		EA5C7D782516606100F7F358 /* macOS */ = {
			isa = PBXGroup;
			children = (
				B249B9F3282FE532004F5300 /* TreeView */,
				870DC0A026BF3775002E9A92 /* Settings */,
				8741E8F925ACBCF9005B7B01 /* FileListView.swift */,
				EA5C7D792516606100F7F358 /* Info.plist */,
				EA5C7D7A2516606100F7F358 /* macOS.entitlements */,
				B273394E26C8B3EF00303EAE /* Media.xcassets */,
			);
			path = macOS;
			sourceTree = "<group>";
		};
		EADE1A5725352E5D00710996 /* Views */ = {
			isa = PBXGroup;
			children = (
				87F78F7927094A040001E159 /* BeforeYouStart.swift */,
				EAEDCD0A2516FC1C00EBE313 /* BookView.swift */,
				EA831A542534E3C80048CE26 /* AppView.swift */,
				8741E8E325AAA524005B7B01 /* BottomBar.swift */,
				477CC48F2967A53C00714456 /* ShareFileSheet.swift */,
				4709DC3D2966260500426106 /* AcceptShareSheet.swift */,
				EA9079C22569960A00E04F5D /* ListFileCell.swift */,
				87AA99F2269610D8009E5591 /* NewFileSheet.swift */,
				872175EF26F2850600A77C59 /* DocumentView.swift */,
				87F78F762709352C0001E159 /* LogoView.swift */,
				8715F92727161CC60051689E /* OnboardingView.swift */,
				B249B9EE282C37AD004F5300 /* RenamingSheet.swift */,
				B2459BE928DBAFB800756D71 /* ManageSubscription.swift */,
				B2459BEC28DBB43100756D71 /* ColorProgressBar.swift */,
				4709DC37296609F100426106 /* PendingSharesView.swift */,
			);
			path = Views;
			sourceTree = "<group>";
		};
		EAF96D0A252E8EB200AA1A14 /* Config */ = {
			isa = PBXGroup;
			children = (
				EADA116125336BA1005F69DB /* Development.xcconfig */,
				EAF96D12252E8F3000AA1A14 /* Production.xcconfig */,
				EAF96D0B252E8ED000AA1A14 /* ConfigHelper.swift */,
				1F7E4FBE2521297D0045F606 /* Colors.swift */,
			);
			path = Config;
			sourceTree = "<group>";
		};
/* End PBXGroup section */

/* Begin PBXNativeTarget section */
		B2063A4B27D01BF900A0783C /* EditorTests */ = {
			isa = PBXNativeTarget;
			buildConfigurationList = B2063A5227D01BF900A0783C /* Build configuration list for PBXNativeTarget "EditorTests" */;
			buildPhases = (
				B2063A4827D01BF900A0783C /* Sources */,
				B2063A4927D01BF900A0783C /* Frameworks */,
				B2063A4A27D01BF900A0783C /* Resources */,
			);
			buildRules = (
			);
			dependencies = (
				B2063A5127D01BF900A0783C /* PBXTargetDependency */,
			);
			name = EditorTests;
			productName = EditorTests;
			productReference = B2063A4C27D01BF900A0783C /* EditorTests.xctest */;
			productType = "com.apple.product-type.bundle.unit-test";
		};
		EA5C7D6E2516606000F7F358 /* Lockbook (iOS) */ = {
			isa = PBXNativeTarget;
			buildConfigurationList = EA5C7D832516606100F7F358 /* Build configuration list for PBXNativeTarget "Lockbook (iOS)" */;
			buildPhases = (
				EA5C7D6B2516606000F7F358 /* Sources */,
				EA5C7D6C2516606000F7F358 /* Frameworks */,
				EA5C7D6D2516606000F7F358 /* Resources */,
			);
			buildRules = (
			);
			dependencies = (
			);
			name = "Lockbook (iOS)";
			packageProductDependencies = (
				EA8C627B25EF091900330E27 /* SwiftLockbookCore */,
				EA82B20B262652F700EE82B9 /* Introspect */,
				8794F43927D97F4600B1B7EB /* Down */,
				47B041F22905BFB100A02DA7 /* AlertToast */,
			);
			productName = "Lockbook (iOS)";
			productReference = EA5C7D6F2516606000F7F358 /* Lockbook.app */;
			productType = "com.apple.product-type.application";
		};
		EA5C7D762516606000F7F358 /* Lockbook (macOS) */ = {
			isa = PBXNativeTarget;
			buildConfigurationList = EA5C7D862516606100F7F358 /* Build configuration list for PBXNativeTarget "Lockbook (macOS)" */;
			buildPhases = (
				EA5C7D732516606000F7F358 /* Sources */,
				EA5C7D742516606000F7F358 /* Frameworks */,
				EA5C7D752516606000F7F358 /* Resources */,
			);
			buildRules = (
			);
			dependencies = (
			);
			name = "Lockbook (macOS)";
			packageProductDependencies = (
				EA14E81E2516655B00B9158C /* SwiftLockbookCore */,
				8794F43727D9525200B1B7EB /* Down */,
				B2ADC2482835451000DB8D3D /* Introspect */,
				47B041F42905BFF100A02DA7 /* AlertToast */,
				B217A97529661F3A002339E0 /* SwiftEditor */,
			);
			productName = "Lockbook (macOS)";
			productReference = EA5C7D772516606000F7F358 /* Lockbook.app */;
			productType = "com.apple.product-type.application";
		};
/* End PBXNativeTarget section */

/* Begin PBXProject section */
		EA5C7D632516605F00F7F358 /* Project object */ = {
			isa = PBXProject;
			attributes = {
				LastSwiftUpdateCheck = 1310;
				LastUpgradeCheck = 1400;
				TargetAttributes = {
					B2063A4B27D01BF900A0783C = {
						CreatedOnToolsVersion = 13.1;
						TestTargetID = EA5C7D762516606000F7F358;
					};
					EA5C7D6E2516606000F7F358 = {
						CreatedOnToolsVersion = 12.2;
					};
					EA5C7D762516606000F7F358 = {
						CreatedOnToolsVersion = 12.2;
					};
				};
			};
			buildConfigurationList = EA5C7D662516605F00F7F358 /* Build configuration list for PBXProject "Lockbook" */;
			compatibilityVersion = "Xcode 9.3";
			developmentRegion = en;
			hasScannedForEncodings = 0;
			knownRegions = (
				en,
				Base,
			);
			mainGroup = EA5C7D622516605F00F7F358;
			packageReferences = (
				EA82B20A262652F600EE82B9 /* XCRemoteSwiftPackageReference "SwiftUI-Introspect" */,
				8794F43627D9525200B1B7EB /* XCRemoteSwiftPackageReference "Down" */,
				47B041F12905BFB100A02DA7 /* XCRemoteSwiftPackageReference "AlertToast" */,
			);
			productRefGroup = EA5C7D702516606000F7F358 /* Products */;
			projectDirPath = "";
			projectRoot = "";
			targets = (
				EA5C7D6E2516606000F7F358 /* Lockbook (iOS) */,
				EA5C7D762516606000F7F358 /* Lockbook (macOS) */,
				B2063A4B27D01BF900A0783C /* EditorTests */,
			);
		};
/* End PBXProject section */

/* Begin PBXResourcesBuildPhase section */
		B2063A4A27D01BF900A0783C /* Resources */ = {
			isa = PBXResourcesBuildPhase;
			buildActionMask = 2147483647;
			files = (
			);
			runOnlyForDeploymentPostprocessing = 0;
		};
		EA5C7D6D2516606000F7F358 /* Resources */ = {
			isa = PBXResourcesBuildPhase;
			buildActionMask = 2147483647;
			files = (
				B273394D26C8A4B400303EAE /* Assets.xcassets in Resources */,
			);
			runOnlyForDeploymentPostprocessing = 0;
		};
		EA5C7D752516606000F7F358 /* Resources */ = {
			isa = PBXResourcesBuildPhase;
			buildActionMask = 2147483647;
			files = (
				B273394F26C8B3EF00303EAE /* Media.xcassets in Resources */,
			);
			runOnlyForDeploymentPostprocessing = 0;
		};
/* End PBXResourcesBuildPhase section */

/* Begin PBXSourcesBuildPhase section */
		B2063A4827D01BF900A0783C /* Sources */ = {
			isa = PBXSourcesBuildPhase;
			buildActionMask = 2147483647;
			files = (
				B2063A4F27D01BF900A0783C /* EditorTests.swift in Sources */,
			);
			runOnlyForDeploymentPostprocessing = 0;
		};
		EA5C7D6B2516606000F7F358 /* Sources */ = {
			isa = PBXSourcesBuildPhase;
			buildActionMask = 2147483647;
			files = (
				B21AF22D282058FC0098C2AB /* TypeAssist.swift in Sources */,
				47B53838290EFE150012E542 /* BillingService.swift in Sources */,
				87F78F772709352C0001E159 /* LogoView.swift in Sources */,
				B2ED84972835508100577A1B /* CurrentDocument.swift in Sources */,
				B249B9EA282AF6B6004F5300 /* BranchState.swift in Sources */,
				EA831A552534E3C80048CE26 /* AppView.swift in Sources */,
				EA380B262561FAEF0021C4FA /* FileListView.swift in Sources */,
				87AA99F3269610D8009E5591 /* NewFileSheet.swift in Sources */,
				B249B9EF282C37AD004F5300 /* RenamingSheet.swift in Sources */,
				877FB54A26D1788D0008AB3F /* CoreService.swift in Sources */,
				872A61DA27BD8A8900AEA1D3 /* Storage.swift in Sources */,
				877FB55926D18EC80008AB3F /* FileService.swift in Sources */,
				1F7E4FBF2521297D0045F606 /* Colors.swift in Sources */,
				B2B7E2E225C6411800B9EFAD /* OnboardingState.swift in Sources */,
				B2459BEA28DBAFB800756D71 /* ManageSubscription.swift in Sources */,
				B249B9E5282AC03A004F5300 /* MoveSheet.swift in Sources */,
				87BD383826C020B00030D2B1 /* SettingsService.swift in Sources */,
				B249B9ED282AF6BF004F5300 /* OutlineContextMenu.swift in Sources */,
				87E1C5D727B480960029833D /* EditorView.swift in Sources */,
				8715F92827161CC60051689E /* OnboardingView.swift in Sources */,
				877FB56026D2C7D60008AB3F /* StatusService.swift in Sources */,
				872175F326F2858400A77C59 /* DocumentLoader.swift in Sources */,
				EA9079C32569960A00E04F5D /* ListFileCell.swift in Sources */,
				87F78F7A27094A040001E159 /* BeforeYouStart.swift in Sources */,
				879B81CF27D56A800022FE00 /* IndexConverter.swift in Sources */,
				8741E8E425AAA524005B7B01 /* BottomBar.swift in Sources */,
				8737B2BE25D83EE600C93E09 /* DrawingView.swift in Sources */,
				B249B9E8282AF6B1004F5300 /* OutlineBranch.swift in Sources */,
				EA4559BE25169F7D003AD80A /* CodeScannerView.swift in Sources */,
				EAEDCD0B2516FC1C00EBE313 /* BookView.swift in Sources */,
				B227B6B327C156CC004CDF87 /* Parser.swift in Sources */,
				873559BE26C31210008B3C36 /* SettingsView.swift in Sources */,
				874A88F826D5453C00F010C8 /* ToolbarModel.swift in Sources */,
				B2459BED28DBB43100756D71 /* ColorProgressBar.swift in Sources */,
				4709DC38296609F100426106 /* PendingSharesView.swift in Sources */,
				B249B9E9282AF6B4004F5300 /* OutlineSection.swift in Sources */,
				EA5C7D7B2516606100F7F358 /* LockbookApp.swift in Sources */,
				8715F92C271641CF0051689E /* Scanner.swift in Sources */,
				874A88F526D3E91900F010C8 /* DI.swift in Sources */,
				B249B9EC282AF6BC004F5300 /* OutlineRow.swift in Sources */,
				EAF96D0C252E8ED000AA1A14 /* ConfigHelper.swift in Sources */,
				877FB55326D1854E0008AB3F /* SyncService.swift in Sources */,
				B249B9E7282AF4F4004F5300 /* FileTreeView.swift in Sources */,
				877D3CE627C84A10004982CB /* Styler.swift in Sources */,
				B21AF23128218B980098C2AB /* CustomUITextView.swift in Sources */,
				47A45FBB2969047B00573044 /* ShareService.swift in Sources */,
				877FB55026D17FD00008AB3F /* UnexpectedErrorService.swift in Sources */,
				877FB55626D18AA60008AB3F /* AccountService.swift in Sources */,
				5036A72711D09E92A5EE75B1 /* DrawingToolbar.swift in Sources */,
				5036A0B7393E8C43AAF095A2 /* LBDrawingPKDrawingConversions.swift in Sources */,
				872175F026F2850600A77C59 /* DocumentView.swift in Sources */,
				4709DC3E2966260500426106 /* AcceptShareSheet.swift in Sources */,
				6581ABD3CA16395327F765E8 /* SheetState.swift in Sources */,
				477CC4902967A53C00714456 /* ShareFileSheet.swift in Sources */,
			);
			runOnlyForDeploymentPostprocessing = 0;
		};
		EA5C7D732516606000F7F358 /* Sources */ = {
			isa = PBXSourcesBuildPhase;
			buildActionMask = 2147483647;
			files = (
				47B67289295F977C00DB0D8E /* ManageSubscriptionView.swift in Sources */,
				877FB55E26D1B8A10008AB3F /* LBDrawingPKDrawingConversions.swift in Sources */,
				87BD383926C020B00030D2B1 /* SettingsService.swift in Sources */,
				B2B7E2E325C6411800B9EFAD /* OnboardingState.swift in Sources */,
				877FB55126D17FD00008AB3F /* UnexpectedErrorService.swift in Sources */,
				877FB54B26D1788D0008AB3F /* CoreService.swift in Sources */,
				877D3CE727C84A10004982CB /* Styler.swift in Sources */,
				87F78F782709352C0001E159 /* LogoView.swift in Sources */,
				872A61DB27BD8A8900AEA1D3 /* Storage.swift in Sources */,
				EA831A562534E3C80048CE26 /* AppView.swift in Sources */,
				874A88F626D3E91900F010C8 /* DI.swift in Sources */,
				477CC4912967A53C00714456 /* ShareFileSheet.swift in Sources */,
				872175F126F2850600A77C59 /* DocumentView.swift in Sources */,
				4709DC3F2966260500426106 /* AcceptShareSheet.swift in Sources */,
				B227B6B427C156CC004CDF87 /* Parser.swift in Sources */,
				B21AF22B28204D460098C2AB /* CustomNSTextView.swift in Sources */,
				8715F92927161CC60051689E /* OnboardingView.swift in Sources */,
				879B81D027D56A800022FE00 /* IndexConverter.swift in Sources */,
				870DC09F26BDE6F4002E9A92 /* SettingsView.swift in Sources */,
				47A45FBC2969047B00573044 /* ShareService.swift in Sources */,
				877FB55726D18AA60008AB3F /* AccountService.swift in Sources */,
				877FB55426D1854E0008AB3F /* SyncService.swift in Sources */,
				877FB56126D2C7D60008AB3F /* StatusService.swift in Sources */,
				1F7E4FC02521297D0045F606 /* Colors.swift in Sources */,
				EAEDCD0C2516FC1C00EBE313 /* BookView.swift in Sources */,
				87F78F7B27094A040001E159 /* BeforeYouStart.swift in Sources */,
				EA5C7D7C2516606100F7F358 /* LockbookApp.swift in Sources */,
				B249B9F2282C6241004F5300 /* FileTreeView.swift in Sources */,
				8741E8FA25ACBCF9005B7B01 /* FileListView.swift in Sources */,
				B2ED84982835508100577A1B /* CurrentDocument.swift in Sources */,
				B2459BEB28DBAFB800756D71 /* ManageSubscription.swift in Sources */,
				4709DC39296609F100426106 /* PendingSharesView.swift in Sources */,
				870DC0A226BF378F002E9A92 /* AccountSettingsView.swift in Sources */,
				EAAA10D925B3FD58005140EE /* BottomBar.swift in Sources */,
				B249B9F5282FE566004F5300 /* DataSource.swift in Sources */,
				870DC0A426BF37C0002E9A92 /* UsageSettingsView.swift in Sources */,
				87E1C5DB27B480D70029833D /* EditorView.swift in Sources */,
				B2459BEE28DBB43100756D71 /* ColorProgressBar.swift in Sources */,
				872175F426F2858400A77C59 /* DocumentLoader.swift in Sources */,
				EAF96D0D252E8ED000AA1A14 /* ConfigHelper.swift in Sources */,
				B2ADC2472833FA8200DB8D3D /* FileCell.swift in Sources */,
				877FB55A26D18EC80008AB3F /* FileService.swift in Sources */,
				B21AF22E282058FC0098C2AB /* TypeAssist.swift in Sources */,
				6581A3D72129DE3781CF9B8B /* NewFileSheet.swift in Sources */,
				6581A7EF74307EAE69426206 /* SheetState.swift in Sources */,
				47B53839290EFE150012E542 /* BillingService.swift in Sources */,
				6581A283134323E1AEE45E1D /* RenamingSheet.swift in Sources */,
				6581AC0512EDB9FBB7106020 /* MenuItems.swift in Sources */,
			);
			runOnlyForDeploymentPostprocessing = 0;
		};
/* End PBXSourcesBuildPhase section */

/* Begin PBXTargetDependency section */
		B2063A5127D01BF900A0783C /* PBXTargetDependency */ = {
			isa = PBXTargetDependency;
			target = EA5C7D762516606000F7F358 /* Lockbook (macOS) */;
			targetProxy = B2063A5027D01BF900A0783C /* PBXContainerItemProxy */;
		};
/* End PBXTargetDependency section */

/* Begin XCBuildConfiguration section */
		B2063A5327D01BF900A0783C /* Debug */ = {
			isa = XCBuildConfiguration;
			buildSettings = {
				BUNDLE_LOADER = "$(TEST_HOST)";
				CLANG_CXX_LANGUAGE_STANDARD = "gnu++17";
				CODE_SIGN_STYLE = Automatic;
				COMBINE_HIDPI_IMAGES = YES;
				CURRENT_PROJECT_VERSION = 1;
				DEAD_CODE_STRIPPING = YES;
				DEVELOPMENT_TEAM = 39ZS78S25U;
				GENERATE_INFOPLIST_FILE = YES;
				LD_RUNPATH_SEARCH_PATHS = (
					"$(inherited)",
					"@executable_path/../Frameworks",
					"@loader_path/../Frameworks",
				);
				MACOSX_DEPLOYMENT_TARGET = 12.0;
				MARKETING_VERSION = 1.0;
				PRODUCT_BUNDLE_IDENTIFIER = net.lockbook.EditorTests;
				PRODUCT_NAME = "$(TARGET_NAME)";
				SDKROOT = macosx;
				SWIFT_EMIT_LOC_STRINGS = NO;
				SWIFT_VERSION = 5.0;
				TEST_HOST = "$(BUILT_PRODUCTS_DIR)/Lockbook.app/Contents/MacOS/Lockbook";
			};
			name = Debug;
		};
		B2063A5427D01BF900A0783C /* Development */ = {
			isa = XCBuildConfiguration;
			buildSettings = {
				BUNDLE_LOADER = "$(TEST_HOST)";
				CLANG_CXX_LANGUAGE_STANDARD = "gnu++17";
				CODE_SIGN_STYLE = Automatic;
				COMBINE_HIDPI_IMAGES = YES;
				CURRENT_PROJECT_VERSION = 1;
				DEAD_CODE_STRIPPING = YES;
				DEVELOPMENT_TEAM = 39ZS78S25U;
				GENERATE_INFOPLIST_FILE = YES;
				LD_RUNPATH_SEARCH_PATHS = (
					"$(inherited)",
					"@executable_path/../Frameworks",
					"@loader_path/../Frameworks",
				);
				MACOSX_DEPLOYMENT_TARGET = 12.0;
				MARKETING_VERSION = 1.0;
				PRODUCT_BUNDLE_IDENTIFIER = net.lockbook.EditorTests;
				PRODUCT_NAME = "$(TARGET_NAME)";
				SDKROOT = macosx;
				SWIFT_EMIT_LOC_STRINGS = NO;
				SWIFT_VERSION = 5.0;
				TEST_HOST = "$(BUILT_PRODUCTS_DIR)/Lockbook.app/Contents/MacOS/Lockbook";
			};
			name = Development;
		};
		B2063A5527D01BF900A0783C /* Release */ = {
			isa = XCBuildConfiguration;
			buildSettings = {
				BUNDLE_LOADER = "$(TEST_HOST)";
				CLANG_CXX_LANGUAGE_STANDARD = "gnu++17";
				CODE_SIGN_STYLE = Automatic;
				COMBINE_HIDPI_IMAGES = YES;
				CURRENT_PROJECT_VERSION = 1;
				DEAD_CODE_STRIPPING = YES;
				DEVELOPMENT_TEAM = 39ZS78S25U;
				GENERATE_INFOPLIST_FILE = YES;
				LD_RUNPATH_SEARCH_PATHS = (
					"$(inherited)",
					"@executable_path/../Frameworks",
					"@loader_path/../Frameworks",
				);
				MACOSX_DEPLOYMENT_TARGET = 12.0;
				MARKETING_VERSION = 1.0;
				PRODUCT_BUNDLE_IDENTIFIER = net.lockbook.EditorTests;
				PRODUCT_NAME = "$(TARGET_NAME)";
				SDKROOT = macosx;
				SWIFT_EMIT_LOC_STRINGS = NO;
				SWIFT_VERSION = 5.0;
				TEST_HOST = "$(BUILT_PRODUCTS_DIR)/Lockbook.app/Contents/MacOS/Lockbook";
			};
			name = Release;
		};
		EA5C7D812516606100F7F358 /* Debug */ = {
			isa = XCBuildConfiguration;
			buildSettings = {
				ALWAYS_SEARCH_USER_PATHS = NO;
				CLANG_ANALYZER_NONNULL = YES;
				CLANG_ANALYZER_NUMBER_OBJECT_CONVERSION = YES_AGGRESSIVE;
				CLANG_CXX_LANGUAGE_STANDARD = "gnu++14";
				CLANG_CXX_LIBRARY = "libc++";
				CLANG_ENABLE_MODULES = YES;
				CLANG_ENABLE_OBJC_ARC = YES;
				CLANG_ENABLE_OBJC_WEAK = YES;
				CLANG_WARN_BLOCK_CAPTURE_AUTORELEASING = YES;
				CLANG_WARN_BOOL_CONVERSION = YES;
				CLANG_WARN_COMMA = YES;
				CLANG_WARN_CONSTANT_CONVERSION = YES;
				CLANG_WARN_DEPRECATED_OBJC_IMPLEMENTATIONS = YES;
				CLANG_WARN_DIRECT_OBJC_ISA_USAGE = YES_ERROR;
				CLANG_WARN_DOCUMENTATION_COMMENTS = YES;
				CLANG_WARN_EMPTY_BODY = YES;
				CLANG_WARN_ENUM_CONVERSION = YES;
				CLANG_WARN_INFINITE_RECURSION = YES;
				CLANG_WARN_INT_CONVERSION = YES;
				CLANG_WARN_NON_LITERAL_NULL_CONVERSION = YES;
				CLANG_WARN_OBJC_IMPLICIT_RETAIN_SELF = YES;
				CLANG_WARN_OBJC_LITERAL_CONVERSION = YES;
				CLANG_WARN_OBJC_ROOT_CLASS = YES_ERROR;
				CLANG_WARN_QUOTED_INCLUDE_IN_FRAMEWORK_HEADER = YES;
				CLANG_WARN_RANGE_LOOP_ANALYSIS = YES;
				CLANG_WARN_STRICT_PROTOTYPES = YES;
				CLANG_WARN_SUSPICIOUS_MOVE = YES;
				CLANG_WARN_UNGUARDED_AVAILABILITY = YES_AGGRESSIVE;
				CLANG_WARN_UNREACHABLE_CODE = YES;
				CLANG_WARN__DUPLICATE_METHOD_MATCH = YES;
				COPY_PHASE_STRIP = NO;
				DEAD_CODE_STRIPPING = YES;
				DEBUG_INFORMATION_FORMAT = dwarf;
				ENABLE_STRICT_OBJC_MSGSEND = YES;
				ENABLE_TESTABILITY = YES;
				GCC_C_LANGUAGE_STANDARD = gnu11;
				GCC_DYNAMIC_NO_PIC = NO;
				GCC_NO_COMMON_BLOCKS = YES;
				GCC_OPTIMIZATION_LEVEL = 0;
				GCC_PREPROCESSOR_DEFINITIONS = (
					"DEBUG=1",
					"$(inherited)",
				);
				GCC_WARN_64_TO_32_BIT_CONVERSION = YES;
				GCC_WARN_ABOUT_RETURN_TYPE = YES_ERROR;
				GCC_WARN_UNDECLARED_SELECTOR = YES;
				GCC_WARN_UNINITIALIZED_AUTOS = YES_AGGRESSIVE;
				GCC_WARN_UNUSED_FUNCTION = YES;
				GCC_WARN_UNUSED_VARIABLE = YES;
				MTL_ENABLE_DEBUG_INFO = INCLUDE_SOURCE;
				MTL_FAST_MATH = YES;
				ONLY_ACTIVE_ARCH = YES;
				SWIFT_ACTIVE_COMPILATION_CONDITIONS = DEBUG;
				SWIFT_OPTIMIZATION_LEVEL = "-Onone";
			};
			name = Debug;
		};
		EA5C7D822516606100F7F358 /* Release */ = {
			isa = XCBuildConfiguration;
			baseConfigurationReference = EAF96D12252E8F3000AA1A14 /* Production.xcconfig */;
			buildSettings = {
				ALWAYS_SEARCH_USER_PATHS = NO;
				CLANG_ANALYZER_NONNULL = YES;
				CLANG_ANALYZER_NUMBER_OBJECT_CONVERSION = YES_AGGRESSIVE;
				CLANG_CXX_LANGUAGE_STANDARD = "gnu++14";
				CLANG_CXX_LIBRARY = "libc++";
				CLANG_ENABLE_MODULES = YES;
				CLANG_ENABLE_OBJC_ARC = YES;
				CLANG_ENABLE_OBJC_WEAK = YES;
				CLANG_WARN_BLOCK_CAPTURE_AUTORELEASING = YES;
				CLANG_WARN_BOOL_CONVERSION = YES;
				CLANG_WARN_COMMA = YES;
				CLANG_WARN_CONSTANT_CONVERSION = YES;
				CLANG_WARN_DEPRECATED_OBJC_IMPLEMENTATIONS = YES;
				CLANG_WARN_DIRECT_OBJC_ISA_USAGE = YES_ERROR;
				CLANG_WARN_DOCUMENTATION_COMMENTS = YES;
				CLANG_WARN_EMPTY_BODY = YES;
				CLANG_WARN_ENUM_CONVERSION = YES;
				CLANG_WARN_INFINITE_RECURSION = YES;
				CLANG_WARN_INT_CONVERSION = YES;
				CLANG_WARN_NON_LITERAL_NULL_CONVERSION = YES;
				CLANG_WARN_OBJC_IMPLICIT_RETAIN_SELF = YES;
				CLANG_WARN_OBJC_LITERAL_CONVERSION = YES;
				CLANG_WARN_OBJC_ROOT_CLASS = YES_ERROR;
				CLANG_WARN_QUOTED_INCLUDE_IN_FRAMEWORK_HEADER = YES;
				CLANG_WARN_RANGE_LOOP_ANALYSIS = YES;
				CLANG_WARN_STRICT_PROTOTYPES = YES;
				CLANG_WARN_SUSPICIOUS_MOVE = YES;
				CLANG_WARN_UNGUARDED_AVAILABILITY = YES_AGGRESSIVE;
				CLANG_WARN_UNREACHABLE_CODE = YES;
				CLANG_WARN__DUPLICATE_METHOD_MATCH = YES;
				COPY_PHASE_STRIP = NO;
				DEAD_CODE_STRIPPING = YES;
				DEBUG_INFORMATION_FORMAT = "dwarf-with-dsym";
				ENABLE_NS_ASSERTIONS = NO;
				ENABLE_STRICT_OBJC_MSGSEND = YES;
				GCC_C_LANGUAGE_STANDARD = gnu11;
				GCC_NO_COMMON_BLOCKS = YES;
				GCC_WARN_64_TO_32_BIT_CONVERSION = YES;
				GCC_WARN_ABOUT_RETURN_TYPE = YES_ERROR;
				GCC_WARN_UNDECLARED_SELECTOR = YES;
				GCC_WARN_UNINITIALIZED_AUTOS = YES_AGGRESSIVE;
				GCC_WARN_UNUSED_FUNCTION = YES;
				GCC_WARN_UNUSED_VARIABLE = YES;
				MTL_ENABLE_DEBUG_INFO = NO;
				MTL_FAST_MATH = YES;
				SWIFT_COMPILATION_MODE = wholemodule;
				SWIFT_OPTIMIZATION_LEVEL = "-O";
			};
			name = Release;
		};
		EA5C7D842516606100F7F358 /* Debug */ = {
			isa = XCBuildConfiguration;
			buildSettings = {
				ASSETCATALOG_COMPILER_APPICON_NAME = IOSAppIcon;
				ASSETCATALOG_COMPILER_GLOBAL_ACCENT_COLOR_NAME = AccentColor;
				CODE_SIGN_STYLE = Automatic;
				CURRENT_PROJECT_VERSION = 1;
				DEVELOPMENT_TEAM = 39ZS78S25U;
				ENABLE_PREVIEWS = YES;
				INFOPLIST_FILE = iOS/Info.plist;
				IPHONEOS_DEPLOYMENT_TARGET = 15.0;
				LD_RUNPATH_SEARCH_PATHS = (
					"$(inherited)",
					"@executable_path/Frameworks",
				);
				LIBRARY_SEARCH_PATHS = "${PROJECT_DIR}/CLockbookCore/Sources/CLockbookCore/lib_ios";
				"LIBRARY_SEARCH_PATHS[sdk=iphonesimulator*]" = "${PROJECT_DIR}/CLockbookCore/Sources/CLockbookCore/lib_ios_sim";
				MARKETING_VERSION = 0.5.10;
				PRODUCT_BUNDLE_IDENTIFIER = app.lockbook;
				PRODUCT_NAME = Lockbook;
				SDKROOT = iphoneos;
				SWIFT_VERSION = 5.0;
				TARGETED_DEVICE_FAMILY = "1,2";
			};
			name = Debug;
		};
		EA5C7D852516606100F7F358 /* Release */ = {
			isa = XCBuildConfiguration;
			buildSettings = {
				ASSETCATALOG_COMPILER_APPICON_NAME = IOSAppIcon;
				ASSETCATALOG_COMPILER_GLOBAL_ACCENT_COLOR_NAME = AccentColor;
				CODE_SIGN_STYLE = Automatic;
				CURRENT_PROJECT_VERSION = 1;
				DEVELOPMENT_TEAM = 39ZS78S25U;
				ENABLE_PREVIEWS = YES;
				INFOPLIST_FILE = iOS/Info.plist;
				IPHONEOS_DEPLOYMENT_TARGET = 15.0;
				LD_RUNPATH_SEARCH_PATHS = (
					"$(inherited)",
					"@executable_path/Frameworks",
				);
				LIBRARY_SEARCH_PATHS = "${PROJECT_DIR}/CLockbookCore/Sources/CLockbookCore/lib_ios";
				MARKETING_VERSION = 0.5.10;
				PRODUCT_BUNDLE_IDENTIFIER = app.lockbook;
				PRODUCT_NAME = Lockbook;
				SDKROOT = iphoneos;
				SWIFT_VERSION = 5.0;
				TARGETED_DEVICE_FAMILY = "1,2";
				VALIDATE_PRODUCT = YES;
			};
			name = Release;
		};
		EA5C7D872516606100F7F358 /* Debug */ = {
			isa = XCBuildConfiguration;
			buildSettings = {
				ARCHS = "$(ARCHS_STANDARD)";
				ASSETCATALOG_COMPILER_APPICON_NAME = AppIcon;
				ASSETCATALOG_COMPILER_GLOBAL_ACCENT_COLOR_NAME = AccentColor;
				CODE_SIGN_ENTITLEMENTS = macOS/macOS.entitlements;
				CODE_SIGN_IDENTITY = "-";
				CODE_SIGN_STYLE = Automatic;
				COMBINE_HIDPI_IMAGES = YES;
				CURRENT_PROJECT_VERSION = 1;
				DEAD_CODE_STRIPPING = YES;
				DEVELOPMENT_TEAM = 39ZS78S25U;
				ENABLE_HARDENED_RUNTIME = YES;
				ENABLE_PREVIEWS = YES;
				INFOPLIST_FILE = macOS/Info.plist;
				LD_RUNPATH_SEARCH_PATHS = (
					"$(inherited)",
					"@executable_path/../Frameworks",
				);
				LIBRARY_SEARCH_PATHS = "${PROJECT_DIR}/CLockbookCore/Sources/CLockbookCore/lib";
<<<<<<< HEAD
				MACOSX_DEPLOYMENT_TARGET = 13.0;
				MARKETING_VERSION = 0.5.9;
=======
				MACOSX_DEPLOYMENT_TARGET = 12.0;
				MARKETING_VERSION = 0.5.10;
>>>>>>> 4227e52b
				PRODUCT_BUNDLE_IDENTIFIER = app.lockbook;
				PRODUCT_NAME = Lockbook;
				SDKROOT = macosx;
				SWIFT_VERSION = 5.0;
			};
			name = Debug;
		};
		EA5C7D882516606100F7F358 /* Release */ = {
			isa = XCBuildConfiguration;
			buildSettings = {
				ARCHS = "$(ARCHS_STANDARD)";
				ASSETCATALOG_COMPILER_APPICON_NAME = AppIcon;
				ASSETCATALOG_COMPILER_GLOBAL_ACCENT_COLOR_NAME = AccentColor;
				CODE_SIGN_ENTITLEMENTS = "Lockbook (macOS)Release.entitlements";
				CODE_SIGN_IDENTITY = "-";
				CODE_SIGN_STYLE = Automatic;
				COMBINE_HIDPI_IMAGES = YES;
				CURRENT_PROJECT_VERSION = 1;
				DEAD_CODE_STRIPPING = YES;
				DEVELOPMENT_TEAM = 39ZS78S25U;
				ENABLE_HARDENED_RUNTIME = YES;
				ENABLE_PREVIEWS = YES;
				GCC_OPTIMIZATION_LEVEL = fast;
				INFOPLIST_FILE = macOS/Info.plist;
				LD_RUNPATH_SEARCH_PATHS = (
					"$(inherited)",
					"@executable_path/../Frameworks",
				);
				LIBRARY_SEARCH_PATHS = "${PROJECT_DIR}/CLockbookCore/Sources/CLockbookCore/lib";
<<<<<<< HEAD
				MACOSX_DEPLOYMENT_TARGET = 13.0;
				MARKETING_VERSION = 0.5.9;
=======
				MACOSX_DEPLOYMENT_TARGET = 12.0;
				MARKETING_VERSION = 0.5.10;
>>>>>>> 4227e52b
				PRODUCT_BUNDLE_IDENTIFIER = app.lockbook;
				PRODUCT_NAME = Lockbook;
				SDKROOT = macosx;
				SWIFT_OPTIMIZATION_LEVEL = "-O";
				SWIFT_VERSION = 5.0;
			};
			name = Release;
		};
		EADA115E25336B97005F69DB /* Development */ = {
			isa = XCBuildConfiguration;
			baseConfigurationReference = EADA116125336BA1005F69DB /* Development.xcconfig */;
			buildSettings = {
				ALWAYS_SEARCH_USER_PATHS = NO;
				CLANG_ANALYZER_NONNULL = YES;
				CLANG_ANALYZER_NUMBER_OBJECT_CONVERSION = YES_AGGRESSIVE;
				CLANG_CXX_LANGUAGE_STANDARD = "gnu++14";
				CLANG_CXX_LIBRARY = "libc++";
				CLANG_ENABLE_MODULES = YES;
				CLANG_ENABLE_OBJC_ARC = YES;
				CLANG_ENABLE_OBJC_WEAK = YES;
				CLANG_WARN_BLOCK_CAPTURE_AUTORELEASING = YES;
				CLANG_WARN_BOOL_CONVERSION = YES;
				CLANG_WARN_COMMA = YES;
				CLANG_WARN_CONSTANT_CONVERSION = YES;
				CLANG_WARN_DEPRECATED_OBJC_IMPLEMENTATIONS = YES;
				CLANG_WARN_DIRECT_OBJC_ISA_USAGE = YES_ERROR;
				CLANG_WARN_DOCUMENTATION_COMMENTS = YES;
				CLANG_WARN_EMPTY_BODY = YES;
				CLANG_WARN_ENUM_CONVERSION = YES;
				CLANG_WARN_INFINITE_RECURSION = YES;
				CLANG_WARN_INT_CONVERSION = YES;
				CLANG_WARN_NON_LITERAL_NULL_CONVERSION = YES;
				CLANG_WARN_OBJC_IMPLICIT_RETAIN_SELF = YES;
				CLANG_WARN_OBJC_LITERAL_CONVERSION = YES;
				CLANG_WARN_OBJC_ROOT_CLASS = YES_ERROR;
				CLANG_WARN_QUOTED_INCLUDE_IN_FRAMEWORK_HEADER = YES;
				CLANG_WARN_RANGE_LOOP_ANALYSIS = YES;
				CLANG_WARN_STRICT_PROTOTYPES = YES;
				CLANG_WARN_SUSPICIOUS_MOVE = YES;
				CLANG_WARN_UNGUARDED_AVAILABILITY = YES_AGGRESSIVE;
				CLANG_WARN_UNREACHABLE_CODE = YES;
				CLANG_WARN__DUPLICATE_METHOD_MATCH = YES;
				COPY_PHASE_STRIP = NO;
				DEAD_CODE_STRIPPING = YES;
				DEBUG_INFORMATION_FORMAT = dwarf;
				ENABLE_STRICT_OBJC_MSGSEND = YES;
				ENABLE_TESTABILITY = YES;
				GCC_C_LANGUAGE_STANDARD = gnu11;
				GCC_DYNAMIC_NO_PIC = NO;
				GCC_NO_COMMON_BLOCKS = YES;
				GCC_OPTIMIZATION_LEVEL = 0;
				GCC_PREPROCESSOR_DEFINITIONS = (
					"DEBUG=1",
					"$(inherited)",
				);
				GCC_WARN_64_TO_32_BIT_CONVERSION = YES;
				GCC_WARN_ABOUT_RETURN_TYPE = YES_ERROR;
				GCC_WARN_UNDECLARED_SELECTOR = YES;
				GCC_WARN_UNINITIALIZED_AUTOS = YES_AGGRESSIVE;
				GCC_WARN_UNUSED_FUNCTION = YES;
				GCC_WARN_UNUSED_VARIABLE = YES;
				MTL_ENABLE_DEBUG_INFO = INCLUDE_SOURCE;
				MTL_FAST_MATH = YES;
				ONLY_ACTIVE_ARCH = YES;
				SWIFT_ACTIVE_COMPILATION_CONDITIONS = DEBUG;
				SWIFT_OPTIMIZATION_LEVEL = "-Onone";
			};
			name = Development;
		};
		EADA115F25336B97005F69DB /* Development */ = {
			isa = XCBuildConfiguration;
			buildSettings = {
				ASSETCATALOG_COMPILER_APPICON_NAME = IOSAppIcon;
				ASSETCATALOG_COMPILER_GLOBAL_ACCENT_COLOR_NAME = AccentColor;
				CODE_SIGN_STYLE = Automatic;
				CURRENT_PROJECT_VERSION = 1;
				DEVELOPMENT_TEAM = 39ZS78S25U;
				ENABLE_PREVIEWS = YES;
				INFOPLIST_FILE = iOS/Info.plist;
				IPHONEOS_DEPLOYMENT_TARGET = 15.0;
				LD_RUNPATH_SEARCH_PATHS = (
					"$(inherited)",
					"@executable_path/Frameworks",
				);
				LIBRARY_SEARCH_PATHS = "${PROJECT_DIR}/CLockbookCore/Sources/CLockbookCore/lib_ios";
				"LIBRARY_SEARCH_PATHS[sdk=iphonesimulator*]" = "${PROJECT_DIR}/CLockbookCore/Sources/CLockbookCore/lib_ios_sim";
				MARKETING_VERSION = 0.5.10;
				PRODUCT_BUNDLE_IDENTIFIER = app.lockbook;
				PRODUCT_NAME = Lockbook;
				SDKROOT = iphoneos;
				SWIFT_VERSION = 5.0;
				TARGETED_DEVICE_FAMILY = "1,2";
			};
			name = Development;
		};
		EADA116025336B97005F69DB /* Development */ = {
			isa = XCBuildConfiguration;
			buildSettings = {
				ARCHS = "$(ARCHS_STANDARD)";
				ASSETCATALOG_COMPILER_APPICON_NAME = AppIcon;
				ASSETCATALOG_COMPILER_GLOBAL_ACCENT_COLOR_NAME = AccentColor;
				CODE_SIGN_ENTITLEMENTS = "Lockbook (macOS)Development.entitlements";
				CODE_SIGN_IDENTITY = "-";
				"CODE_SIGN_IDENTITY[sdk=macosx*]" = "-";
				CODE_SIGN_STYLE = Automatic;
				COMBINE_HIDPI_IMAGES = YES;
				CURRENT_PROJECT_VERSION = 1;
				DEAD_CODE_STRIPPING = YES;
				DEVELOPMENT_TEAM = 39ZS78S25U;
				ENABLE_HARDENED_RUNTIME = YES;
				ENABLE_PREVIEWS = YES;
				INFOPLIST_FILE = macOS/Info.plist;
				LD_RUNPATH_SEARCH_PATHS = (
					"$(inherited)",
					"@executable_path/../Frameworks",
				);
				LIBRARY_SEARCH_PATHS = "${PROJECT_DIR}/CLockbookCore/Sources/CLockbookCore/lib";
<<<<<<< HEAD
				MACOSX_DEPLOYMENT_TARGET = 13.0;
				MARKETING_VERSION = 0.5.9;
=======
				MACOSX_DEPLOYMENT_TARGET = 12.0;
				MARKETING_VERSION = 0.5.10;
>>>>>>> 4227e52b
				PRODUCT_BUNDLE_IDENTIFIER = app.lockbook;
				PRODUCT_NAME = Lockbook;
				SDKROOT = macosx;
				SWIFT_VERSION = 5.0;
			};
			name = Development;
		};
/* End XCBuildConfiguration section */

/* Begin XCConfigurationList section */
		B2063A5227D01BF900A0783C /* Build configuration list for PBXNativeTarget "EditorTests" */ = {
			isa = XCConfigurationList;
			buildConfigurations = (
				B2063A5327D01BF900A0783C /* Debug */,
				B2063A5427D01BF900A0783C /* Development */,
				B2063A5527D01BF900A0783C /* Release */,
			);
			defaultConfigurationIsVisible = 0;
			defaultConfigurationName = Release;
		};
		EA5C7D662516605F00F7F358 /* Build configuration list for PBXProject "Lockbook" */ = {
			isa = XCConfigurationList;
			buildConfigurations = (
				EA5C7D812516606100F7F358 /* Debug */,
				EADA115E25336B97005F69DB /* Development */,
				EA5C7D822516606100F7F358 /* Release */,
			);
			defaultConfigurationIsVisible = 0;
			defaultConfigurationName = Release;
		};
		EA5C7D832516606100F7F358 /* Build configuration list for PBXNativeTarget "Lockbook (iOS)" */ = {
			isa = XCConfigurationList;
			buildConfigurations = (
				EA5C7D842516606100F7F358 /* Debug */,
				EADA115F25336B97005F69DB /* Development */,
				EA5C7D852516606100F7F358 /* Release */,
			);
			defaultConfigurationIsVisible = 0;
			defaultConfigurationName = Release;
		};
		EA5C7D862516606100F7F358 /* Build configuration list for PBXNativeTarget "Lockbook (macOS)" */ = {
			isa = XCConfigurationList;
			buildConfigurations = (
				EA5C7D872516606100F7F358 /* Debug */,
				EADA116025336B97005F69DB /* Development */,
				EA5C7D882516606100F7F358 /* Release */,
			);
			defaultConfigurationIsVisible = 0;
			defaultConfigurationName = Release;
		};
/* End XCConfigurationList section */

/* Begin XCRemoteSwiftPackageReference section */
		47B041F12905BFB100A02DA7 /* XCRemoteSwiftPackageReference "AlertToast" */ = {
			isa = XCRemoteSwiftPackageReference;
			repositoryURL = "https://github.com/elai950/AlertToast";
			requirement = {
				branch = master;
				kind = branch;
			};
		};
		8794F43627D9525200B1B7EB /* XCRemoteSwiftPackageReference "Down" */ = {
			isa = XCRemoteSwiftPackageReference;
			repositoryURL = "https://github.com/Parth/Down";
			requirement = {
				kind = revision;
				revision = bc7f15eefdc44612da63b349082794d880fd039a;
			};
		};
		EA82B20A262652F600EE82B9 /* XCRemoteSwiftPackageReference "SwiftUI-Introspect" */ = {
			isa = XCRemoteSwiftPackageReference;
			repositoryURL = "https://github.com/siteline/SwiftUI-Introspect.git";
			requirement = {
				kind = upToNextMajorVersion;
				minimumVersion = 0.1.3;
			};
		};
/* End XCRemoteSwiftPackageReference section */

/* Begin XCSwiftPackageProductDependency section */
		47B041F22905BFB100A02DA7 /* AlertToast */ = {
			isa = XCSwiftPackageProductDependency;
			package = 47B041F12905BFB100A02DA7 /* XCRemoteSwiftPackageReference "AlertToast" */;
			productName = AlertToast;
		};
		47B041F42905BFF100A02DA7 /* AlertToast */ = {
			isa = XCSwiftPackageProductDependency;
			package = 47B041F12905BFB100A02DA7 /* XCRemoteSwiftPackageReference "AlertToast" */;
			productName = AlertToast;
		};
		8794F43727D9525200B1B7EB /* Down */ = {
			isa = XCSwiftPackageProductDependency;
			package = 8794F43627D9525200B1B7EB /* XCRemoteSwiftPackageReference "Down" */;
			productName = Down;
		};
		8794F43927D97F4600B1B7EB /* Down */ = {
			isa = XCSwiftPackageProductDependency;
			package = 8794F43627D9525200B1B7EB /* XCRemoteSwiftPackageReference "Down" */;
			productName = Down;
		};
		B217A97529661F3A002339E0 /* SwiftEditor */ = {
			isa = XCSwiftPackageProductDependency;
			productName = SwiftEditor;
		};
		B2ADC2482835451000DB8D3D /* Introspect */ = {
			isa = XCSwiftPackageProductDependency;
			package = EA82B20A262652F600EE82B9 /* XCRemoteSwiftPackageReference "SwiftUI-Introspect" */;
			productName = Introspect;
		};
		EA14E81E2516655B00B9158C /* SwiftLockbookCore */ = {
			isa = XCSwiftPackageProductDependency;
			productName = SwiftLockbookCore;
		};
		EA82B20B262652F700EE82B9 /* Introspect */ = {
			isa = XCSwiftPackageProductDependency;
			package = EA82B20A262652F600EE82B9 /* XCRemoteSwiftPackageReference "SwiftUI-Introspect" */;
			productName = Introspect;
		};
		EA8C627B25EF091900330E27 /* SwiftLockbookCore */ = {
			isa = XCSwiftPackageProductDependency;
			productName = SwiftLockbookCore;
		};
/* End XCSwiftPackageProductDependency section */
	};
	rootObject = EA5C7D632516605F00F7F358 /* Project object */;
}<|MERGE_RESOLUTION|>--- conflicted
+++ resolved
@@ -1026,13 +1026,8 @@
 					"@executable_path/../Frameworks",
 				);
 				LIBRARY_SEARCH_PATHS = "${PROJECT_DIR}/CLockbookCore/Sources/CLockbookCore/lib";
-<<<<<<< HEAD
 				MACOSX_DEPLOYMENT_TARGET = 13.0;
-				MARKETING_VERSION = 0.5.9;
-=======
-				MACOSX_DEPLOYMENT_TARGET = 12.0;
 				MARKETING_VERSION = 0.5.10;
->>>>>>> 4227e52b
 				PRODUCT_BUNDLE_IDENTIFIER = app.lockbook;
 				PRODUCT_NAME = Lockbook;
 				SDKROOT = macosx;
@@ -1062,13 +1057,8 @@
 					"@executable_path/../Frameworks",
 				);
 				LIBRARY_SEARCH_PATHS = "${PROJECT_DIR}/CLockbookCore/Sources/CLockbookCore/lib";
-<<<<<<< HEAD
 				MACOSX_DEPLOYMENT_TARGET = 13.0;
-				MARKETING_VERSION = 0.5.9;
-=======
-				MACOSX_DEPLOYMENT_TARGET = 12.0;
 				MARKETING_VERSION = 0.5.10;
->>>>>>> 4227e52b
 				PRODUCT_BUNDLE_IDENTIFIER = app.lockbook;
 				PRODUCT_NAME = Lockbook;
 				SDKROOT = macosx;
@@ -1186,13 +1176,8 @@
 					"@executable_path/../Frameworks",
 				);
 				LIBRARY_SEARCH_PATHS = "${PROJECT_DIR}/CLockbookCore/Sources/CLockbookCore/lib";
-<<<<<<< HEAD
 				MACOSX_DEPLOYMENT_TARGET = 13.0;
-				MARKETING_VERSION = 0.5.9;
-=======
-				MACOSX_DEPLOYMENT_TARGET = 12.0;
 				MARKETING_VERSION = 0.5.10;
->>>>>>> 4227e52b
 				PRODUCT_BUNDLE_IDENTIFIER = app.lockbook;
 				PRODUCT_NAME = Lockbook;
 				SDKROOT = macosx;
