--- conflicted
+++ resolved
@@ -4,7 +4,6 @@
 
 struct HomeView: View {
     @Environment(\.horizontalSizeClass) var horizontalSizeClass
-<<<<<<< HEAD
 
     @EnvironmentObject var filesModel: FilesViewModel
     @EnvironmentObject var workspaceInput: WorkspaceInputState
@@ -21,19 +20,6 @@
         )
     }
 
-=======
-    
-    @EnvironmentObject var filesModel: FilesViewModel
-    @EnvironmentObject var workspaceInput: WorkspaceInputState
-    
-    @StateObject var homeState: HomeState
-    @StateObject var settingsModel = SettingsViewModel()
-    
-    init(workspaceOutput: WorkspaceOutputState, filesModel: FilesViewModel) {
-        self._homeState = StateObject(wrappedValue: HomeState(workspaceOutput: workspaceOutput, filesModel: filesModel))
-    }
-    
->>>>>>> 7e8f0a9e
     var body: some View {
         Group {
             if horizontalSizeClass == .compact {
@@ -51,7 +37,6 @@
                     )
                 }
             } else {
-<<<<<<< HEAD
                 PathSearchContainerView(
                     filesModel: filesModel,
                     workspaceInput: workspaceInput
@@ -77,15 +62,6 @@
                             NavigationStack {
                                 detail
                             }
-=======
-                PathSearchContainerView(filesModel: filesModel, workspaceInput: workspaceInput) {
-                    NavigationSplitView(columnVisibility: homeState.splitViewVisibility, sidebar: {
-                        SearchContainerView(filesModel: filesModel) {
-                            sidebar
-                                .introspectSplitViewController { splitView in
-                                    self.syncFloatingState(splitView: splitView)
-                                }
->>>>>>> 7e8f0a9e
                         }
                     )
                 }
@@ -198,7 +174,6 @@
                             .font(.headline)
                             .padding(.bottom, 3)
                             .padding(.top, 8)
-<<<<<<< HEAD
                     ) {
                         FileTreeView(
                             root: root,
@@ -208,23 +183,6 @@
                         )
                         .toolbar {
                             selectionToolbarItem
-=======
-                    }, content: {
-                        SuggestedDocsView(filesModel: filesModel)
-                    })
-                    
-                    Section(header: Text("Files")
-                        .bold()
-                        .foregroundColor(.primary)
-                        .textCase(.none)
-                        .font(.headline)
-                        .padding(.bottom, 3)
-                        .padding(.top, 8)) {
-                            FileTreeView(root: root, filesModel: filesModel, workspaceInput: workspaceInput, workspaceOutput: workspaceOutput)
-                                .toolbar {
-                                    selectionToolbarItem
-                                }
->>>>>>> 7e8f0a9e
                         }
                     }
                     .padding(.horizontal, 16)
