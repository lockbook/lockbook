import SwiftUI
import SwiftLockbookCore

struct OutlineContextMenu: View {
    
    let meta: File
    @State var branchState: BranchState?

    @EnvironmentObject var sheets: SheetState

    var body: some View {
        Text(meta.name)
        VStack {
            if meta.fileType == .Folder {
                Button(action: {
                    withAnimation {
                        branchState?.open = true
                    }
                    DI.files.createDoc(maybeParent: meta.id, isDrawing: false)
                }) {
                    Label("Create a document", systemImage: "doc.fill")
                }
                Button(action: {
                    withAnimation {
                        branchState?.open = true
                    }
                    DI.files.createDoc(maybeParent: meta.id, isDrawing: true)
                }) {
                    Label("Create a drawing", systemImage: "pencil.tip.crop.circle.badge.plus")
                }
                Button(action: {
                    withAnimation {
                        branchState?.open = true
                    }
                    DI.sheets.creatingFolderInfo = CreatingFolderInfo(parentPath: DI.files.getPathByIdOrParent(maybeId: meta.id) ?? "ERROR", maybeParent: meta.id)
                }) {
                    Label("Create a folder", systemImage: "folder.fill")
                }
            } else {
                Button(action: {
                    DI.files.copyFileLink(id: meta.id)
                }) {
                    Label("Copy file link", systemImage: "link")
                }
            }
            
            if !meta.isRoot {
                if meta.fileType == .Folder {
                    Button(action: {
                        DI.sheets.renamingFolderInfo = RenamingFolderInfo(id: meta.id, name: meta.name, parentPath: DI.files.getPathByIdOrParent(maybeId: meta.parent) ?? "ERROR")
                    }) {
                        Label("Rename", systemImage: "questionmark.folder")
                    }
                }
                
                Button(action: { DI.files.deleteFile(id: meta.id) }) {
                    Label("Delete", systemImage: "trash.fill")
                }

                Button(action: { sheets.movingInfo = meta }) {
                    Label("Move", systemImage: "arrow.up.and.down.and.arrow.left.and.right")
                }

                Button(action: { DI.sheets.sharingFileInfo = meta}) {
                    Label("Share", systemImage: "person.wave.2.fill")
                }

                Button(action: { exportFileAndShowShareSheet(meta: meta) }) {
                    Label("Share externally to...", systemImage: "square.and.arrow.up.fill")
<<<<<<< HEAD
                }
            }

            if meta.fileType == .Document {
                Button(action: {
                    DI.files.copyFileLink(id: meta.id)
                }) {
                    Label("Copy file link", systemImage: "link")
=======
>>>>>>> e4307dfd
                }
            }
        }
    }
}<|MERGE_RESOLUTION|>--- conflicted
+++ resolved
@@ -52,7 +52,7 @@
                         Label("Rename", systemImage: "questionmark.folder")
                     }
                 }
-                
+
                 Button(action: { DI.files.deleteFile(id: meta.id) }) {
                     Label("Delete", systemImage: "trash.fill")
                 }
@@ -67,17 +67,6 @@
 
                 Button(action: { exportFileAndShowShareSheet(meta: meta) }) {
                     Label("Share externally to...", systemImage: "square.and.arrow.up.fill")
-<<<<<<< HEAD
-                }
-            }
-
-            if meta.fileType == .Document {
-                Button(action: {
-                    DI.files.copyFileLink(id: meta.id)
-                }) {
-                    Label("Copy file link", systemImage: "link")
-=======
->>>>>>> e4307dfd
                 }
             }
         }
