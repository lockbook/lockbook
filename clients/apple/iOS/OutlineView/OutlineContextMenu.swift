--- conflicted
+++ resolved
@@ -46,30 +46,21 @@
                 Button(action: { sheets.movingInfo = meta }) {
                     Label("Move", systemImage: "arrow.up.and.down.and.arrow.left.and.right")
                 }
-                
-<<<<<<< HEAD
+
                 Button(action: { DI.sheets.sharingFileInfo = meta}) {
                     Label("Share", systemImage: "shareplay")
                 }
+
+                Button(action: { exportFileAndShowShareSheet(meta: meta) }) {
+                    Label("Share externally to...", systemImage: "person.wave.2.fill")
+                }
             }
-            
+
             if meta.fileType == .Document {
                 Button(action: {
-                    DI.files.copyFileLink(meta: meta)
+                    DI.files.copyFileLink(id: meta.id)
                 }) {
                     Label("Copy file link", systemImage: "link")
-=======
-                Button(action: { DI.files.deleteFile(id: meta.id) }) {
-                    Label("Delete", systemImage: "trash.fill")
->>>>>>> e4206302
-                }
-                
-                Button(action: { DI.sheets.sharingFileInfo = meta }, label: {
-                    Label("Share", systemImage: "square.and.arrow.up.fill")
-                })
-                
-                Button(action: { exportFileAndShowShareSheet(meta: meta) }) {
-                    Label("Share externally to...", systemImage: "person.wave.2.fill")
                 }
             }
         }
