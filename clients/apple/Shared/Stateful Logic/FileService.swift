--- conflicted
+++ resolved
@@ -4,22 +4,16 @@
 
 class FileService: ObservableObject {
     let core: LockbookApi
-    
-    var successfulAction: FileAction? = nil
 
     @Published var root: File? = nil
-<<<<<<< HEAD
     @Published var idsAndFiles: [UUID:File] = [:]
     var files: [File] {
         get {
             Array(idsAndFiles.values)
         }
     }
-    
     var successfulAction: FileAction? = nil
-=======
-    @Published var files: [File] = []
-    
+
     // File Service keeps track of the parent being displayed on iOS. Since this functionality is not used for macOS, it is conditionally compiled.
 #if os(iOS)
     @Published var path: [File] = []
@@ -28,11 +22,11 @@
             path.last
         }
     }
-    
+
     func childrenOfParent() -> [File] {
         return childrenOf(path.last)
     }
-    
+
     func upADirectory() {
         DispatchQueue.main.async {
             withAnimation {
@@ -40,7 +34,7 @@
             }
         }
     }
-    
+
     func intoChildDirectory(_ file: File) {
         DispatchQueue.main.async {
             withAnimation {
@@ -48,8 +42,7 @@
             }
         }
     }
->>>>>>> 5fc30ea9
-        
+
     func pathBreadcrumbClicked(_ file: File) {
         DispatchQueue.main.async {
             withAnimation {
@@ -60,7 +53,7 @@
         }
     }
 #endif
-    
+
     func childrenOf(_ meta: File?) -> [File] {
         var file: File
         if meta == nil {
@@ -204,20 +197,20 @@
             }
         }
     }
-    
+
     func filesToExpand(pathToRoot: [File], currentFile: File) -> [File] {
         if(currentFile.isRoot) {
             return []
         }
-        
+
         let parentFile = idsAndFiles[currentFile.parent]!
-        
+
         var pathToRoot = filesToExpand(pathToRoot: pathToRoot, currentFile: parentFile)
-        
+
         if(currentFile.fileType == .Folder) {
             pathToRoot.append(currentFile)
         }
-        
+
         return pathToRoot
     }
 
@@ -233,7 +226,7 @@
                         self.notifyDocumentChanged($0)
                         if self.root == nil && $0.id == $0.parent {
                             self.root = $0
-                            
+
                             #if os(iOS)
                             if(self.path.isEmpty) {
                                 self.path.append($0)
