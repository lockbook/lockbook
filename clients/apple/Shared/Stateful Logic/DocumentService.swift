import Foundation
import SwiftLockbookCore
import Combine
import PencilKit
import SwiftUI
import SwiftEditor

class DocumentService: ObservableObject {
    
    @Published var openDocuments: [UUID : DocumentLoadingInfo] = [:]
    var openDocumentsKeyArr: [UUID] {
        get {
            Array(openDocuments.keys).sorted(by: { lhid, rhid in
                openDocuments[lhid]!.timeCreated < openDocuments[rhid]!.timeCreated
                
            })
        }
    }
    
    @Published var isPendingSharesOpen: Bool = false
    @Published var selectedFolder: File?
    
    @Published var selectedDoc: UUID?
    
    var justCreatedDoc: File? = nil
    var justOpenedLink: File? = nil
    
    func openDoc(id: UUID, isiPhone: Bool = false) {
        if openDocuments[id] == nil {
            openDocuments[id] = DocumentLoadingInfo(DI.files.idsAndFiles[id]!, isiPhone)
        }
    }
    
    func getDocInfoOrCreate(id: UUID, isiPhone: Bool = true) -> DocumentLoadingInfo {
        openDoc(id: id, isiPhone: isiPhone)
        
        return openDocuments[id]!
    }
    
    func cleanupOldDocs(_ isiPhone: Bool = false, _ oldId: UUID? = nil) {
        isPendingSharesOpen = false
<<<<<<< HEAD
        selectedDoc = nil

        if let id = oldId,
           openDocuments[id]?.dismissForLink == true {
            openDocuments[id] = nil
        } else if isiPhone {
            justOpenedLink = nil
=======
        
        if isiPhone {
            justCreatedDoc = nil
>>>>>>> e4206302
            openDocuments.removeAll()
        }
    }
    
    func closeDoc(_ maybeId: UUID?) {
        if let id = maybeId {
            
            if id == selectedDoc {
                if openDocumentsKeyArr.firstIndex(of: id) == openDocumentsKeyArr.count - 1 {
                    selectPreviousOpenDoc()
                } else {
                    selectNextOpenDoc()
                }
                
                if id == selectedDoc {
                    selectedDoc = nil
                }
            }
            
            openDocuments[id] = nil
        }
    }
    
    func setSelectedOpenDocById(maybeId: UUID?) {
        selectedDoc = maybeId
        
        if let id = maybeId {
            openDocuments[id]?.textDocument?.shouldFocus = true
        }
    }
    
    // index must be greater than or equal to 0 and less than
    func selectOpenDocByIndex(index: Int) {
        if index >= 0 && index < 9 {
            if index == 8 {
                setSelectedOpenDocById(maybeId: openDocumentsKeyArr.last)
            }
            
            if index < openDocumentsKeyArr.count {
                setSelectedOpenDocById(maybeId: openDocumentsKeyArr[index])
            }
        }
    }
    
    func selectNextOpenDoc() {
        var selectedIndex = -1
        
        for (index, id) in openDocumentsKeyArr.enumerated() {
            if selectedDoc == id {
                selectedIndex = index
                
                break
            }
        }
        
        if selectedIndex == -1 {
            return
        }
        
        if selectedIndex + 1 >= openDocumentsKeyArr.count {
            setSelectedOpenDocById(maybeId: openDocumentsKeyArr.first)
        } else {
            setSelectedOpenDocById(maybeId: openDocumentsKeyArr[selectedIndex + 1])
        }
    }
    
    func selectPreviousOpenDoc() {
        var selectedIndex = -1
        
        for (index, id) in openDocumentsKeyArr.enumerated() {
            if selectedDoc == id {
                selectedIndex = index
                
                break
            }
        }
        
        if selectedIndex == -1 {
            return
        }
        
        if selectedIndex - 1 < 0 {
            setSelectedOpenDocById(maybeId: openDocumentsKeyArr.last)
        } else {
            setSelectedOpenDocById(maybeId: openDocumentsKeyArr[selectedIndex - 1])
        }
    }
    
    func formatSelectedDocSelectedText(_ textFormatting: TextFormatting) {
        if let id = selectedDoc {
            switch textFormatting {
            case .Heading(let headingSize):
                openDocuments[id]?.textDocumentToolbar?.toggleHeading(headingSize)
            case .Bold:
                openDocuments[id]?.textDocumentToolbar?.toggleBold()
            case .Italic:
                openDocuments[id]?.textDocumentToolbar?.toggleItalic()
            case .InlineCode:
                openDocuments[id]?.textDocumentToolbar?.toggleInlineCode()
            case .NumberList:
                openDocuments[id]?.textDocumentToolbar?.toggleNumberList()
            case .BulletList:
                openDocuments[id]?.textDocumentToolbar?.toggleBulletList()
            case .TodoList:
                openDocuments[id]?.textDocumentToolbar?.toggleTodoList()
            }
        }
    }
}

public enum TextFormatting {
    case Heading(UInt32)
    case Bold
    case Italic
    case InlineCode
    case NumberList
    case BulletList
    case TodoList
}

class DocumentLoadingInfo: ObservableObject {
    let core: LockbookApi
    let isiPhone: Bool
    
    @Published var meta: File
    @Published var type: ViewType
    @Published var deleted: Bool = false
    @Published var loading: Bool = true
    @Published var reloadContent: Bool = false
    @Published var error: String = ""

    @Published var textDocument: EditorState? = nil
    @Published var textDocumentToolbar: ToolbarState? = nil
    @Published var documentNameState: NameState = NameState()
    
    @Published var drawing: PKDrawing? = nil
    @Published var image: Image? = .none
    
    @Published var dismissForLink: Bool = false
    
    var timeCreated = Date()

    private var cancellables = Set<AnyCancellable>()

    init(_ meta: File, _ isiPhone: Bool) {
        self.core = DI.core
        self.meta = meta
        self.type = DocumentLoadingInfo.getType(name: meta.name)
        self.isiPhone = isiPhone
        
        drawingAutosaver()
    }
    
    func startLoading() {        
        if self.type == .Unknown {
            self.loading = false
            return
        }

        switch type {
        case .Markdown:
            loadMarkdown()
            #if os(iOS)
        case .Drawing:
            loadDrawing()
            #endif
        case .Image:
            loadImage()
        case .Unknown:
            self.loading = false
        }
    }

    func updatesFromCoreAvailable(_ newMeta: File) {
        self.meta = newMeta
        switch type {
        case .Markdown: // For markdown we're able to do a check before reloading the doc
            DispatchQueue.global(qos: .userInitiated).async {
                let operation = self.core.getFile(id: self.meta.id)
                DispatchQueue.main.async {
                    switch operation {
                    case .success(let txt):
                        if let editor = self.textDocument {
                            if editor.text != txt {
                                editor.reload = true
                                editor.text = txt
                            }
                        }
                    case .failure(let err):
                        print(err)
                    }
                }
            }
            #if os(iOS)
        case .Drawing:
            self.reloadContent = true
            loadDrawing()
            #endif
        case .Image:
            self.reloadContent = true
            loadImage()
        case .Unknown:
            print("cannot reload unknown content type")
        }

    }

    private func drawingAutosaver() {
        print("autosaver setup")
        $drawing
                .debounce(for: .milliseconds(100), scheduler: DispatchQueue.global(qos: .userInitiated))
                .sink(receiveValue: {
                    if let text = $0 { // TODO don't write if a reload or delete is required
                        self.writeDrawing(drawing: text)
                    }
                })
                .store(in: &cancellables)
    }

    private func loadMarkdown() {
        DispatchQueue.global(qos: .userInitiated).async {
            let operation = self.core.getFile(id: self.meta.id)

            DispatchQueue.main.async {
                switch operation {
                case .success(let txt):
                    self.textDocument = EditorState(text: txt, isiPhone: self.isiPhone)
                    self.textDocumentToolbar = ToolbarState()
                    self
                        .textDocument!
                        .$text
                        .debounce(for: .milliseconds(100), scheduler: DispatchQueue.global(qos: .userInitiated))
                        .sink(receiveValue: {
                            self.writeDocument(content: $0)
                        })
                        .store(in: &self.cancellables)
                case .failure(let err):
                    self.error = err.description
                }
                
                self.loading = false
            }
        }
    }

    private func writeDocument(content: String) {
        let operation = self.core.updateFile(id: meta.id, content: content)
        DispatchQueue.main.async {
            switch operation {
            case .success(_):
                DI.sync.documentChangeHappened()
            case .failure(let error):
                DI.errors.handleError(error)
            }
        }
    }

    private func loadImage() {
        DispatchQueue.global(qos: .userInitiated).async {
            let operation = self.core.exportDrawing(id: self.meta.id)

            DispatchQueue.main.async {
                switch operation {
                case .success(let data):
                    if let image = self.getImage(from: data) {
                        self.image = image
                    } else {
                        self.error = "Could not make NSImage from Data!"
                    }
                case .failure(let error):
                    self.error = error.description
                }
                self.loading = false
            }
        }
    }

    private func getImage(from: Data) -> Image? {
        #if os(macOS)
        if let nsImage = NSImage(data: from) {
            return Image(nsImage: nsImage)
        } else {
            return .none
        }
        #else
        if let uiImage = UIImage(data: from) {
            return Image(uiImage: uiImage)
        } else {
            return .none
        }
        #endif
    }

    private func loadDrawing() {
        DispatchQueue.global(qos: .userInitiated).async {
            let operation = self.core.readDrawing(id: self.meta.id)
            DispatchQueue.main.async {
                switch operation {
                case .success(let drawing):
                    self.drawing = PKDrawing(from: drawing)
                case .failure(let error):
                    self.error = error.description
                }
                self.loading = false
            }
        }
    }

    private func writeDrawing(drawing: PKDrawing) {
        switch self.core.writeDrawing(id: meta.id, content: Drawing(from: drawing)) {
        case .success(_):
            print("drawing saved successfully")
        case .failure(let error):
            DI.errors.handleError(error)
        }

        DI.sync.documentChangeHappened()
    }

    // TODO we need the swift clients to accept Data back as files, then we can read arbitary images
    private static func getType(name: String) -> ViewType {
        if name.lowercased().hasSuffix(".draw") {
            #if os(macOS)
            return .Image
            #else
            return .Drawing
            #endif
        } else if name.lowercased().hasSuffix(".md") || name.lowercased().hasSuffix(".markdown") || name.lowercased().hasSuffix(".txt") {
            return .Markdown
        } else {
            return .Unknown
        }
    }

}

public enum ViewType {
    case Markdown
    #if os(iOS)
    case Drawing
    #endif
    case Image
    case Unknown
}<|MERGE_RESOLUTION|>--- conflicted
+++ resolved
@@ -24,7 +24,7 @@
     
     var justCreatedDoc: File? = nil
     var justOpenedLink: File? = nil
-    
+
     func openDoc(id: UUID, isiPhone: Bool = false) {
         if openDocuments[id] == nil {
             openDocuments[id] = DocumentLoadingInfo(DI.files.idsAndFiles[id]!, isiPhone)
@@ -39,19 +39,14 @@
     
     func cleanupOldDocs(_ isiPhone: Bool = false, _ oldId: UUID? = nil) {
         isPendingSharesOpen = false
-<<<<<<< HEAD
         selectedDoc = nil
 
         if let id = oldId,
-           openDocuments[id]?.dismissForLink == true {
+           openDocuments[id]?.dismissForLink != nil {
             openDocuments[id] = nil
         } else if isiPhone {
+            justCreatedDoc = nil
             justOpenedLink = nil
-=======
-        
-        if isiPhone {
-            justCreatedDoc = nil
->>>>>>> e4206302
             openDocuments.removeAll()
         }
     }
@@ -190,8 +185,8 @@
     @Published var drawing: PKDrawing? = nil
     @Published var image: Image? = .none
     
-    @Published var dismissForLink: Bool = false
-    
+    @Published var dismissForLink: File? = nil
+
     var timeCreated = Date()
 
     private var cancellables = Set<AnyCancellable>()
