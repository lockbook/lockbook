import SwiftUI
import SwiftLockbookCore
#if os(iOS)
import UIKit
#endif

struct SearchWrapperView<Content: View>: View {
    @EnvironmentObject var search: SearchService
    @EnvironmentObject var fileService: FileService
    
    @Environment(\.isSearching) var isSearching
    @Environment(\.dismissSearch) private var dismissSearch

    @Binding var searchInput: String
        
    var mainView: Content
    var isiOS: Bool
    
    var body: some View {
        VStack {
<<<<<<< HEAD
            if search.isPathAndContentSearching {
                if search.isPathAndContentSearchInProgress {
                    #if os(iOS)
                    ProgressView()
                        .frame(width: 20, height: 20)
                        .padding(.top)
                    #else
                    ProgressView()
                        .scaleEffect(0.5)
                        .frame(width: 20, height: 20)
                    #endif
                }
                
                
                if !search.pathAndContentSearchResults.isEmpty {
                    if !isiOS {
                        List(search.pathAndContentSearchResults) { result in
                            switch result {
                            case .PathMatch(_, let meta, let name, let path, let matchedIndices, _):
                                Button(action: {
                                    DI.currentDoc.cleanupOldDocs()
                                    DI.currentDoc.openDoc(id: meta.id)
                                    DI.currentDoc.setSelectedOpenDocById(maybeId: meta.id)
                                }) {
                                    SearchFilePathCell(name: name, path: path, matchedIndices: matchedIndices)
                                }
                            case .ContentMatch(_, let meta, let name, let path, let paragraph, let matchedIndices, _):
                                Button(action: {
                                    DI.currentDoc.cleanupOldDocs()
                                    DI.currentDoc.openDoc(id: meta.id)
                                    DI.currentDoc.setSelectedOpenDocById(maybeId: meta.id)
                                }) {
                                    SearchFileContentCell(name: name, path: path, paragraph: paragraph, matchedIndices: matchedIndices)
                                }
                            }
                            
#if os(macOS)
                            Divider()
#endif
                        }
                        .setiPadOrMacOSSearchListStyle()
                    } else {
#if os(iOS)
                        List(search.pathAndContentSearchResults) { result in
                            switch result {
                            case .PathMatch(_, let meta, let name, let path, let matchedIndices, _):
                                NavigationLink(destination: iOSDocumentViewWrapper(id: meta.id)) {
                                    SearchFilePathCell(name: name, path: path, matchedIndices: matchedIndices)
                                }
                            case .ContentMatch(_, let meta, let name, let path, let paragraph, let matchedIndices, _):
                                NavigationLink(destination: iOSDocumentViewWrapper(id: meta.id)) {
                                    SearchFileContentCell(name: name, path: path, paragraph: paragraph, matchedIndices: matchedIndices)
                                }
                            }
                        }
                        .listStyle(.insetGrouped)
#endif
                    }
                } else if !search.isPathAndContentSearchInProgress && !search.pathAndContentSearchQuery.isEmpty {
                    Text("No results.")
                       .font(.headline)
                       .foregroundColor(.gray)
                       .fontWeight(.bold)
                       .padding()
                    
                    Spacer()
                } else {
                    Spacer()
                }
            } else {
                mainView
=======
            switch search.searchPathAndContentState {
            case .NotSearching:
                mainView
            case .Idle:
                #if os(iOS)
                Spacer()
                #else
                mainView
                #endif
            case .NoMatch:
                Spacer()
                Text("No search results")
                Spacer()
            case .Searching:
                Spacer()
                ProgressView()
                Spacer()
            case .SearchSuccessful(let results):
                List(results) { result in
                    switch result {
                    case .PathMatch(_, let meta, let name, let path, let matchedIndices, _):
                        Button(action: {
                            DI.currentDoc.cleanupOldDocs()
                            DI.currentDoc.openDoc(id: meta.id, isiPhone: isiOS)

                            if !isiOS {
                                DI.currentDoc.setSelectedOpenDocById(maybeId: meta.id)
                            } else {
                                print("got here")
                                DI.currentDoc.justOpenedLink = meta
                            }
                            
                            dismissSearch()
                        }) {
                            SearchFilePathCell(name: name, path: path, matchedIndices: matchedIndices)
                        }
                    case .ContentMatch(_, let meta, let name, let path, let paragraph, let matchedIndices, _):
                        Button(action: {
                            DI.currentDoc.cleanupOldDocs()
                            DI.currentDoc.openDoc(id: meta.id, isiPhone: true)

                            if !isiOS {
                                DI.currentDoc.setSelectedOpenDocById(maybeId: meta.id)
                            } else {
                                DI.currentDoc.justOpenedLink = meta
                            }
                            
                            dismissSearch()
                        }) {
                            SearchFileContentCell(name: name, path: path, paragraph: paragraph, matchedIndices: matchedIndices)
                        }
                    }
                        
                    #if os(macOS)
                    Divider()
                    #endif
                    }
                    .setSearchListStyle(isiOS: isiOS)
                
>>>>>>> 568f73d7
            }
        }
        .onChange(of: searchInput) { newInput in
            search.search(query: newInput, isPathAndContentSearch: true)
        }
        .onChange(of: isSearching, perform: { newInput in
            if newInput {
                search.startSearchThread(isPathAndContentSearch: true)
            } else {
                search.endSearch(isPathAndContentSearch: true)
            }
        })
    }
}

extension List {
    @ViewBuilder
    func setSearchListStyle(isiOS: Bool) -> some View {
        #if os(iOS)
        if(isiOS) {
            self.listStyle(.insetGrouped)
        } else {
            self.listStyle(.inset)
        }
        #else
        self
            .listStyle(.automatic)
        #endif
    }
}

extension VStack {
    func setiOSOrMacOSSearchPadding() -> some View {
        #if os(iOS)
        self.padding(.vertical, 5)
        #else
        self
        #endif
    }
}

struct SearchFilePathCell: View {
    let name: String
    let path: String
    let matchedIndices: [Int]
    
    @State var nameModified: Text
    @State var pathModified: Text
    
    init(name: String, path: String, matchedIndices: [Int]) {
        self.name = name
        self.path = path
        self.matchedIndices = matchedIndices
        
        let nameAndPath = SearchFilePathCell.underlineMatchedSegments(name: name, path: path, matchedIndices: matchedIndices)
        
        self._nameModified = State(initialValue: nameAndPath.formattedName)
        self._pathModified = State(initialValue: nameAndPath.formattedPath)
    }
        
    var body: some View {
        VStack(alignment: .leading, spacing: 5) {
            HStack {
                nameModified
                    .font(.title3)
                
                Spacer()
            }
            
            HStack {
                Image(systemName: "doc")
                    .foregroundColor(.accentColor)
                    .font(.caption)
                
                pathModified
                    .foregroundColor(.blue)
                    .font(.caption)
                
                Spacer()
            }
        }
            .setiOSOrMacOSSearchPadding()
            .contentShape(Rectangle()) /// https://stackoverflow.com/questions/57258371/swiftui-increase-tap-drag-area-for-user-interaction
    }
    
    static func underlineMatchedSegments(name: String, path: String, matchedIndices: [Int]) -> (formattedName: Text, formattedPath: Text) {
        let matchedIndicesHash = Set(matchedIndices)
        var pathOffset = 1;
        var formattedPath = Text("")
        
        if(path.count - 1 > 0) {
            for index in 0...path.count - 1 {
                let correctIndex = String.Index(utf16Offset: index, in: path)
                let newPart = Text(path[correctIndex...correctIndex])
                                
                if(path[correctIndex...correctIndex] == "/") {
                    formattedPath = formattedPath + Text(" > ").foregroundColor(.gray)
                } else if(matchedIndicesHash.contains(index + 1)) {
                    formattedPath = formattedPath + newPart.bold()
                } else {
                    formattedPath = formattedPath + newPart
                }
            }
            
            pathOffset = 2
        }
        
        var formattedName = Text("")
                
        if(name.count - 1 > 0) {
            for index in 0...name.count - 1 {
                let correctIndex = String.Index(utf16Offset: index, in: name)
                let newPart = Text(name[correctIndex...correctIndex])
                
                if(matchedIndicesHash.contains(index + path.count + pathOffset)) {
                    formattedName = formattedName + newPart.bold()
                } else {
                    formattedName = formattedName + newPart.foregroundColor(.gray)
                }
            }
        }
        
        return (formattedName, formattedPath)
    }
}

struct SearchFileContentCell: View {
    let name: String
    let path: String
    let paragraph: String
    let matchedIndices: [Int]
    
    @State var formattedParagraph: Text
    @State var formattedPath: Text
    
    init(name: String, path: String, paragraph: String, matchedIndices: [Int]) {
        self.name = name
        self.path = path
        self.paragraph = paragraph
        self.matchedIndices = matchedIndices
        
        let pathAndParagraph = SearchFileContentCell.underlineMatchedSegments(path: path, paragraph: paragraph, matchedIndices: matchedIndices)
        
        self._formattedPath = State(initialValue: pathAndParagraph.formattedPath)
        self._formattedParagraph = State(initialValue: pathAndParagraph.formattedParagraph)
    }
    
    var body: some View {
        VStack(alignment: .leading, spacing: 5) {
            Text(name)
                .font(.title3)
                .foregroundColor(.gray)
            
            HStack {
                Image(systemName: "doc")
                    .foregroundColor(.accentColor)
                    .font(.caption2)
                
                formattedPath
                    .foregroundColor(.accentColor)
                    .font(.caption2)
                
                Spacer()
            }
            .padding(.bottom, 7)
            
            HStack {
                formattedParagraph
                    .font(.caption)
                    .lineLimit(nil)
                    
                Spacer()
            }
        }
        .setiOSOrMacOSSearchPadding()
        .contentShape(Rectangle()) /// https://stackoverflow.com/questions/57258371/swiftui-increase-tap-drag-area-for-user-interaction
    }
    
    static func underlineMatchedSegments(path: String, paragraph: String, matchedIndices: [Int]) -> (formattedPath: Text, formattedParagraph: Text) {
        let matchedIndicesHash = Set(matchedIndices)
        
        var formattedPath = Text("")
        
        if(path.count - 1 > 0) {
            for index in 0...path.count - 1 {
                let correctIndex = String.Index(utf16Offset: index, in: path)
                                
                if(path[correctIndex...correctIndex] == "/") {
                    formattedPath = formattedPath + Text(" > ").foregroundColor(.gray)
                } else {
                    formattedPath = formattedPath + Text(path[correctIndex...correctIndex])
                }
            }
        }
        
        var formattedParagraph = Text("")
                
        if(paragraph.count - 1 > 0) {
            for index in 0...paragraph.count - 1 {
                let correctIndex = String.Index(utf16Offset: index, in: paragraph)
                let newPart = Text(paragraph[correctIndex...correctIndex])
                
                if(matchedIndicesHash.contains(index)) {
                    formattedParagraph = formattedParagraph + newPart.bold()
                } else {
                    formattedParagraph = formattedParagraph + newPart.foregroundColor(.gray)
                }
            }
        }
        
        return (formattedPath, formattedParagraph)
    }
}
<|MERGE_RESOLUTION|>--- conflicted
+++ resolved
@@ -18,7 +18,6 @@
     
     var body: some View {
         VStack {
-<<<<<<< HEAD
             if search.isPathAndContentSearching {
                 if search.isPathAndContentSearchInProgress {
                     #if os(iOS)
@@ -32,51 +31,44 @@
                     #endif
                 }
                 
-                
                 if !search.pathAndContentSearchResults.isEmpty {
-                    if !isiOS {
-                        List(search.pathAndContentSearchResults) { result in
-                            switch result {
-                            case .PathMatch(_, let meta, let name, let path, let matchedIndices, _):
-                                Button(action: {
-                                    DI.currentDoc.cleanupOldDocs()
-                                    DI.currentDoc.openDoc(id: meta.id)
+                    List(search.pathAndContentSearchResults) { result in
+                        switch result {
+                        case .PathMatch(_, let meta, let name, let path, let matchedIndices, _):
+                            Button(action: {
+                                DI.currentDoc.cleanupOldDocs()
+                                DI.currentDoc.openDoc(id: meta.id, isiPhone: isiOS)
+
+                                if isiOS {
+                                    DI.currentDoc.justOpenedLink = meta
+                                    dismissSearch()
+                                } else {
                                     DI.currentDoc.setSelectedOpenDocById(maybeId: meta.id)
-                                }) {
-                                    SearchFilePathCell(name: name, path: path, matchedIndices: matchedIndices)
                                 }
-                            case .ContentMatch(_, let meta, let name, let path, let paragraph, let matchedIndices, _):
-                                Button(action: {
-                                    DI.currentDoc.cleanupOldDocs()
-                                    DI.currentDoc.openDoc(id: meta.id)
+                            }) {
+                                SearchFilePathCell(name: name, path: path, matchedIndices: matchedIndices)
+                            }
+                        case .ContentMatch(_, let meta, let name, let path, let paragraph, let matchedIndices, _):
+                            Button(action: {
+                                DI.currentDoc.cleanupOldDocs()
+                                DI.currentDoc.openDoc(id: meta.id, isiPhone: true)
+
+                                if isiOS {
+                                    DI.currentDoc.justOpenedLink = meta
+                                    dismissSearch()
+                                } else {
                                     DI.currentDoc.setSelectedOpenDocById(maybeId: meta.id)
-                                }) {
-                                    SearchFileContentCell(name: name, path: path, paragraph: paragraph, matchedIndices: matchedIndices)
                                 }
-                            }
-                            
-#if os(macOS)
-                            Divider()
-#endif
-                        }
-                        .setiPadOrMacOSSearchListStyle()
-                    } else {
-#if os(iOS)
-                        List(search.pathAndContentSearchResults) { result in
-                            switch result {
-                            case .PathMatch(_, let meta, let name, let path, let matchedIndices, _):
-                                NavigationLink(destination: iOSDocumentViewWrapper(id: meta.id)) {
-                                    SearchFilePathCell(name: name, path: path, matchedIndices: matchedIndices)
-                                }
-                            case .ContentMatch(_, let meta, let name, let path, let paragraph, let matchedIndices, _):
-                                NavigationLink(destination: iOSDocumentViewWrapper(id: meta.id)) {
-                                    SearchFileContentCell(name: name, path: path, paragraph: paragraph, matchedIndices: matchedIndices)
-                                }
+                            }) {
+                                SearchFileContentCell(name: name, path: path, paragraph: paragraph, matchedIndices: matchedIndices)
                             }
                         }
-                        .listStyle(.insetGrouped)
-#endif
+                            
+                        #if os(macOS)
+                        Divider()
+                        #endif
                     }
+                    .setSearchListStyle(isiOS: isiOS)
                 } else if !search.isPathAndContentSearchInProgress && !search.pathAndContentSearchQuery.isEmpty {
                     Text("No results.")
                        .font(.headline)
@@ -90,67 +82,6 @@
                 }
             } else {
                 mainView
-=======
-            switch search.searchPathAndContentState {
-            case .NotSearching:
-                mainView
-            case .Idle:
-                #if os(iOS)
-                Spacer()
-                #else
-                mainView
-                #endif
-            case .NoMatch:
-                Spacer()
-                Text("No search results")
-                Spacer()
-            case .Searching:
-                Spacer()
-                ProgressView()
-                Spacer()
-            case .SearchSuccessful(let results):
-                List(results) { result in
-                    switch result {
-                    case .PathMatch(_, let meta, let name, let path, let matchedIndices, _):
-                        Button(action: {
-                            DI.currentDoc.cleanupOldDocs()
-                            DI.currentDoc.openDoc(id: meta.id, isiPhone: isiOS)
-
-                            if !isiOS {
-                                DI.currentDoc.setSelectedOpenDocById(maybeId: meta.id)
-                            } else {
-                                print("got here")
-                                DI.currentDoc.justOpenedLink = meta
-                            }
-                            
-                            dismissSearch()
-                        }) {
-                            SearchFilePathCell(name: name, path: path, matchedIndices: matchedIndices)
-                        }
-                    case .ContentMatch(_, let meta, let name, let path, let paragraph, let matchedIndices, _):
-                        Button(action: {
-                            DI.currentDoc.cleanupOldDocs()
-                            DI.currentDoc.openDoc(id: meta.id, isiPhone: true)
-
-                            if !isiOS {
-                                DI.currentDoc.setSelectedOpenDocById(maybeId: meta.id)
-                            } else {
-                                DI.currentDoc.justOpenedLink = meta
-                            }
-                            
-                            dismissSearch()
-                        }) {
-                            SearchFileContentCell(name: name, path: path, paragraph: paragraph, matchedIndices: matchedIndices)
-                        }
-                    }
-                        
-                    #if os(macOS)
-                    Divider()
-                    #endif
-                    }
-                    .setSearchListStyle(isiOS: isiOS)
-                
->>>>>>> 568f73d7
             }
         }
         .onChange(of: searchInput) { newInput in
