import SwiftUI
import SwiftLockbookCore
import PencilKit
import SwiftEditor

struct DocumentView: View {
    
    let meta: File
    
    @EnvironmentObject var model: DocumentLoader
#if os(iOS)
    @EnvironmentObject var toolbar: ToolbarModel
    @EnvironmentObject var current: CurrentDocument
#endif
    
    var body: some View {
        Group {
            if meta != model.meta || model.loading {
                ProgressView()
                    .onAppear {
                        model.startLoading(meta)
                    }
                    .title(meta.name)
            } else if model.error != "" {
                Text("errors while loading: \(model.error)")
            } else if model.deleted {
                Text("\(meta.name) was deleted.")
            } else {
                if let type = model.type {
                    switch type {
                    case .Image:
                        if let img = model.image {
                            ScrollView([.horizontal, .vertical]) {
                                img
                            }.title(meta.name)
                        }
#if os(iOS)
                    case .Drawing:
                        DrawingView(
                            model: model,
                            toolPicker: toolbar
                        )
                        .navigationBarTitle(meta.name, displayMode: .inline)
                        .toolbar {
                            ToolbarItemGroup(placement: .bottomBar) {
                                Spacer()
                                DrawingToolbar(toolPicker: toolbar)
                                Spacer()
                            }
                        }
#endif

                    case .Markdown:
                        if let editorState = model.textDocument {
<<<<<<< HEAD
                            MarkdownEditor(documentName: meta.name, editorState: editorState, editor: EditorView(editorState))
=======
                            MarkdownEditor(editorState, meta.name)
>>>>>>> ea94d3f3
                        }
                    case .Unknown:
                        Text("\(meta.name) cannot be opened on this device.")
                            .title(meta.name)
                    }
                }
            }
        }
        .onDisappear {
            DI.files.refreshSuggestedDocs()
        }
    }
}

extension View {
    func title(_ name: String) -> some View {
#if os(macOS)
        return self.navigationTitle(name)
#else
        return self.navigationBarTitle(name, displayMode: .inline)
#endif
    }
}

struct MarkdownEditor: View {
<<<<<<< HEAD
    var documentName: String
    
    @ObservedObject var editorState: EditorState
    let editor: EditorView
    
    @Environment(\.colorScheme) var colorScheme
            
=======
    var editorState: EditorState
    var documentName: String
    
    @Environment(\.colorScheme) var colorScheme
    
    let editor: EditorView
    
    public init(_ editorState: EditorState, _ documentName: String) {
        self.editorState = editorState
        self.documentName = documentName
        
        self.editor = EditorView(self.editorState)
    }
        
>>>>>>> ea94d3f3
    var body: some View {
        #if os(iOS)
        VStack {
            editor
                
<<<<<<< HEAD
            ScrollView(.horizontal) {
                toolbar
                    .padding(.bottom, 8)
                    .padding(.horizontal)
            }
=======
            toolbar
>>>>>>> ea94d3f3
        }
        .title(documentName)
        #else
        VStack {
            toolbar
<<<<<<< HEAD
                .padding(.top, 9)
                .padding(.horizontal)
//                .padding(.bottom, 3)
=======
>>>>>>> ea94d3f3
            
            editor
        }
        .title(documentName)
        #endif
        
    }
    
    var toolbar: some View {
<<<<<<< HEAD
        HStack(spacing: 20) {
            HStack(spacing: 15) {
=======
        #if os(iOS)
        ScrollView(.horizontal) {
            HStack(spacing: 35) {
>>>>>>> ea94d3f3
                Menu(content: {
                    Button("Heading 1") {
                        editor.header(headingSize: 1)
                    }
                    
                    Button("Heading 2") {
                        editor.header(headingSize: 2)
                    }
                    
                    Button("Heading 3") {
                        editor.header(headingSize: 3)
                    }
                    
                    Button("Heading 4") {
                        editor.header(headingSize: 4)
                    }
                }, label: {
                    Image(systemName: "h.square")
<<<<<<< HEAD
                        .foregroundColor(.primary)
                        .padding(2)
                })
                .menuStyle(.borderlessButton)
                .frame(width: 30)
                .padding(3)
                .background(editorState.isHeadingSelected ? .gray.opacity(0.2) : .clear)
                .cornerRadius(5)
            }
            
            Divider()
                .frame(height: 20)
            
            HStack(spacing: 15) {
                Button(action: {
                    editor.bold()
                }) {
                    MarkdownEditorImage(systemImageName: "bold", isSelected: false)
                }
                .buttonStyle(.borderless)
=======
                        .imageScale(.large)
                })
                
                Button(action: {
                    editor.bold()
                }) {
                    Image(systemName: "bold")
                }
>>>>>>> ea94d3f3
                
                Button(action: {
                    editor.italic()
                }) {
<<<<<<< HEAD
                    MarkdownEditorImage(systemImageName: "italic", isSelected: false)
                }
                .buttonStyle(.borderless)
                
                Button(action: {
                    editor.code()
                }) {
                    MarkdownEditorImage(systemImageName: "greaterthan.square", isSelected: false)
                }
                .buttonStyle(.borderless)
                
            }
            
            Divider()
                .frame(height: 20)
                        
            HStack(spacing: 15) {
                Button(action: {
                    editor.bulletedList()
                }) {
                    MarkdownEditorImage(systemImageName: "list.bullet", isSelected: editorState.isBulletListSelected)
                }
                .buttonStyle(.borderless)
=======
                    Image(systemName: "italic")
                }
                
                Button(action: {
                    editor.bulletedList()
                }) {
                    Image(systemName: "list.bullet")
                }
>>>>>>> ea94d3f3
                
                Button(action: {
                    editor.numberedList()
                }) {
<<<<<<< HEAD
                    MarkdownEditorImage(systemImageName: "list.number", isSelected: editorState.isNumberListSelected)
                }
                .buttonStyle(.borderless)
=======
                    Image(systemName: "list.number")
                }
>>>>>>> ea94d3f3
                
                Button(action: {
                    editor.checkedList()
                }) {
<<<<<<< HEAD
                    MarkdownEditorImage(systemImageName: "checklist", isSelected: editorState.isChecklistSelected)
                }
                .buttonStyle(.borderless)
            }
            
            #if os(iOS)
            
            Divider()
                .frame(height: 20)
            
            HStack(spacing: 15) {
=======
                    Image(systemName: "checklist")
                }
>>>>>>> ea94d3f3
                
                Button(action: {
                    editor.tab(deindent: false)
                }) {
<<<<<<< HEAD
                    MarkdownEditorImage(systemImageName: "arrow.right.to.line.compact", isSelected: false)
                }
                .buttonStyle(.borderless)
=======
                    Image(systemName: "arrow.right.to.line")
                }
>>>>>>> ea94d3f3
                
                Button(action: {
                    editor.tab(deindent: true)
                }) {
<<<<<<< HEAD
                    MarkdownEditorImage(systemImageName: "arrow.left.to.line.compact", isSelected: false)
                }
                .buttonStyle(.borderless)
            }
            
            #endif
            
            Spacer()
        }
    }
}

struct MarkdownEditorImage: View {
    let systemImageName: String
    var isSelected: Bool
    
    var body: some View {
        Image(systemName: systemImageName)
            .padding(5)
            .foregroundColor(.primary)
//            .foregroundColor(isSelected ? .blue : .primary)
            .background(isSelected ? .gray.opacity(0.2) : .clear)
            .cornerRadius(5)
=======
                    Image(systemName: "arrow.left.to.line")
                }
            }
            .padding()
        }
        .frame(height: 35)
        #else
        HStack(alignment: .center, spacing: 30) {
            Menu(content: {
                Button("Heading 1") {
                    editor.header(headingSize: 1)
                }
                
                Button("Heading 2") {
                    editor.header(headingSize: 2)
                }
                
                Button("Heading 3") {
                    editor.header(headingSize: 3)
                }
                
                Button("Heading 4") {
                    editor.header(headingSize: 4)
                }
            }, label: {
                Image(systemName: "h.square")
                    .imageScale(.large)
            })
            
            Button(action: {
                editor.bold()
            }) {
                Image(systemName: "bold")
                    .imageScale(.large)
            }
            
            Button(action: {
                editor.italic()
            }) {
                Image(systemName: "italic")
                    .imageScale(.large)
            }

            Button(action: {
                editor.bulletedList()
            }) {
                Image(systemName: "list.bullet")
                    .imageScale(.large)
            }

            Button(action: {
                editor.numberedList()
            }) {
                Image(systemName: "list.number")
                    .imageScale(.large)
            }

            Button(action: {
                editor.checkedList()
            }) {
                Image(systemName: "checklist")
                    .imageScale(.large)
            }
        }
        .padding(.top, 12)
        .padding(.bottom, 3)

        #endif
>>>>>>> ea94d3f3
    }
}<|MERGE_RESOLUTION|>--- conflicted
+++ resolved
@@ -52,11 +52,7 @@
 
                     case .Markdown:
                         if let editorState = model.textDocument {
-<<<<<<< HEAD
                             MarkdownEditor(documentName: meta.name, editorState: editorState, editor: EditorView(editorState))
-=======
-                            MarkdownEditor(editorState, meta.name)
->>>>>>> ea94d3f3
                         }
                     case .Unknown:
                         Text("\(meta.name) cannot be opened on this device.")
@@ -82,91 +78,59 @@
 }
 
 struct MarkdownEditor: View {
-<<<<<<< HEAD
     var documentName: String
     
     @ObservedObject var editorState: EditorState
     let editor: EditorView
     
     @Environment(\.colorScheme) var colorScheme
-            
-=======
-    var editorState: EditorState
-    var documentName: String
-    
-    @Environment(\.colorScheme) var colorScheme
-    
-    let editor: EditorView
-    
-    public init(_ editorState: EditorState, _ documentName: String) {
-        self.editorState = editorState
-        self.documentName = documentName
-        
-        self.editor = EditorView(self.editorState)
-    }
-        
->>>>>>> ea94d3f3
+    
     var body: some View {
         #if os(iOS)
         VStack {
             editor
                 
-<<<<<<< HEAD
             ScrollView(.horizontal) {
                 toolbar
                     .padding(.bottom, 8)
                     .padding(.horizontal)
             }
-=======
-            toolbar
->>>>>>> ea94d3f3
         }
         .title(documentName)
         #else
         VStack {
             toolbar
-<<<<<<< HEAD
                 .padding(.top, 9)
                 .padding(.horizontal)
 //                .padding(.bottom, 3)
-=======
->>>>>>> ea94d3f3
-            
+
             editor
         }
         .title(documentName)
         #endif
-        
     }
     
     var toolbar: some View {
-<<<<<<< HEAD
         HStack(spacing: 20) {
             HStack(spacing: 15) {
-=======
-        #if os(iOS)
-        ScrollView(.horizontal) {
-            HStack(spacing: 35) {
->>>>>>> ea94d3f3
                 Menu(content: {
                     Button("Heading 1") {
                         editor.header(headingSize: 1)
                     }
-                    
+
                     Button("Heading 2") {
                         editor.header(headingSize: 2)
                     }
-                    
+
                     Button("Heading 3") {
                         editor.header(headingSize: 3)
                     }
-                    
+
                     Button("Heading 4") {
                         editor.header(headingSize: 4)
                     }
                 }, label: {
                     Image(systemName: "h.square")
-<<<<<<< HEAD
                         .foregroundColor(.primary)
                         .padding(2)
                 })
@@ -176,48 +140,37 @@
                 .background(editorState.isHeadingSelected ? .gray.opacity(0.2) : .clear)
                 .cornerRadius(5)
             }
-            
+
             Divider()
                 .frame(height: 20)
-            
+
             HStack(spacing: 15) {
                 Button(action: {
                     editor.bold()
                 }) {
-                    MarkdownEditorImage(systemImageName: "bold", isSelected: false)
-                }
-                .buttonStyle(.borderless)
-=======
-                        .imageScale(.large)
-                })
-                
-                Button(action: {
-                    editor.bold()
-                }) {
-                    Image(systemName: "bold")
-                }
->>>>>>> ea94d3f3
-                
+                    MarkdownEditorImage(systemImageName: "bold", isSelected: editor.editorState.isBoldSelected)
+                }
+                .buttonStyle(.borderless)
+
                 Button(action: {
                     editor.italic()
                 }) {
-<<<<<<< HEAD
-                    MarkdownEditorImage(systemImageName: "italic", isSelected: false)
-                }
-                .buttonStyle(.borderless)
-                
-                Button(action: {
-                    editor.code()
-                }) {
-                    MarkdownEditorImage(systemImageName: "greaterthan.square", isSelected: false)
-                }
-                .buttonStyle(.borderless)
-                
-            }
-            
+                    MarkdownEditorImage(systemImageName: "italic", isSelected: editorState.isItalicSelected)
+                }
+                .buttonStyle(.borderless)
+
+                Button(action: {
+                    editor.inlineCode()
+                }) {
+                    MarkdownEditorImage(systemImageName: "greaterthan.square", isSelected: editorState.isInlineCodeSelected)
+                }
+                .buttonStyle(.borderless)
+
+            }
+
             Divider()
                 .frame(height: 20)
-                        
+
             HStack(spacing: 15) {
                 Button(action: {
                     editor.bulletedList()
@@ -225,72 +178,46 @@
                     MarkdownEditorImage(systemImageName: "list.bullet", isSelected: editorState.isBulletListSelected)
                 }
                 .buttonStyle(.borderless)
-=======
-                    Image(systemName: "italic")
-                }
-                
-                Button(action: {
-                    editor.bulletedList()
-                }) {
-                    Image(systemName: "list.bullet")
-                }
->>>>>>> ea94d3f3
-                
+
                 Button(action: {
                     editor.numberedList()
                 }) {
-<<<<<<< HEAD
                     MarkdownEditorImage(systemImageName: "list.number", isSelected: editorState.isNumberListSelected)
                 }
                 .buttonStyle(.borderless)
-=======
-                    Image(systemName: "list.number")
-                }
->>>>>>> ea94d3f3
-                
-                Button(action: {
-                    editor.checkedList()
-                }) {
-<<<<<<< HEAD
-                    MarkdownEditorImage(systemImageName: "checklist", isSelected: editorState.isChecklistSelected)
-                }
-                .buttonStyle(.borderless)
-            }
-            
+
+                Button(action: {
+                    editor.todoList()
+                }) {
+                    MarkdownEditorImage(systemImageName: "checklist", isSelected: editorState.isTodoListSelected)
+                }
+                .buttonStyle(.borderless)
+            }
+
             #if os(iOS)
-            
+
             Divider()
                 .frame(height: 20)
-            
-            HStack(spacing: 15) {
-=======
-                    Image(systemName: "checklist")
-                }
->>>>>>> ea94d3f3
-                
+
+            HStack(spacing: 15) {
+
                 Button(action: {
                     editor.tab(deindent: false)
                 }) {
-<<<<<<< HEAD
                     MarkdownEditorImage(systemImageName: "arrow.right.to.line.compact", isSelected: false)
                 }
                 .buttonStyle(.borderless)
-=======
-                    Image(systemName: "arrow.right.to.line")
-                }
->>>>>>> ea94d3f3
-                
+
                 Button(action: {
                     editor.tab(deindent: true)
                 }) {
-<<<<<<< HEAD
                     MarkdownEditorImage(systemImageName: "arrow.left.to.line.compact", isSelected: false)
                 }
                 .buttonStyle(.borderless)
             }
-            
+
             #endif
-            
+
             Spacer()
         }
     }
@@ -299,7 +226,7 @@
 struct MarkdownEditorImage: View {
     let systemImageName: String
     var isSelected: Bool
-    
+
     var body: some View {
         Image(systemName: systemImageName)
             .padding(5)
@@ -307,75 +234,5 @@
 //            .foregroundColor(isSelected ? .blue : .primary)
             .background(isSelected ? .gray.opacity(0.2) : .clear)
             .cornerRadius(5)
-=======
-                    Image(systemName: "arrow.left.to.line")
-                }
-            }
-            .padding()
-        }
-        .frame(height: 35)
-        #else
-        HStack(alignment: .center, spacing: 30) {
-            Menu(content: {
-                Button("Heading 1") {
-                    editor.header(headingSize: 1)
-                }
-                
-                Button("Heading 2") {
-                    editor.header(headingSize: 2)
-                }
-                
-                Button("Heading 3") {
-                    editor.header(headingSize: 3)
-                }
-                
-                Button("Heading 4") {
-                    editor.header(headingSize: 4)
-                }
-            }, label: {
-                Image(systemName: "h.square")
-                    .imageScale(.large)
-            })
-            
-            Button(action: {
-                editor.bold()
-            }) {
-                Image(systemName: "bold")
-                    .imageScale(.large)
-            }
-            
-            Button(action: {
-                editor.italic()
-            }) {
-                Image(systemName: "italic")
-                    .imageScale(.large)
-            }
-
-            Button(action: {
-                editor.bulletedList()
-            }) {
-                Image(systemName: "list.bullet")
-                    .imageScale(.large)
-            }
-
-            Button(action: {
-                editor.numberedList()
-            }) {
-                Image(systemName: "list.number")
-                    .imageScale(.large)
-            }
-
-            Button(action: {
-                editor.checkedList()
-            }) {
-                Image(systemName: "checklist")
-                    .imageScale(.large)
-            }
-        }
-        .padding(.top, 12)
-        .padding(.bottom, 3)
-
-        #endif
->>>>>>> ea94d3f3
     }
 }