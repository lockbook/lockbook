import SwiftUI
import SwiftLockbookCore
import PencilKit
import SwiftEditor

<<<<<<< HEAD
#if os(iOS)
=======
>>>>>>> 330e9c97
struct iOSDocumentViewWrapper: View {
    let id: UUID
    
    var body: some View {
        DocumentView(id: id, isiPhone: true)
            .onDisappear {
                DI.currentDoc.cleanupOldDocs(true)
            }
            .iPhoneMarkdownToolbar(id: id)
    }
}
#endif

struct DocumentView: View, Equatable {
    static func == (lhs: DocumentView, rhs: DocumentView) -> Bool {
        lhs.id == rhs.id
    }

    let id: UUID
    
    @ObservedObject var model: DocumentLoadingInfo
    
#if os(iOS)
    @EnvironmentObject var toolbar: ToolbarModel
#endif
    
    public init(id: UUID, isiPhone: Bool = false) {
        self.id = id
        self.model = DI.currentDoc.getDocInfoOrCreate(id: id, isiPhone: isiPhone)
    }
    
    var body: some View {        
        Group {
            if model.loading {
                VStack {
                    Spacer()
                    
                    ProgressView()
                        .onAppear {
                            model.startLoading()
                        }
                        .title(model.meta.name) // No exact matches in reference to static method 'buildExpression'
                    
                    Spacer()
                }
            } else if model.error != "" {
                VStack {
                    Spacer()
                    
                    Text("errors while loading: \(model.error)")
                    
                    Spacer()
                }
            } else if model.deleted {
                VStack {
                    Spacer()
                    
                    Text("\(model.meta.name) was deleted.")
                    
                    Spacer()
                }
            } else {
                switch model.type {
                case .Image:
                    if let img = model.image {
                        VStack {
                            DocumentTitle(nameState: model.documentNameState, id: model.meta.id)
                            
                            ScrollView([.horizontal, .vertical]) {
                                img
                            }
                        }.title("")
                        
                    }
#if os(iOS)
                case .Drawing:
                    VStack {
                        DocumentTitle(nameState: model.documentNameState, id: model.meta.id)
                        
                        DrawingView(
                            model: model,
                            toolPicker: toolbar
                        )
                        .toolbar {
                            ToolbarItemGroup(placement: .bottomBar) {
                                Spacer()
                                DrawingToolbar(toolPicker: toolbar)
                                Spacer()
                            }
                        }
                    }.title("")
#endif
                case .Markdown:
                    if let editorState = model.textDocument,
                       let toolbarState = model.textDocumentToolbar {
                        Group {
                            MarkdownCompleteEditor(editorState: editorState, toolbarState: toolbarState, nameState: model.documentNameState, fileId: model.meta.id)
                                .equatable()
                        }
                        .title("")
                    }
                case .Unknown:
                    Text("\(model.meta.name) cannot be opened on this device.")
                        .title(model.meta.name)
                }
            }
        }
        .onDisappear {
            DI.files.refresh()
        }
    }
}

extension View {
    func title(_ name: String) -> some View {
        #if os(macOS)
        return self
        #else
        return self.navigationTitle("").navigationBarTitleDisplayMode(.inline)
        #endif
    }
    
    #if os(iOS)
    @ViewBuilder
    func iPhoneMarkdownToolbar(id: UUID) -> some View {
        self.toolbar {
            if let meta = DI.files.idsAndFiles[id] {
                Button(action: {
                    exportFileAndShowShareSheet(meta: meta)
                }, label: {
                    Label("Share externally to...", systemImage: "person.wave.2.fill")
                })
                .foregroundColor(.blue)
                .padding(.trailing, 10)

                Button(action: {
                    DI.sheets.sharingFileInfo = meta
                }, label: {
                    Label("Share", systemImage: "square.and.arrow.up.fill")
                })
                .foregroundColor(.blue)
                .padding(.trailing, 10)
            }
        }
    }
    #endif
}

struct MarkdownCompleteEditor: View, Equatable {
    let editorState: EditorState
    let toolbarState: ToolbarState
    let nameState: NameState

    let fileId: UUID
    
    var body: some View {
#if os(iOS)
            VStack {
                markdownTitle
                
                MarkdownEditor(editorState, toolbarState, nameState)
                
                ScrollView(.horizontal) {
                    markdownToolbar
                        .padding(.bottom, 8)
                        .padding(.horizontal)
                }
            }
#else
            VStack {
                markdownTitle
                
                markdownToolbar
                    .padding(.top, 9)
                    .padding(.horizontal)
                
                MarkdownEditor(editorState, toolbarState, nameState)
            }
#endif
    }
        
    var markdownTitle: DocumentTitle {
        DocumentTitle(nameState: nameState, id: fileId)
    }
    
    var markdownToolbar: MarkdownToolbar {
        MarkdownToolbar(toolbarState: toolbarState)
    }
    
    static func == (lhs: MarkdownCompleteEditor, rhs: MarkdownCompleteEditor) -> Bool {
        return true
    }
}

struct MarkdownToolbar: View {
    @ObservedObject var toolbarState: ToolbarState
    
    var body: some View {
        HStack(spacing: 20) {
            #if os(iOS)
            
            HStack(spacing: 15) {
                Button(action: {
                    UIApplication.shared.sendAction(#selector(UIResponder.resignFirstResponder), to: nil, from: nil, for: nil)
                }) {
                    MarkdownEditorImage(systemImageName: "keyboard.chevron.compact.down", isSelected: false)
                }
                .buttonStyle(.borderless)
            }
            
            Divider()
                .frame(height: 20)
            
            #endif
            
            HStack(spacing: 0) {
                Menu(content: {
                    Button("Heading 1") {
                        toolbarState.toggleHeading(1)
                    }
                    .help("⌘⌃1")

                    Button("Heading 2") {
                        toolbarState.toggleHeading(2)
                    }
                    .help("⌘⌃2")

                    Button("Heading 3") {
                        toolbarState.toggleHeading(3)
                    }
                    .help("⌘⌃3")

                    Button("Heading 4") {
                        toolbarState.toggleHeading(4)
                    }
                    .help("⌘⌃4")
                }, label: {
                    HStack {
                        Image(systemName: "h.square")
                            .foregroundColor(.primary)
                            .padding(.vertical, 2)
                            .padding(.leading, 2)
                        
                        Image(systemName: "chevron.down")
                            .imageScale(.small)
                            .foregroundColor(.primary)
                            .padding(.trailing, 2)
                    }
                    .contentShape(Rectangle())
                })
                .padding(3)
                .background(toolbarState.isHeadingSelected ? .gray.opacity(0.2) : .clear)
                .cornerRadius(5)
                .help("Heading 1: ⌘⌃1 \nHeading 2: ⌘⌃2 \nHeading 3: ⌘⌃3 \nHeading 4: ⌘⌃4")
            }

            Divider()
                .frame(height: 20)

            HStack(spacing: 15) {
                Button(action: {
                    toolbarState.toggleBold()
                }) {
                    MarkdownEditorImage(systemImageName: "bold", isSelected: toolbarState.isBoldSelected)
                }
                .buttonStyle(.borderless)
                .help("Bold: ⌘B")

                Button(action: {
                    toolbarState.toggleItalic()
                }) {
                    MarkdownEditorImage(systemImageName: "italic", isSelected: toolbarState.isItalicSelected)
                }
                .buttonStyle(.borderless)
                .help("Italic: ⌘I")

                Button(action: {
                    toolbarState.toggleInlineCode()
                }) {
                    MarkdownEditorImage(systemImageName: "greaterthan.square", isSelected: toolbarState.isInlineCodeSelected)
                }
                .buttonStyle(.borderless)
                .help("Inline Code: ⌘⇧C")
            }

            Divider()
                .frame(height: 20)

            HStack(spacing: 15) {
                Button(action: {
                    toolbarState.toggleNumberList()
                }) {
                    MarkdownEditorImage(systemImageName: "list.number", isSelected: toolbarState.isNumberListSelected)
                }
                .buttonStyle(.borderless)
                .help("Number List: ⌘⇧7")
                
                Button(action: {
                    toolbarState.toggleBulletList()
                }) {
                    MarkdownEditorImage(systemImageName: "list.bullet", isSelected: toolbarState.isBulletListSelected)
                }
                .buttonStyle(.borderless)
                .help("Bullet List: ⌘⇧8")

                Button(action: {
                    toolbarState.toggleTodoList()
                }) {
                    MarkdownEditorImage(systemImageName: "checklist", isSelected: toolbarState.isTodoListSelected)
                }
                .buttonStyle(.borderless)
                .help("Todo List: ⌘⇧9")
            }

            #if os(iOS)

            Divider()
                .frame(height: 20)

            HStack(spacing: 15) {
                Button(action: {
                    toolbarState.tab(false)
                }) {
                    MarkdownEditorImage(systemImageName: "arrow.right.to.line.compact", isSelected: false)
                }
                .buttonStyle(.borderless)

                Button(action: {
                    toolbarState.tab(true)
                }) {
                    MarkdownEditorImage(systemImageName: "arrow.left.to.line.compact", isSelected: false)
                }
                .buttonStyle(.borderless)
            }

            #endif

            Spacer()
        }
    }
}

struct DocumentTitle: View {
    @ObservedObject var nameState: NameState
    let id: UUID
    let fileSuffix: String
    
    @State var name: String
    @State var error: String?
    @State var hasBeenFocused = false
    
    var docInfo: DocumentLoadingInfo? {
        get {
            DI.currentDoc.openDocuments[id]
        }
    }
    
    let justCreatedDoc: Bool
    
    init(nameState: NameState, id: UUID) {
        let openDocName = DI.files.idsAndFiles[id]?.name ?? DI.currentDoc.openDocuments[id]!.meta.name
        var openDocNameWithoutExt = (openDocName as NSString).deletingPathExtension
        
        self.nameState = nameState
        self.id = id
        self.justCreatedDoc = DI.currentDoc.justCreatedDoc?.id == id
                
        self._name = State(initialValue: openDocName == openDocNameWithoutExt ? "" : openDocNameWithoutExt)
        
        if self.justCreatedDoc && !DI.currentDoc.openDocuments[id]!.isiPhone {
            DI.currentDoc.justCreatedDoc = nil
        }
        
        if openDocName == openDocNameWithoutExt {
            openDocNameWithoutExt.removeFirst()
            self.fileSuffix = openDocNameWithoutExt
        } else {
            self.fileSuffix = (openDocName as NSString).pathExtension
        }
    }
    
    func realFileName(_ unformattedName: String) -> String {
        return unformattedName.toKebabCase() + "." + fileSuffix
    }
    
    func stripName(_ formattedName: String) -> (fileName: String, fileExt: String) {
        let openDocExt = (formattedName as NSString).pathExtension
        let openDocNameWithoutExt = (formattedName as NSString).deletingPathExtension
        

        if formattedName == openDocNameWithoutExt {
            return (fileName: "", fileExt: openDocNameWithoutExt)
        } else {
            return (fileName: openDocNameWithoutExt, fileExt: openDocExt)
        }
    }
    
    func renameFile(_ newName: String) {
        let realName = realFileName(newName)
        name = newName
        
        if let errorMsg = DI.files.renameFileSync(id: id, name: realName) {
            withAnimation {
                error = errorMsg
            }
        } else {
            docInfo?.meta.name = realName
            withAnimation {
                error = nil
            }
        }
    }
    
    var body: some View {
        VStack(alignment: .leading) {
            TextField("File name...", text: Binding(get: {
                return name.toKebabCase()
            }, set: { newValue, _ in
                hasBeenFocused = true
                
                renameFile(newValue)
            }))
            .autocapitalization(.none)
            .onChange(of: nameState.potentialTitle, perform: { newValue in
                if let potentialTitle = nameState.potentialTitle, !hasBeenFocused, justCreatedDoc, !potentialTitle.isEmpty {
                    renameFile(potentialTitle)
                }
            })
            .onChange(of: docInfo?.meta, perform: { newValue in
                if let newName = newValue?.name {
                    let (fileName, _) = stripName(newName)
                    
                    if !fileName.isEmpty && fileName != name {
                        name = fileName
                    }
                }
                
            })
            .textFieldStyle(.plain)
            .font(.largeTitle)
            .padding(.horizontal)
            .padding(.top)
            
            if let errorMsg = error {
                Text(errorMsg)
                    .font(.body)
                    .foregroundColor(.red)
                    .padding(.horizontal, 20)
            }
            
            Divider()
        }
    }
}

struct MarkdownEditor: View {
    @ObservedObject var editorState: EditorState
    
    let editor: EditorView
    
    public init(_ editorState: EditorState, _ toolbarState: ToolbarState, _ nameState: NameState) {
        self.editorState = editorState
        self.editor = EditorView(editorState, toolbarState, nameState)
    }
        
    var body: some View {
        editor
    }
}

struct MarkdownEditorImage: View {
    let systemImageName: String
    var isSelected: Bool

    var body: some View {
        Image(systemName: systemImageName)
            .padding(5)
            .foregroundColor(.primary)
            .background(isSelected ? .gray.opacity(0.2) : .clear)
            .cornerRadius(5)
    }
}

extension String {
    func toKebabCase() -> String {
        self.lowercased().replacingOccurrences(of: " ", with: "-")
    }
}<|MERGE_RESOLUTION|>--- conflicted
+++ resolved
@@ -3,10 +3,7 @@
 import PencilKit
 import SwiftEditor
 
-<<<<<<< HEAD
 #if os(iOS)
-=======
->>>>>>> 330e9c97
 struct iOSDocumentViewWrapper: View {
     let id: UUID
     
@@ -128,7 +125,7 @@
         return self.navigationTitle("").navigationBarTitleDisplayMode(.inline)
         #endif
     }
-    
+
     #if os(iOS)
     @ViewBuilder
     func iPhoneMarkdownToolbar(id: UUID) -> some View {
@@ -207,7 +204,7 @@
     var body: some View {
         HStack(spacing: 20) {
             #if os(iOS)
-            
+
             HStack(spacing: 15) {
                 Button(action: {
                     UIApplication.shared.sendAction(#selector(UIResponder.resignFirstResponder), to: nil, from: nil, for: nil)
@@ -216,12 +213,12 @@
                 }
                 .buttonStyle(.borderless)
             }
-            
+
             Divider()
                 .frame(height: 20)
-            
+
             #endif
-            
+
             HStack(spacing: 0) {
                 Menu(content: {
                     Button("Heading 1") {
