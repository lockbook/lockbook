--- conflicted
+++ resolved
@@ -5,40 +5,12 @@
 struct FileCell: View {
     let meta: File
 
-<<<<<<< HEAD
-    @EnvironmentObject var current: CurrentDocument
-    @EnvironmentObject var sheets: SheetState
-    @EnvironmentObject var fileService: FileService
-    @EnvironmentObject var account: AccountService
-    
     let enterFolderAnim: () -> Void
 
-=======
->>>>>>> a1fce1fe
     var body: some View {
         cell
             .contextMenu(menuItems: {
                 // TODO: disast: https://stackoverflow.com/questions/70159437/context-menu-not-updating-in-swiftui
-<<<<<<< HEAD
-                Button(action: handleDelete) {
-                    Label("Delete", systemImage: "trash.fill")
-                }
-                Button(action: {
-                    sheets.movingInfo = meta
-                }, label: {
-                    Label("Move", systemImage: "arrow.up.and.down.and.arrow.left.and.right")
-                })
-                Button(action: {
-                    sheets.renamingInfo = meta
-                }, label: {
-                    Label("Rename", systemImage: "questionmark.folder")
-                })
-                Button(action: {
-                    sheets.sharingFileInfo = meta
-                }, label: {
-                    Label("Share", systemImage: "shareplay")
-                })
-=======
                 Button(action: {
                     DI.files.deleteFile(id: meta.id)
                 }) {
@@ -54,7 +26,6 @@
                 }, label: {
                     Label("Share", systemImage: "shareplay")
                 })
->>>>>>> a1fce1fe
             })
     }
 
@@ -62,11 +33,7 @@
     var cell: some View {
         if meta.fileType == .Folder {
             Button(action: {
-<<<<<<< HEAD
                 enterFolderAnim()
-=======
-                DI.files.intoChildDirectory(meta)
->>>>>>> a1fce1fe
             }) {
                 RealFileCell(meta: meta)
             }
