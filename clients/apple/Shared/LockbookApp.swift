import Foundation
import SwiftUI
import SwiftLockbookCore
import BackgroundTasks

#if os(macOS)
import AppKit 
#endif

@main struct LockbookApp: App {
    @Environment(\.scenePhase) private var scenePhase
    
    #if os(macOS)
    @NSApplicationDelegateAdaptor(AppDelegate.self) var appDelegate
    #else
    @UIApplicationDelegateAdaptor(AppDelegate.self) var appDelegate
    #endif
    
    @StateObject var search = DI.search
        
    var body: some Scene {
        WindowGroup {
            AppView()
                .realDI()
                .buttonStyle(PlainButtonStyle())
                .ignoresSafeArea()
                .frame(maxWidth: .infinity, maxHeight: .infinity)
                .registerBackgroundTasks(scenePhase: scenePhase, appDelegate: appDelegate)
                .onOpenURL() { url in
                    onUrlOpen(url: url)
                }
                .handlesExternalEvents(preferring: ["lb"], allowing: ["lb"])
        }.commands {
            CommandGroup(replacing: CommandGroupPlacement.newItem) {
                Button("New Doc", action: {
                    DI.files.createDoc(isDrawing: false)
                }).keyboardShortcut("N", modifiers: .command)
                
                #if os(iOS)
                Button("New Drawing", action: {
                    DI.files.createDoc(isDrawing: true)
                }).keyboardShortcut("N", modifiers: [.command, .control])
                #endif
                
                Button("New Folder", action: {
                    DI.sheets.creatingFolderInfo = CreatingFolderInfo(parentPath: DI.files.getPathByIdOrParent() ?? "Error", maybeParent: nil)
                }).keyboardShortcut("N", modifiers: [.command, .shift])
<<<<<<< HEAD
=======
                
                Button("Close Tab", action: {
                    DI.currentDoc.closeDoc(DI.currentDoc.selectedDoc)
                }).keyboardShortcut("W", modifiers: .command)
            }
            
            CommandGroup(replacing: .textFormatting) {
                Menu("Headings") {
                    Button("Heading 1", action: {
                        DI.currentDoc.formatSelectedDocSelectedText(.Heading(1))
                    }).keyboardShortcut("1", modifiers: [.command, .control])
                    
                    Button("Heading 2", action: {
                        DI.currentDoc.formatSelectedDocSelectedText(.Heading(2))
                    }).keyboardShortcut("2", modifiers: [.command, .control])
                    
                    Button("Heading 3", action: {
                        DI.currentDoc.formatSelectedDocSelectedText(.Heading(3))
                    }).keyboardShortcut("3", modifiers: [.command, .control])
                    
                    Button("Heading 4", action: {
                        DI.currentDoc.formatSelectedDocSelectedText(.Heading(4))
                    }).keyboardShortcut("4", modifiers: [.command, .control])
                }

                Button("Bold", action: {
                    DI.currentDoc.formatSelectedDocSelectedText(.Bold)
                }).keyboardShortcut("B", modifiers: .command)

                Button("Italic", action: {
                    DI.currentDoc.formatSelectedDocSelectedText(.Italic)
                }).keyboardShortcut("I", modifiers: .command)

                Button("Inline Code", action: {
                    DI.currentDoc.formatSelectedDocSelectedText(.InlineCode)
                }).keyboardShortcut("C", modifiers: [.command, .shift])
                
                Button("Strikethrough", action: {
                    DI.currentDoc.formatSelectedDocSelectedText(.Strikethrough)
                }).keyboardShortcut("S", modifiers: [.command, .shift])
                
                Button("Number List", action: {
                    DI.currentDoc.formatSelectedDocSelectedText(.NumberList)
                }).keyboardShortcut("7", modifiers: [.command, .shift])
                
                Button("Bullet List", action: {
                    DI.currentDoc.formatSelectedDocSelectedText(.BulletList)
                }).keyboardShortcut("8", modifiers: [.command, .shift])
                
                Button("Todo List", action: {
                    DI.currentDoc.formatSelectedDocSelectedText(.TodoList)
                }).keyboardShortcut("9", modifiers: [.command, .shift])
            }
            
            CommandMenu("Tabs") {
                #if os(macOS)
                
                Button("Next Tab", action: {
                    DI.currentDoc.selectNextOpenDoc()
                }).keyboardShortcut("}", modifiers: [.command, .shift])
                
                Button("Previous Tab", action: {
                    DI.currentDoc.selectPreviousOpenDoc()
                }).keyboardShortcut("{", modifiers: [.command, .shift])
                
                #else
                
                Button("Next Tab", action: {
                    DI.currentDoc.selectNextOpenDoc()
                }).keyboardShortcut("]", modifiers: [.command, .shift])
                
                Button("Previous Tab", action: {
                    DI.currentDoc.selectPreviousOpenDoc()
                }).keyboardShortcut("[", modifiers: [.command, .shift])
                
                #endif
                
                Menu("Go to Tab") {
                    Button("Open Tab 1", action: {
                        DI.currentDoc.selectOpenDocByIndex(index: 0)
                    })
                    .keyboardShortcut("1", modifiers: .command)
                    .disabled(!search.isPathSearching)
                    
                    Button("Open Tab 2", action: {
                        DI.currentDoc.selectOpenDocByIndex(index: 1)
                    })
                    .keyboardShortcut("2", modifiers: .command)
                    .disabled(!search.isPathSearching)
                    
                    Button("Open Tab 3", action: {
                        DI.currentDoc.selectOpenDocByIndex(index: 2)
                    })
                    .keyboardShortcut("3", modifiers: .command)
                    .disabled(!search.isPathSearching)
                    
                    Button("Open Tab 4", action: {
                        DI.currentDoc.selectOpenDocByIndex(index: 3)
                    })
                    .keyboardShortcut("4", modifiers: .command)
                    .disabled(!search.isPathSearching)
                    
                    Button("Open Tab 5", action: {
                        DI.currentDoc.selectOpenDocByIndex(index: 4)
                    })
                    .keyboardShortcut("5", modifiers: .command)
                    .disabled(!search.isPathSearching)
                    
                    Button("Open Tab 6", action: {
                        DI.currentDoc.selectOpenDocByIndex(index: 5)
                    })
                    .keyboardShortcut("6", modifiers: .command)
                    .disabled(!search.isPathSearching)
                    
                    Button("Open Tab 7", action: {
                        DI.currentDoc.selectOpenDocByIndex(index: 6)
                    })
                    .keyboardShortcut("7", modifiers: .command)
                    .disabled(!search.isPathSearching)
                    
                    Button("Open Tab 8", action: {
                        DI.currentDoc.selectOpenDocByIndex(index: 7)
                    })
                    .keyboardShortcut("8", modifiers: .command)
                    .disabled(!search.isPathSearching)
                    
                    Button("Open Last Tab", action: {
                        DI.currentDoc.selectOpenDocByIndex(index: 8)
                    })
                    .keyboardShortcut("9", modifiers: .command)
                    .disabled(!search.isPathSearching)
                }
>>>>>>> b41aec26
            }
                        
            CommandMenu("Lockbook") {
                Button("Sync", action: { DI.sync.sync() }).keyboardShortcut("S", modifiers: .command)
                Button("Search Paths", action: { DI.search.startSearchThread(isPathAndContentSearch: false) }).keyboardShortcut("O", modifiers: .command)
                #if os(macOS)
                Button("Search Paths And Content") {
                    if let toolbar = NSApp.keyWindow?.toolbar, let search = toolbar.items.first(where: { $0.itemIdentifier.rawValue == "com.apple.SwiftUI.search" }) as? NSSearchToolbarItem {
                        search.beginSearchInteraction()
                    }
                }.keyboardShortcut("f", modifiers: [.command, .shift])
                #endif
                
                Button("Copy file link", action: {
                    if let id = DI.workspace.openDoc {
                        DI.files.copyFileLink(id: id)
                    }
                }).keyboardShortcut("L", modifiers: [.command, .shift])
            }
            SidebarCommands()
        }
        
        #if os(macOS)
        Settings {
            SettingsView().realDI()
        }
        
        #endif
    }

    func onUrlOpen(url: URL) {
        DispatchQueue.global(qos: .userInitiated).async {
            if url.scheme == "lb" {
                if let uuidString = url.host,
                   let id = UUID(uuidString: uuidString) {
                    while true {
                        if DI.accounts.account == nil && DI.accounts.calculated {
                            return
                        }
                        
                        if DI.files.root != nil {
                            if DI.files.idsAndFiles[id] != nil {
                                DI.workspace.openDoc = id
                            } else {
                                DI.errors.errorWithTitle("File not found", "That file does not exist in your lockbook")
                            }
                        }
                    }
                } else {
                    DI.errors.errorWithTitle("Malformed link", "Cannot open file")
                }
            } else {
                DI.errors.errorWithTitle("Error", "An unexpected error has occurred")
            }
        }
    }
}

extension View {
    func hideKeyboard() {
        #if os(iOS)
        UIApplication.shared.sendAction(#selector(UIResponder.resignFirstResponder), to: nil, from: nil, for: nil)
        #endif
    }
    
    /// Allows free use of .autocapitalization without having to if else it on macOS
    #if os(macOS)
    func autocapitalization(_ bunk: String?) -> some View {
        self
    }
    #endif
}

extension View {
    func registerBackgroundTasks(scenePhase: ScenePhase, appDelegate: AppDelegate) -> some View {
        #if os(iOS)
        self
            .onChange(of: scenePhase, perform: { newValue in
                switch newValue {
                case .background:
                    if !DI.onboarding.initialSyncing {
                        appDelegate.scheduleBackgroundTask(initialRun: true)
                    }
                case .active:
                    appDelegate.endBackgroundTasks()
                default:
                    break
                }
            })
        #else
        self
            .onReceive(
                NotificationCenter.default.publisher(for: NSApplication.willResignActiveNotification),
                perform: { _ in
                    if !DI.onboarding.initialSyncing {
                        appDelegate.scheduleBackgroundTask(initialRun: true)
                    }
                })
            .onReceive(
                NotificationCenter.default.publisher(for: NSApplication.willBecomeActiveNotification),
                perform: { _ in
                    appDelegate.endBackgroundTasks()
                })
        #endif
    }
    
}

#if os(macOS)

class AppDelegate: NSObject, NSApplicationDelegate {
    let backgroundSyncStartSecs = 60 * 5
    let backgroundSyncContSecs = 60 * 60
    
    var currentSyncTask: DispatchWorkItem? = nil
    
    func applicationShouldTerminateAfterLastWindowClosed(_ sender: NSApplication) -> Bool {
        return true
    }
        
    func scheduleBackgroundTask(initialRun: Bool) {
        let newSyncTask = DispatchWorkItem {
            DI.sync.backgroundSync(onSuccess: {
                self.scheduleBackgroundTask(initialRun: false)
            }, onFailure: {
                self.scheduleBackgroundTask(initialRun: false)
            })
        }
        
        DispatchQueue.main.asyncAfter(deadline: .now() + .seconds((initialRun ? backgroundSyncStartSecs : backgroundSyncContSecs)), execute: newSyncTask)
        
        currentSyncTask = newSyncTask
    }
    
    func endBackgroundTasks() {
        currentSyncTask?.cancel()
    }
}

#else

class AppDelegate: NSObject, UIApplicationDelegate {
    
    let backgroundSyncStartSecs = 60.0 * 5
    let backgroundSyncContSecs = 60.0 * 60
    
    let backgroundSyncIdentifier = "app.lockbook.backgroundSync"

    func application(_ application: UIApplication, didFinishLaunchingWithOptions launchOptions: [UIApplication.LaunchOptionsKey : Any]? = nil) -> Bool {
        self.registerBackgroundTask()
        
        return true
    }
    
    func registerBackgroundTask() {
        BGTaskScheduler.shared.register(forTaskWithIdentifier: backgroundSyncIdentifier, using: nil) { task in
            task.expirationHandler = {
                task.setTaskCompleted(success: false)
            }
            
            DispatchQueue.main.async {
                DI.sync.backgroundSync(onSuccess: {
                    task.setTaskCompleted(success: true)

                    self.scheduleBackgroundTask(initialRun: false)
                }, onFailure: {
                    task.setTaskCompleted(success: false)

                    self.scheduleBackgroundTask(initialRun: false)
                })
                
                self.scheduleBackgroundTask(initialRun: false)
            }
        }
    }
    
    func scheduleBackgroundTask(initialRun: Bool) {
        let request = BGProcessingTaskRequest(identifier: backgroundSyncIdentifier)
        request.earliestBeginDate = Date(timeIntervalSinceNow: initialRun ? backgroundSyncStartSecs : backgroundSyncContSecs)
        request.requiresExternalPower = false
        request.requiresNetworkConnectivity = true
        
        do {
            try BGTaskScheduler.shared.submit(request)
            print("scheduled background task")
            
        } catch {
            print("could not schedule background task")
        }
    }
    
    func endBackgroundTasks() {
        BGTaskScheduler.shared.cancelAllTaskRequests()
    }
}

#endif<|MERGE_RESOLUTION|>--- conflicted
+++ resolved
@@ -45,141 +45,6 @@
                 Button("New Folder", action: {
                     DI.sheets.creatingFolderInfo = CreatingFolderInfo(parentPath: DI.files.getPathByIdOrParent() ?? "Error", maybeParent: nil)
                 }).keyboardShortcut("N", modifiers: [.command, .shift])
-<<<<<<< HEAD
-=======
-                
-                Button("Close Tab", action: {
-                    DI.currentDoc.closeDoc(DI.currentDoc.selectedDoc)
-                }).keyboardShortcut("W", modifiers: .command)
-            }
-            
-            CommandGroup(replacing: .textFormatting) {
-                Menu("Headings") {
-                    Button("Heading 1", action: {
-                        DI.currentDoc.formatSelectedDocSelectedText(.Heading(1))
-                    }).keyboardShortcut("1", modifiers: [.command, .control])
-                    
-                    Button("Heading 2", action: {
-                        DI.currentDoc.formatSelectedDocSelectedText(.Heading(2))
-                    }).keyboardShortcut("2", modifiers: [.command, .control])
-                    
-                    Button("Heading 3", action: {
-                        DI.currentDoc.formatSelectedDocSelectedText(.Heading(3))
-                    }).keyboardShortcut("3", modifiers: [.command, .control])
-                    
-                    Button("Heading 4", action: {
-                        DI.currentDoc.formatSelectedDocSelectedText(.Heading(4))
-                    }).keyboardShortcut("4", modifiers: [.command, .control])
-                }
-
-                Button("Bold", action: {
-                    DI.currentDoc.formatSelectedDocSelectedText(.Bold)
-                }).keyboardShortcut("B", modifiers: .command)
-
-                Button("Italic", action: {
-                    DI.currentDoc.formatSelectedDocSelectedText(.Italic)
-                }).keyboardShortcut("I", modifiers: .command)
-
-                Button("Inline Code", action: {
-                    DI.currentDoc.formatSelectedDocSelectedText(.InlineCode)
-                }).keyboardShortcut("C", modifiers: [.command, .shift])
-                
-                Button("Strikethrough", action: {
-                    DI.currentDoc.formatSelectedDocSelectedText(.Strikethrough)
-                }).keyboardShortcut("S", modifiers: [.command, .shift])
-                
-                Button("Number List", action: {
-                    DI.currentDoc.formatSelectedDocSelectedText(.NumberList)
-                }).keyboardShortcut("7", modifiers: [.command, .shift])
-                
-                Button("Bullet List", action: {
-                    DI.currentDoc.formatSelectedDocSelectedText(.BulletList)
-                }).keyboardShortcut("8", modifiers: [.command, .shift])
-                
-                Button("Todo List", action: {
-                    DI.currentDoc.formatSelectedDocSelectedText(.TodoList)
-                }).keyboardShortcut("9", modifiers: [.command, .shift])
-            }
-            
-            CommandMenu("Tabs") {
-                #if os(macOS)
-                
-                Button("Next Tab", action: {
-                    DI.currentDoc.selectNextOpenDoc()
-                }).keyboardShortcut("}", modifiers: [.command, .shift])
-                
-                Button("Previous Tab", action: {
-                    DI.currentDoc.selectPreviousOpenDoc()
-                }).keyboardShortcut("{", modifiers: [.command, .shift])
-                
-                #else
-                
-                Button("Next Tab", action: {
-                    DI.currentDoc.selectNextOpenDoc()
-                }).keyboardShortcut("]", modifiers: [.command, .shift])
-                
-                Button("Previous Tab", action: {
-                    DI.currentDoc.selectPreviousOpenDoc()
-                }).keyboardShortcut("[", modifiers: [.command, .shift])
-                
-                #endif
-                
-                Menu("Go to Tab") {
-                    Button("Open Tab 1", action: {
-                        DI.currentDoc.selectOpenDocByIndex(index: 0)
-                    })
-                    .keyboardShortcut("1", modifiers: .command)
-                    .disabled(!search.isPathSearching)
-                    
-                    Button("Open Tab 2", action: {
-                        DI.currentDoc.selectOpenDocByIndex(index: 1)
-                    })
-                    .keyboardShortcut("2", modifiers: .command)
-                    .disabled(!search.isPathSearching)
-                    
-                    Button("Open Tab 3", action: {
-                        DI.currentDoc.selectOpenDocByIndex(index: 2)
-                    })
-                    .keyboardShortcut("3", modifiers: .command)
-                    .disabled(!search.isPathSearching)
-                    
-                    Button("Open Tab 4", action: {
-                        DI.currentDoc.selectOpenDocByIndex(index: 3)
-                    })
-                    .keyboardShortcut("4", modifiers: .command)
-                    .disabled(!search.isPathSearching)
-                    
-                    Button("Open Tab 5", action: {
-                        DI.currentDoc.selectOpenDocByIndex(index: 4)
-                    })
-                    .keyboardShortcut("5", modifiers: .command)
-                    .disabled(!search.isPathSearching)
-                    
-                    Button("Open Tab 6", action: {
-                        DI.currentDoc.selectOpenDocByIndex(index: 5)
-                    })
-                    .keyboardShortcut("6", modifiers: .command)
-                    .disabled(!search.isPathSearching)
-                    
-                    Button("Open Tab 7", action: {
-                        DI.currentDoc.selectOpenDocByIndex(index: 6)
-                    })
-                    .keyboardShortcut("7", modifiers: .command)
-                    .disabled(!search.isPathSearching)
-                    
-                    Button("Open Tab 8", action: {
-                        DI.currentDoc.selectOpenDocByIndex(index: 7)
-                    })
-                    .keyboardShortcut("8", modifiers: .command)
-                    .disabled(!search.isPathSearching)
-                    
-                    Button("Open Last Tab", action: {
-                        DI.currentDoc.selectOpenDocByIndex(index: 8)
-                    })
-                    .keyboardShortcut("9", modifiers: .command)
-                    .disabled(!search.isPathSearching)
-                }
->>>>>>> b41aec26
             }
                         
             CommandMenu("Lockbook") {
