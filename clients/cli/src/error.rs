--- conflicted
+++ resolved
@@ -8,201 +8,8 @@
 pub struct CliError(pub String);
 
 impl CliError {
-<<<<<<< HEAD
-    fn new<S: ToString>(code: ErrCode, msg: S) -> Self {
-        Self { msg: msg.to_string(), code }
-    }
-
-    pub fn with_extra<T: fmt::Display>(self, extra: T) -> Self {
-        let code = self.code;
-        let msg = format!("{}\n{}", self.msg, extra);
-        Self { code, msg }
-    }
-
-    pub fn print(&self) {
-        match self.code {
-            ErrCode::Input => eprintln!("input error: {}", self.msg),
-            ErrCode::Unexpected => eprintln!("unexpected error: {}", self.msg),
-            _ => eprintln!("error: {}", self.msg),
-        }
-    }
-
-    pub fn input<S: ToString>(msg: S) -> Self {
-        Self { msg: msg.to_string(), code: ErrCode::Input }
-    }
-
-    pub fn unexpected<S: ToString>(msg: S) -> Self {
-        Self { msg: msg.to_string(), code: ErrCode::Unexpected }
-    }
-
-    pub fn network_issue() -> Self {
-        Self::new(ErrCode::NetworkIssue, "Could not reach server!")
-    }
-
-    pub fn update_required() -> Self {
-        Self::new(
-            ErrCode::UpdateRequired,
-            "An update to your application is required to do this action!",
-        )
-    }
-
-    pub fn expected_stdin() -> Self {
-        Self::new(ErrCode::ExpectedStdin, "expected stdin")
-    }
-
-    pub fn no_cli_location() -> Self {
-        Self::new(
-            ErrCode::NoCliLocation,
-            "Could not read env var LOCKBOOK_CLI_LOCATION HOME or HOMEPATH, don't know where to place your `.lockbook` folder",
-        )
-    }
-
-    pub fn no_root() -> Self {
-        Self::new(ErrCode::NoRoot, "No root folder, have you synced yet?")
-    }
-
-    pub fn server_disabled() -> Self {
-        Self::new(
-            ErrCode::ServerDisabled,
-            "This server is not accepting new accounts at the moment. Please try again another time.",
-        )
-    }
-
-    pub fn no_account() -> Self {
-        Self::new(
-            ErrCode::NoAccount,
-            "No account! Run 'new-account' or 'import-private-key' to get started!",
-        )
-    }
-
-    pub fn account_exists() -> Self {
-        Self::new(
-            ErrCode::AccountAlreadyExists,
-            "Account already exists. Run `lockbook erase-everything` to erase your local state.",
-        )
-    }
-
-    pub fn account_not_on_server() -> Self {
-        Self::new(
-            ErrCode::AccountNotOnServer,
-            "An account with this username was not found on the server.",
-        )
-    }
-
-    pub fn account_string_corrupted() -> Self {
-        Self::new(ErrCode::AccountStringCorrupted, "Account string corrupted, not imported")
-    }
-
-    pub fn username_pk_mismatch() -> Self {
-        Self::new(
-            ErrCode::UsernamePkMismatch,
-            "The public_key in this account_string does not match what is on the server.",
-        )
-    }
-
-    pub fn file_name_empty() -> Self {
-        Self::new(ErrCode::FileNameEmpty, "file name provided is empty!")
-    }
-
-    pub fn moving_folder_into_itself() -> Self {
-        Self::new(
-            ErrCode::CannotMoveFolderIntoItself,
-            "Cannot move file into itself or its children.",
-        )
-    }
-
-    pub fn cycle_detected() -> Self {
-        Self::new(ErrCode::CycleDetected, "A cycle was detected in the file hierarchy")
-    }
-
-    pub fn username_taken(uname: &str) -> Self {
-        Self::new(ErrCode::UsernameTaken, format!("username '{}' is already taken.", uname))
-    }
-
-    pub fn username_invalid(uname: &str) -> Self {
-        Self::new(ErrCode::UsernameInvalid, format!("username '{}' invalid (a-z || 0-9).", uname))
-    }
-
-    pub fn path_has_empty_file<T: fmt::Display>(path: T) -> Self {
-        Self::new(
-            ErrCode::PathContainsEmptyFile,
-            format!("path '{}' contains an empty file name", path),
-        )
-    }
-
-    pub fn file_not_found<T: fmt::Display>(path: T) -> Self {
-        Self::new(ErrCode::FileNotFound, format!("file '{}' not found", path))
-    }
-
-    pub fn file_id_not_found(id: Uuid) -> Self {
-        Self::new(ErrCode::FileNotFound, format!("file-id '{id}' not found"))
-    }
-
-    pub fn file_exists<P: fmt::Display>(path: P) -> Self {
-        Self::new(ErrCode::FileAlreadyExists, format!("the file '{}' already exists", path))
-    }
-
-    pub fn file_name_has_slash<T: fmt::Display>(name: T) -> Self {
-        Self::new(ErrCode::FileNameHasSlash, format!("file name '{}' has a slash.", name))
-    }
-
-    pub fn file_name_taken<T: fmt::Display>(name: T) -> Self {
-        Self::new(ErrCode::FileNameUnavailable, format!("file name '{}' is not available.", name))
-    }
-
-    pub fn file_name_too_long<T: fmt::Display>(name: T) -> Self {
-        Self::new(ErrCode::FileNameTooLong, format!("file name '{}' is too long", name))
-    }
-
-    pub fn doc_treated_as_dir<T: fmt::Display>(lb_path: T) -> Self {
-        Self::new(
-            ErrCode::DocTreatedAsFolder,
-            format!("a file in path '{}' is a document being treated as a folder", lb_path),
-        )
-    }
-
-    pub fn dir_treated_as_doc(f: &File) -> Self {
-        Self::new(
-            ErrCode::FolderTreatedAsDoc,
-            format!("a file named '{}' is a folder being treated as a document", f.name),
-        )
-    }
-
-    pub fn invalid_drawing<T: fmt::Display>(name: T) -> Self {
-        Self::new(ErrCode::InvalidDrawing, format!("'{}' is an invalid drawing", name))
-    }
-
-    pub fn no_root_ops(op: &'static str) -> Self {
-        Self::new(ErrCode::NoRootOps, format!("cannot {} root folder!", op))
-    }
-
-    pub fn os_current_dir(err: io::Error) -> Self {
-        Self::new(ErrCode::OsCwdMissing, format!("getting cwd: {}", err))
-    }
-
-    pub fn os_mkdir<P: AsRef<Path>>(path: P, err: io::Error) -> Self {
-        Self::new(
-            ErrCode::OsCouldNotCreateDir,
-            format!("could not create directory '{}': {}", path.as_ref().display(), err),
-        )
-    }
-
-    pub fn os_create_file(path: &Path, err: io::Error) -> Self {
-        Self::new(
-            ErrCode::OsCouldNotCreateFile,
-            format!("could not create file {:?}: {}", path, err),
-        )
-    }
-
-    pub fn os_write_file<P: AsRef<Path>>(path: P, err: io::Error) -> Self {
-        Self::new(
-            ErrCode::OsCouldNotWriteFile,
-            format!("could not write file '{}': {}", path.as_ref().display(), err),
-        )
-=======
     pub fn new(msg: impl ToString) -> Self {
         Self(msg.to_string())
->>>>>>> 8a6f6f9c
     }
 }
 
@@ -304,73 +111,10 @@
     }
 }
 
-<<<<<<< HEAD
-// Error Codes, respect: http://www.tldp.org/LDP/abs/html/exitcodes.html
-make_errcode_enum!(
-    // Miscellaneous (1-19)
-    1 => Input,
-    3 => Unexpected,
-    4 => NetworkIssue,
-    5 => UpdateRequired,
-    6 => ExpectedStdin,
-    7 => NoCliLocation,
-    8 => NoRoot,
-    9 => ServerDisabled,
-
-    // Account (20s)
-    20 => NoAccount,
-    21 => AccountAlreadyExists,
-    22 => AccountNotOnServer,
-    23 => AccountStringCorrupted,
-    24 => UsernameTaken,
-    25 => UsernameInvalid,
-    26 => UsernamePkMismatch,
-    27 => Billing,
-    28 => InsufficientPermission,
-
-    // OS (30s)
-    30 => OsCwdMissing,
-    31 => OsCouldNotCreateDir,
-    32 => OsCouldNotCreateFile,
-    33 => OsCouldNotWriteFile,
-    34 => OsCouldNotDeleteFile,
-    35 => OsInvalidPath,
-    36 => OsFileCollision,
-
-    // Lockbook file ops (40-52)
-    40 => FileNotFound,
-    41 => FileAlreadyExists,
-    42 => FileNameEmpty,
-    43 => FileNameUnavailable,
-    44 => FileNameHasSlash,
-    46 => PathContainsEmptyFile,
-    47 => DocTreatedAsFolder,
-    48 => CannotMoveFolderIntoItself,
-    49 => NoRootOps,
-    50 => InvalidDrawing,
-    51 => FolderTreatedAsDoc,
-    52 => FileNameTooLong,
-
-    // Validation errors (53 - 57)
-    53 => FileOrphaned,
-    54 => CycleDetected,
-    55 => NameConflictDetected,
-    56 => DocumentReadError,
-    57 => WarningsFound,
-
-    // Sharing errors (60s)
-    60 => SharingError,
-);
-
-impl From<UnexpectedError> for CliError {
-    fn from(e: UnexpectedError) -> Self {
-        Self::unexpected(format!("unexpected error: {}", e))
-=======
 impl From<(LbError<lb::MoveFileError>, Uuid, Uuid)> for CliError {
     fn from(v: (LbError<lb::MoveFileError>, Uuid, Uuid)) -> Self {
         let (err, src_id, dest_id) = v;
         Self(format!("moving '{}' -> '{}': {:?}", src_id, dest_id, err))
->>>>>>> 8a6f6f9c
     }
 }
 
