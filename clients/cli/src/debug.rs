--- conflicted
+++ resolved
@@ -57,78 +57,4 @@
     println!("Server: {}", account.api_url);
     println!("Core: {}", config.writeable_path);
     Ok(())
-<<<<<<< HEAD
-}
-
-fn validate(core: &Core) -> Result<(), CliError> {
-    core.get_account()?;
-
-    let err = match core.validate() {
-        Ok(warnings) => {
-            if warnings.is_empty() {
-                return Ok(());
-            };
-
-            for w in &warnings {
-                match w {
-                    Warning::EmptyFile(id) => {
-                        let path = core.get_path_by_id(*id)?;
-                        eprintln!("File at path {} is empty.", path);
-                    }
-                    Warning::InvalidUTF8(id) => {
-                        let path = core.get_path_by_id(*id)?;
-                        eprintln!("File at path {} contains invalid UTF8.", path);
-                    }
-                    Warning::UnreadableDrawing(id) => {
-                        let path = core.get_path_by_id(*id)?;
-                        eprintln!("Drawing at path {} is unreadable.", path);
-                    }
-                }
-            }
-
-            CliError::validate_warnings_found(warnings.len())
-        }
-        Err(err) => match err {
-            TestRepoError::NoAccount => CliError::no_account(),
-            TestRepoError::NoRootFolder => CliError::no_root(),
-            TestRepoError::DocumentTreatedAsFolder(id) => {
-                CliError::doc_treated_as_dir(core.get_path_by_id(id)?)
-            }
-            TestRepoError::FileOrphaned(id) => CliError::file_orphaned(core.get_path_by_id(id)?),
-            TestRepoError::CycleDetected(_) => CliError::cycle_detected(),
-            TestRepoError::FileNameEmpty(_) => CliError::file_name_empty(),
-            TestRepoError::FileNameContainsSlash(id) => {
-                CliError::file_name_has_slash(core.get_path_by_id(id)?)
-            }
-            TestRepoError::PathConflict(ids) => {
-                CliError::name_conflict_detected(format!("{:?}", ids))
-            }
-            TestRepoError::DocumentReadError(id, err) => {
-                CliError::validate_doc_read(core.get_path_by_id(id)?, format!("{:#?}", err))
-            }
-            TestRepoError::Core(err) => {
-                CliError::unexpected(format!("unexpected error: {:#?}", err))
-            }
-            TestRepoError::NonDecryptableFileName(id) => {
-                CliError::unexpected(format!("nondecryptable file name for id: {}", id))
-            }
-            TestRepoError::FileNameTooLong(id) => {
-                CliError::unexpected(format!("file name for id {} is too long", id))
-            }
-            TestRepoError::Shared(err) => {
-                CliError::unexpected(format!("unexpected error: {:#?}", err))
-            }
-            TestRepoError::SharedLink { .. }
-            | TestRepoError::DuplicateLink { .. }
-            | TestRepoError::BrokenLink(_)
-            | TestRepoError::OwnedLink(_)
-            | TestRepoError::FileWithDifferentOwnerParent(_) => {
-                CliError::unexpected(format!("unexpected error: {:#?}", err))
-            }
-        },
-    };
-
-    Err(err)
-=======
->>>>>>> 8a6f6f9c
 }