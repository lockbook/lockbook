--- conflicted
+++ resolved
@@ -1,9 +1,5 @@
 [package]
-<<<<<<< HEAD
-version = "0.8.0"
-=======
 version = "0.8.3"
->>>>>>> e4307dfd
 name = "lockbook-cli"
 edition = "2021"
 
@@ -13,10 +9,6 @@
 
 [dependencies]
 cli-rs = "0.1.12"
-<<<<<<< HEAD
-lb = { path = "../../libs/core", package = "lockbook-core" }
-=======
 lb = { path = "../../libs/lb/lb-rs", package = "lb-rs" }
->>>>>>> e4307dfd
 is-terminal = "0.4.7"
 hotwatch = "0.5.0"