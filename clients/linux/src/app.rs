--- conflicted
+++ resolved
@@ -11,24 +11,17 @@
 use gtk::prelude::*;
 use gtk::Orientation::{Horizontal, Vertical};
 use gtk::{
-<<<<<<< HEAD
-    AboutDialog as GtkAboutDialog, AccelGroup as GtkAccelGroup, Align as GtkAlign,
-    Application as GtkApp, ApplicationWindow as GtkAppWindow, Box as GtkBox, Button,
-    CellRendererText as GtkCellRendererText, CheckButton as GtkCheckBox, Dialog as GtkDialog,
-    Entry as GtkEntry, EntryCompletion as GtkEntryCompletion, FileChooserAction, FileChooserDialog,
-=======
     get_current_event_time, AboutDialog as GtkAboutDialog, AccelGroup as GtkAccelGroup,
     Align as GtkAlign, Application as GtkApp, ApplicationWindow as GtkAppWindow, Box as GtkBox,
     Button, CellRendererText as GtkCellRendererText, CheckButton as GtkCheckBox,
     Dialog as GtkDialog, Entry as GtkEntry, EntryCompletion as GtkEntryCompletion,
->>>>>>> c3227422
-    Image as GtkImage, Label as GtkLabel, ListStore as GtkListStore, Notebook as GtkNotebook,
-    ProgressBar as GtkProgressBar, ResponseType as GtkResponseType,
-    SelectionMode as GtkSelectionMode, SortColumn as GtkSortColumn, SortType as GtkSortType,
-    Spinner as GtkSpinner, Stack as GtkStack, TreeIter as GtkTreeIter, TreeModel as GtkTreeModel,
-    TreeModelSort as GtkTreeModelSort, TreeStore as GtkTreeStore, TreeView as GtkTreeView,
-    TreeViewColumn as GtkTreeViewColumn, Widget as GtkWidget, WidgetExt as GtkWidgetExt,
-    WindowPosition as GtkWindowPosition,
+    FileChooserAction, FileChooserDialog, Image as GtkImage, Label as GtkLabel,
+    ListStore as GtkListStore, Notebook as GtkNotebook, ProgressBar as GtkProgressBar,
+    ResponseType as GtkResponseType, SelectionMode as GtkSelectionMode,
+    SortColumn as GtkSortColumn, SortType as GtkSortType, Spinner as GtkSpinner, Stack as GtkStack,
+    TreeIter as GtkTreeIter, TreeModel as GtkTreeModel, TreeModelSort as GtkTreeModelSort,
+    TreeStore as GtkTreeStore, TreeView as GtkTreeView, TreeViewColumn as GtkTreeViewColumn,
+    Widget as GtkWidget, WidgetExt as GtkWidgetExt, WindowPosition as GtkWindowPosition,
 };
 
 use lockbook_models::file_metadata::FileType;
@@ -52,13 +45,8 @@
 use crate::{closure, progerr, tree_iter_value, uerr, uerr_dialog};
 
 use lockbook_core::model::client_conversion::ClientFileMetadata;
-<<<<<<< HEAD
 use lockbook_core::service::import_export_service::ImportExportFileInfo;
 use std::path::Path;
-use std::thread;
-use std::time::Duration;
-=======
->>>>>>> c3227422
 
 macro_rules! make_glib_chan {
     ($( $( $vars:ident ).+ $( as $aliases:ident )* ),+ => move |$param:ident :$param_type:ty| $fn:block) => {{
