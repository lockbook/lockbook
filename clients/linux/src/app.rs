--- conflicted
+++ resolved
@@ -18,16 +18,9 @@
     Stack as GtkStack, TreeStore as GtkTreeStore, TreeView as GtkTreeView,
     TreeViewColumn as GtkTreeViewColumn, Widget as GtkWidget, WindowPosition as GtkWindowPosition,
 };
-use uuid::Uuid;
-
-<<<<<<< HEAD
+
 use lockbook_models::file_metadata::{DecryptedFileMetadata, FileType};
 use uuid::Uuid;
-=======
-use lockbook_core::model::client_conversion::ClientFileMetadata;
-use lockbook_core::service::import_export_service::ImportExportFileInfo;
-use lockbook_models::file_metadata::FileType;
->>>>>>> c19bd308
 
 use crate::account::{AccountScreen, TextAreaDropPasteInfo};
 use crate::backend::{LbCore, LbSyncMsg};
@@ -46,15 +39,9 @@
 use crate::util;
 use crate::{closure, progerr, tree_iter_value, uerr, uerr_dialog};
 
-<<<<<<< HEAD
-use gdk::{Cursor, WindowExt};
-use glib::uri_unescape_string;
 use lockbook_core::service::import_export_service::ImportExportFileInfo;
 use lockbook_models::work_unit::WorkUnit;
-use std::path::PathBuf;
-
-=======
->>>>>>> c19bd308
+
 macro_rules! make_glib_chan {
     ($( $( $vars:ident ).+ $( as $aliases:ident )* ),+ => move |$param:ident :$param_type:ty| $fn:block) => {{
         let (s, r) = glib::MainContext::channel::<$param_type>(glib::PRIORITY_DEFAULT);
@@ -1252,13 +1239,8 @@
 }
 
 struct LbState {
-<<<<<<< HEAD
-    search: Option<SearchComponents>,
+    search: Option<LbSearch>,
     opened_file: Option<DecryptedFileMetadata>,
-=======
-    search: Option<LbSearch>,
-    opened_file: Option<ClientFileMetadata>,
->>>>>>> c19bd308
     open_file_dirty: bool,
     background_work: Arc<Mutex<BackgroundWork>>,
 }
