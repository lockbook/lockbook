#[macro_export]
macro_rules! cloned_var_name {
    ($v:ident) => {
        $v
    };
    ($v:ident $( $_:ident )+) => {
        $v
    };
}

#[macro_export]
macro_rules! closure {
    ($( $( $vars:ident ).+ $( as $aliases:ident )? ),+ => $fn:expr) => {{
        $( let $crate::cloned_var_name!($( $aliases )? $( $vars )+)  = $( $vars ).+.clone(); )+
        $fn
    }};
}

pub mod gui {
    use gtk::prelude::ButtonExt;
    use gtk::prelude::ContainerExt;
    use gtk::prelude::IsA;
    use gtk::prelude::WidgetExt as GtkWidgetExt;
    use gtk::Adjustment as GtkAdjustment;
    use gtk::Align as GtkAlign;
    use gtk::Button as GtkButton;
    use gtk::Clipboard as GtkClipboard;
    use gtk::Container as GtkContainer;
    use gtk::Label as GtkLabel;
    use gtk::ScrolledWindow as GtkScrolledWindow;
    use gtk::Widget as GtkWidget;

    pub fn add<C: IsA<GtkContainer>, W: IsA<GtkWidget>>(cntr: &C, w: &W) {
        let mut contained = false;
        cntr.foreach(|child| {
            if child == w {
                contained = true;
            }
        });

        if !contained {
            cntr.add(w);
        }
    }

    pub fn clipboard_btn(txt: &str) -> GtkButton {
        let txt = txt.to_string();
        let btn = GtkButton::with_label("Copy to Clipboard");
        btn.connect_clicked(move |_| {
            GtkClipboard::get(&gdk::SELECTION_CLIPBOARD).set_text(&txt);
        });
        btn
    }

    pub fn scrollable<W: IsA<GtkWidget>>(widget: &W) -> GtkScrolledWindow {
        let sw = GtkScrolledWindow::new(None::<&GtkAdjustment>, None::<&GtkAdjustment>);
        sw.add(widget);
        sw
    }

    pub fn set_widget_name<W: IsA<GtkWidget>>(w: &W, name: &str) {
        GtkWidgetExt::set_widget_name(w, name);
    }

    pub fn set_margin<W: IsA<GtkWidget>>(w: &W, v: i32) {
        set_marginx(w, v);
        set_marginy(w, v);
    }

    pub fn set_marginx<W: IsA<GtkWidget>>(w: &W, v: i32) {
        w.set_margin_start(v);
        w.set_margin_end(v);
    }

    pub fn set_marginy<W: IsA<GtkWidget>>(w: &W, v: i32) {
        w.set_margin_top(v);
        w.set_margin_bottom(v);
    }

    pub fn text_right(txt: &str) -> GtkLabel {
        let l = GtkLabel::new(Some(txt));
        l.set_halign(GtkAlign::End);
        l.set_margin_end(4);
        l
    }

    pub fn text_left(txt: &str) -> GtkLabel {
        let l = GtkLabel::new(Some(txt));
        l.set_halign(GtkAlign::Start);
        l.set_margin_start(4);
        l
    }

    pub const RIGHT_CLICK: u32 = 3;
<<<<<<< HEAD
}

pub mod io {
    use crate::error::{LbError, LbResult};
    use std::fs;
    use std::path::PathBuf;

    pub fn get_children_count(path: PathBuf) -> LbResult<u64> {
        let mut count = 1;

        if !path.is_file() {
            let children = fs::read_dir(path).map_err(LbError::fmt_program_err)?;
            for maybe_child in children {
                let child_path = maybe_child.map_err(LbError::fmt_program_err)?.path();

                count += get_children_count(child_path)?;
            }
        }

        Ok(count)
    }
=======
    pub const LEFT_CLICK: u32 = 1;
>>>>>>> c3227422
}<|MERGE_RESOLUTION|>--- conflicted
+++ resolved
@@ -92,7 +92,7 @@
     }
 
     pub const RIGHT_CLICK: u32 = 3;
-<<<<<<< HEAD
+    pub const LEFT_CLICK: u32 = 1;
 }
 
 pub mod io {
@@ -114,7 +114,4 @@
 
         Ok(count)
     }
-=======
-    pub const LEFT_CLICK: u32 = 1;
->>>>>>> c3227422
 }