--- conflicted
+++ resolved
@@ -1,10 +1,6 @@
 [package]
 name = "lockbook-egui"
-<<<<<<< HEAD
-version = "0.8.0"
-=======
 version = "0.8.3"
->>>>>>> e4307dfd
 edition = "2021"
 
 [dependencies]
@@ -23,11 +19,8 @@
 lb-fonts = "0.1.1"
 lb-pdf = "0.1.1"
 pdfium-render = "0.8.5"
-<<<<<<< HEAD
-=======
 resvg = "0.36.0"
 minidom = "*"
->>>>>>> e4307dfd
 
 [target.'cfg(windows)'.build-dependencies]
 winres = "0.1"