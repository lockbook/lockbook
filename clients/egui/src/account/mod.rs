mod background;
mod modals;
mod suggested_docs;
mod syncing;
mod tabs;
mod tree;
mod workspace;

use std::collections::HashMap;
use std::sync::{mpsc, Arc, RwLock};
use std::time::Instant;
use std::{path, thread};

use eframe::egui;

use crate::model::{AccountScreenInitData, Usage};
use crate::settings::Settings;
use crate::theme::Icon;
use crate::util::NUM_KEYS;
use crate::widgets::{separator, Button};

use self::background::*;
use self::modals::*;

use self::suggested_docs::SuggestedDocs;
use self::syncing::{SyncPanel, SyncUpdate};
use self::tabs::{Drawing, ImageViewer, Markdown, PlainText, Tab, TabContent, TabFailure};
use self::tree::{FileTree, TreeNode};
use self::workspace::Workspace;

pub struct AccountScreen {
    ctx: egui::Context,
    settings: Arc<RwLock<Settings>>,
    core: lb::Core,

    update_tx: mpsc::Sender<AccountUpdate>,
    update_rx: mpsc::Receiver<AccountUpdate>,

    background_tx: mpsc::Sender<BackgroundEvent>,

    tree: FileTree,
    suggested: SuggestedDocs,
    sync: SyncPanel,
    usage: Result<Usage, String>,
    workspace: Workspace,
    modals: Modals,
    shutdown: Option<AccountShutdownProgress>,
}

impl AccountScreen {
    pub fn new(
        settings: Arc<RwLock<Settings>>, core: lb::Core, acct_data: AccountScreenInitData,
        ctx: &egui::Context,
    ) -> Self {
        let (update_tx, update_rx) = mpsc::channel();

        let AccountScreenInitData { sync_status, files, usage } = acct_data;
        let core_clone = core.clone();

        let background = BackgroundWorker::new(ctx, &update_tx);
        let background_tx = background.spawn_worker();

        Self {
            settings,
            core,
            update_tx,
            update_rx,
            background_tx,
            tree: FileTree::new(files),
            suggested: SuggestedDocs::new(&core_clone),
            sync: SyncPanel::new(sync_status),
            usage,
            workspace: Workspace::new(),
            modals: Modals::default(),
            shutdown: None,
            ctx: ctx.clone(),
        }
    }

    pub fn begin_shutdown(&mut self) {
        self.shutdown = Some(AccountShutdownProgress::default());
        self.save_all_tabs(&self.ctx);
        self.background_tx.send(BackgroundEvent::Shutdown).unwrap();
    }

    pub fn is_shutdown(&self) -> bool {
        match &self.shutdown {
            Some(s) => s.done_saving && s.done_syncing,
            None => false,
        }
    }

    pub fn update(&mut self, ctx: &egui::Context, frame: &mut eframe::Frame) {
        self.process_updates(ctx, frame);
        self.process_keys(ctx, frame);
        self.process_dropped_files(ctx);

        if self.shutdown.is_some() {
            egui::CentralPanel::default()
                .show(ctx, |ui| ui.centered_and_justified(|ui| ui.label("Shutting down...")));
            return;
        }

        self.background_tx
            .send(BackgroundEvent::EguiUpdate)
            .unwrap();

<<<<<<< HEAD
        let sidebar_width = egui::SidePanel::left("sidebar_panel")
            .frame(egui::Frame::none().fill(ctx.style().visuals.panel_fill))
            .min_width(300.0)
            .show(ctx, |ui| {
                ui.set_enabled(!self.is_any_modal_open());

                ui.with_layout(egui::Layout::bottom_up(egui::Align::Min), |ui| {
                    ui.spacing_mut().item_spacing = egui::vec2(0.0, 0.0);

                    self.show_sync_panel(ui);

                    separator(ui);

                    self.show_nav_panel(ui);

                    ui.vertical(|ui| {
                        if let Some(file) = self.suggested.show(ui) {
                            self.open_file(file, ctx);
                        }
                        ui.add_space(20.0);
                        self.show_tree(ui);
                    })
                });
            })
            .response
            .rect
            .max
            .x;
=======
        let mut sidebar_width = 0.0;
        if !self.settings.read().unwrap().zen_mode {
            sidebar_width = egui::SidePanel::left("sidebar_panel")
                .frame(egui::Frame::none().fill(ctx.style().visuals.panel_fill))
                .min_width(300.0)
                .show(ctx, |ui| {
                    ui.set_enabled(!self.is_any_modal_open());

                    ui.with_layout(egui::Layout::bottom_up(egui::Align::Min), |ui| {
                        ui.spacing_mut().item_spacing = egui::vec2(0.0, 0.0);

                        self.show_sync_panel(ui);

                        separator(ui);

                        self.show_nav_panel(ui);

                        self.show_tree(ui);
                    });
                })
                .response
                .rect
                .max
                .x;
        }
>>>>>>> c8e6b7bd

        egui::CentralPanel::default()
            .frame(egui::Frame::default().fill(ctx.style().visuals.widgets.noninteractive.bg_fill))
            .show(ctx, |ui| self.show_workspace(frame, ui));

        self.show_any_modals(ctx, 0.0 - (sidebar_width / 2.0));
    }

    fn process_updates(&mut self, ctx: &egui::Context, frame: &mut eframe::Frame) {
        while let Ok(update) = self.update_rx.try_recv() {
            match update {
                AccountUpdate::AutoSaveSignal => {
                    if self.settings.read().unwrap().auto_save {
                        self.save_all_tabs(ctx);
                    }
                }
                AccountUpdate::SaveResult(id, result) => {
                    if let Some(tab) = self.workspace.get_mut_tab_by_id(id) {
                        match result {
                            Ok(time_saved) => tab.last_saved = time_saved,
                            Err(err) => {
                                tab.failure = Some(TabFailure::Unexpected(format!("{:?}", err)))
                            }
                        }
                    }
                }
                AccountUpdate::OpenModal(open_modal) => match open_modal {
                    OpenModal::AcceptShare => {
                        self.modals.accept_share = Some(AcceptShareModal::new(&self.core));
                    }
                    OpenModal::ConfirmDelete(files) => {
                        self.modals.confirm_delete = Some(ConfirmDeleteModal::new(files));
                    }
                    OpenModal::PickShareParent(target) => {
                        self.modals.file_picker = Some(FilePicker::new(
                            self.core.clone(),
                            FilePickerAction::AcceptShare(target),
                        ));
                    }
                    OpenModal::PickDropParent(target) => {
                        self.modals.file_picker = Some(FilePicker::new(
                            self.core.clone(),
                            FilePickerAction::DroppedFile(target),
                        ));
                    }
                    OpenModal::InitiateShare(target) => self.open_share_modal(target),
                    OpenModal::NewDoc(maybe_parent) => self.open_new_doc_modal(maybe_parent),
                    OpenModal::NewFolder(maybe_parent) => self.open_new_folder_modal(maybe_parent),
                    OpenModal::Settings => {
                        self.modals.settings = Some(SettingsModal::new(&self.core, &self.settings));
                    }
                },
                AccountUpdate::ShareAccepted(result) => match result {
                    Ok(_) => {
                        self.modals.file_picker = None;
                        self.perform_sync(ctx);
                    }
                    Err(msg) => self.modals.error = Some(ErrorModal::new(msg)),
                },
                AccountUpdate::FileImported(result) => match result {
                    Ok(root) => {
                        self.tree.root = root;
                        self.modals.file_picker = None;
                    }
                    Err(msg) => self.modals.error = Some(ErrorModal::new(msg)),
                },
                AccountUpdate::FileCreated(result) => match result {
                    Ok(f) => {
                        let (id, is_doc) = (f.id, f.is_document());
                        self.tree.root.insert(f);
                        if is_doc {
                            self.open_file(id, ctx);
                        }
                        // Close whichever new file modal was open.
                        self.modals.new_doc = None;
                        self.modals.new_folder = None;
                    }
                    Err(msg) => {
                        if let Some(m) = &mut self.modals.new_doc {
                            m.err_msg = Some(msg)
                        } else if let Some(m) = &mut self.modals.new_folder {
                            m.err_msg = Some(msg)
                        }
                    }
                },
                AccountUpdate::FileLoaded(id, content_result) => {
                    if let Some(tab) = self.workspace.get_mut_tab_by_id(id) {
                        frame.set_window_title(&tab.name);
                        match content_result {
                            Ok(content) => tab.content = Some(content),
                            Err(fail) => tab.failure = Some(fail),
                        }
                    }
                }
                AccountUpdate::FileRenamed { id, new_name, new_child_paths } => {
                    if let Some(node) = self.tree.root.find_mut(id) {
                        node.file.name = new_name.clone();
                    }
                    if let Some(tab) = self.workspace.get_mut_tab_by_id(id) {
                        tab.name = new_name.clone();
                    }
                    if let Some(tab) = self.workspace.current_tab() {
                        if tab.id == id {
                            frame.set_window_title(&tab.name);
                        }
                    }
                    self.suggested.recalc_and_redraw(ctx, &self.core);

                    // If any of this file's children are open, we need to update their restore
                    // paths in case a sync deletes them.
                    for tab in &mut self.workspace.tabs {
                        if let Some(new_path) = new_child_paths.get(&tab.id) {
                            tab.path = new_path.clone();
                        }
                    }
                }
                AccountUpdate::FileDeleted(f) => {
                    self.tree.remove(&f);
                    self.suggested.recalc_and_redraw(ctx, &self.core);
                }
                AccountUpdate::SyncUpdate(update) => {
                    self.process_sync_update(ctx, update);
                    self.suggested.recalc_and_redraw(ctx, &self.core);
                }
                AccountUpdate::DoneDeleting => self.modals.confirm_delete = None,
                AccountUpdate::ReloadTree(root) => self.tree.root = root,
                AccountUpdate::ReloadTab(id, res) => {
                    let focussed_tab_id = self.workspace.current_tab().map(|tab| tab.id);
                    for i in 0..self.workspace.tabs.len() {
                        let tab_id = self.workspace.tabs[i].id;

                        if tab_id == id {
                            match res {
                                Ok(new_tab) => {
                                    self.workspace.tabs[i] = new_tab;
                                    if let Some(open_tab) = focussed_tab_id {
                                        if tab_id == open_tab {
                                            frame.set_window_title(&self.workspace.tabs[i].name);
                                        }
                                    }
                                    break;
                                }
                                Err(fail) => {
                                    self.workspace.tabs[i].failure = Some(fail);
                                    break;
                                }
                            }
                        }
                    }
                }
                AccountUpdate::BackgroundWorkerDone => {
                    if let Some(s) = &mut self.shutdown {
                        s.done_saving = true;
                        self.perform_final_sync(ctx);
                    }
                }
                AccountUpdate::FinalSyncAttemptDone => {
                    if let Some(s) = &mut self.shutdown {
                        s.done_syncing = true;
                    }
                }
                AccountUpdate::FileShared(result) => match result {
                    Ok(_) => {
                        self.modals.create_share = None;
                        self.perform_sync(ctx);
                    }
                    Err(msg) => {
                        if let Some(m) = &mut self.modals.create_share {
                            m.err_msg = Some(msg)
                        }
                    }
                },
                AccountUpdate::SyncStatusSignal => self.refresh_sync_status(ctx),
                AccountUpdate::AutoSyncSignal => {
                    if self.settings.read().unwrap().auto_sync {
                        self.perform_sync(ctx)
                    }
                }
            }
        }
    }

    fn process_keys(&mut self, ctx: &egui::Context, frame: &mut eframe::Frame) {
        const ALT: egui::Modifiers = egui::Modifiers::ALT;
        const CTRL: egui::Modifiers = egui::Modifiers::CTRL;

        // Escape (without modifiers) to close something such as an open modal.
        // We don't want to consume it unless something is closed.
        if ctx.input(|i| i.key_pressed(egui::Key::Escape))
            && ctx.input(|i| i.modifiers.is_none())
            && self.close_something()
        {
            ctx.input_mut(|i| i.consume_key(egui::Modifiers::NONE, egui::Key::Escape));
        }

        // Ctrl-N pressed while new file modal is not open.
        if self.modals.new_doc.is_none() && ctx.input_mut(|i| i.consume_key(CTRL, egui::Key::N)) {
            self.open_new_doc_modal(None);
        }

        // Ctrl-S to save current tab.
        if ctx.input_mut(|i| i.consume_key(CTRL, egui::Key::S)) {
            self.save_tab(ctx, self.workspace.active_tab);
        }

        // Ctrl-W to close current tab.
        if ctx.input_mut(|i| i.consume_key(CTRL, egui::Key::W)) && !self.workspace.is_empty() {
            self.close_tab(ctx, self.workspace.active_tab);
            frame.set_window_title(
                self.workspace
                    .current_tab()
                    .map(|tab| tab.name.as_str())
                    .unwrap_or("Lockbook"),
            );
        }

        // Ctrl-Space or Ctrl-L pressed while search modal is not open.
        let is_search_open = ctx.input_mut(|i| {
            i.consume_key(CTRL, egui::Key::Space) || i.consume_key(CTRL, egui::Key::L)
        });
        if is_search_open {
            if let Some(search) = &mut self.modals.search {
                search.focus_select_all();
            } else {
                self.modals.search = Some(SearchModal::new(&self.core, ctx));
            }
        }

        // Ctrl-, to open settings modal.
        if self.modals.settings.is_none() && consume_key(ctx, ',') {
            self.modals.settings = Some(SettingsModal::new(&self.core, &self.settings));
        }

        // Alt-H pressed to toggle the help modal.
        if ctx.input_mut(|i| i.consume_key(ALT, egui::Key::H)) {
            let d = &mut self.modals.help;
            *d = match d {
                Some(_) => None,
                None => Some(HelpModal),
            };
        }

        // Alt-{1-9} to easily navigate tabs (9 will always go to the last tab).
        ctx.input_mut(|input| {
            for i in 1..10 {
                if input.consume_key(ALT, NUM_KEYS[i - 1]) {
                    self.workspace.goto_tab(i);
                    // Remove any text event that's also present this frame so that it doesn't show up
                    // in the editor.
                    if let Some(index) = input
                        .events
                        .iter()
                        .position(|evt| *evt == egui::Event::Text(i.to_string()))
                    {
                        input.events.remove(index);
                    }
                    if let Some(tab) = self.workspace.current_tab() {
                        frame.set_window_title(&tab.name);
                    }
                    break;
                }
            }
        });
    }

    fn process_dropped_files(&mut self, ctx: &egui::Context) {
        let has_dropped_files = ctx.input(|inp| !inp.raw.dropped_files.is_empty());

        if has_dropped_files {
            // todo: handle multiple dropped files
            let dropped_file = ctx.input(|inp| inp.raw.dropped_files[0].clone());

            if let Some(upd) = dropped_file
                .path
                .map(OpenModal::PickDropParent)
                .map(AccountUpdate::OpenModal)
            {
                self.update_tx.send(upd).unwrap()
            }
        }
    }

    fn show_tree(&mut self, ui: &mut egui::Ui) {
        let resp = egui::ScrollArea::both()
            .show(ui, |ui| self.tree.show(ui))
            .inner;

        if let Some(file) = resp.new_doc_modal {
            self.update_tx
                .send(OpenModal::NewDoc(Some(file)).into())
                .unwrap();
            ui.ctx().request_repaint();
        }

        if let Some(file) = resp.new_folder_modal {
            self.update_tx
                .send(OpenModal::NewFolder(Some(file)).into())
                .unwrap();
            ui.ctx().request_repaint();
        }

        if let Some(file) = resp.create_share_modal {
            self.update_tx
                .send(OpenModal::InitiateShare(file).into())
                .unwrap();
            ui.ctx().request_repaint();
        }

        if let Some(rename_req) = resp.rename_request {
            self.rename_file(rename_req, ui.ctx());
        }

        for id in resp.open_requests {
            self.open_file(id, ui.ctx());
        }

        if resp.delete_request {
            let selected_files = self.tree.get_selected_files();
            if !selected_files.is_empty() {
                self.update_tx
                    .send(OpenModal::ConfirmDelete(selected_files).into())
                    .unwrap();
            }
        }

        if let Some(id) = resp.dropped_on {
            self.move_selected_files_to(ui.ctx(), id);
        }
    }

    fn show_nav_panel(&mut self, ui: &mut egui::Ui) {
        ui.allocate_ui_with_layout(
            egui::vec2(ui.available_size_before_wrap().x, 70.0),
            egui::Layout::left_to_right(egui::Align::Center),
            |ui| {
                ui.add_space(10.0);

                let settings_btn = Button::default().icon(&Icon::SETTINGS).show(ui);
                if settings_btn.clicked() {
                    self.update_tx.send(OpenModal::Settings.into()).unwrap();
                    ui.ctx().request_repaint();
                };
                settings_btn.on_hover_text("Settings");

                ui.add_space(5.0);

                let incoming_shares_btn = Button::default()
                    .icon(
                        &Icon::SHARED_FOLDER.badge(
                            !self
                                .core
                                .get_pending_shares()
                                .unwrap_or_default()
                                .is_empty(),
                        ),
                    )
                    .show(ui);
                if incoming_shares_btn.clicked() {
                    self.update_tx.send(OpenModal::AcceptShare.into()).unwrap();
                    ui.ctx().request_repaint();
                };
                incoming_shares_btn.on_hover_text("Incoming shares");

                ui.with_layout(egui::Layout::right_to_left(egui::Align::Center), |ui| {
                    ui.add_space(10.0);
                    let zen_mode_btn = Button::default().icon(&Icon::HIDE_SIDEBAR).show(ui);

                    if zen_mode_btn.clicked() {
                        self.settings.write().unwrap().zen_mode = true;
                        if let Err(err) = self.settings.read().unwrap().to_file() {
                            self.modals.error = Some(ErrorModal::new(err));
                        }
                    }

                    zen_mode_btn.on_hover_text("Hide side panel");
                });
            },
        );
    }

    fn save_settings(&mut self) {
        if let Err(err) = self.settings.read().unwrap().to_file() {
            self.modals.error = Some(ErrorModal::new(err));
        }
    }

    pub fn refresh_tree_and_workspace(&self, ctx: &egui::Context, work: lb::WorkCalculated) {
        let opened_ids = self
            .workspace
            .tabs
            .iter()
            .map(|t| t.id)
            .collect::<Vec<lb::Uuid>>();

        let core = self.core.clone();
        let update_tx = self.update_tx.clone();
        let ctx = ctx.clone();

        thread::spawn(move || {
            let all_metas = core.list_metadatas().unwrap();
            let root = tree::create_root_node(all_metas);
            update_tx.send(AccountUpdate::ReloadTree(root)).unwrap();
            ctx.request_repaint();

            let server_ids = ids_changed_on_server(&work);
            let stale_tab_ids = server_ids.iter().filter(|id| opened_ids.contains(id));

            for &id in stale_tab_ids {
                let name = match core.get_file_by_id(id) {
                    Ok(file) => file.name,
                    Err(err) => {
                        update_tx
                            .send(AccountUpdate::ReloadTab(
                                id,
                                Err(match err.kind {
                                    lb::CoreError::FileNonexistent => TabFailure::DeletedFromSync,
                                    _ => TabFailure::Unexpected(format!("{:?}", err)),
                                }),
                            ))
                            .unwrap();
                        continue;
                    }
                };

                let path = core.get_path_by_id(id).unwrap(); // TODO

                let ext = name.split('.').last().unwrap_or_default();

                let content = if ext == "draw" {
                    core.get_drawing(id)
                        .map_err(TabFailure::from)
                        .map(|drawing| TabContent::Drawing(Drawing::boxed(drawing)))
                } else {
                    core.read_document(id)
                        .map_err(|err| TabFailure::Unexpected(format!("{:?}", err))) // todo(steve)
                        .map(|bytes| {
                            if ext == "md" {
                                TabContent::Markdown(Markdown::boxed(&bytes))
                            } else if is_supported_image_fmt(ext) {
                                TabContent::Image(ImageViewer::boxed(id.to_string(), &bytes))
                            } else {
                                TabContent::PlainText(PlainText::boxed(&bytes))
                            }
                        })
                };

                let now = Instant::now();
                update_tx
                    .send(AccountUpdate::ReloadTab(
                        id,
                        Ok(Tab {
                            id,
                            name,
                            path,
                            content: content.ok(),
                            failure: None,
                            last_changed: now,
                            last_saved: now,
                        }),
                    ))
                    .unwrap();
            }

            ctx.request_repaint();
        });
    }

    fn open_new_doc_modal(&mut self, maybe_parent: Option<lb::File>) {
        self.open_new_file_modal(maybe_parent, lb::FileType::Document);
    }

    fn open_new_folder_modal(&mut self, maybe_parent: Option<lb::File>) {
        self.open_new_file_modal(maybe_parent, lb::FileType::Folder);
    }

    fn open_share_modal(&mut self, target: lb::File) {
        self.modals.create_share = Some(CreateShareModal::new(target));
    }

    fn open_new_file_modal(&mut self, maybe_parent: Option<lb::File>, typ: lb::FileType) {
        let parent_id = match maybe_parent {
            Some(f) => {
                if f.is_folder() {
                    f.id
                } else {
                    f.parent
                }
            }
            None => self.core.get_root().unwrap().id,
        };

        let parent_path = self.core.get_path_by_id(parent_id).unwrap();

        if typ == lb::FileType::Folder {
            self.modals.new_folder = Some(NewFolderModal::new(parent_path));
        } else {
            self.modals.new_doc = Some(NewDocModal::new(parent_path));
        }
    }

    fn create_file(&mut self, params: NewFileParams) {
        let parent = self.core.get_by_path(&params.parent_path).unwrap();

        let core = self.core.clone();
        let update_tx = self.update_tx.clone();
        thread::spawn(move || {
            let result = core
                .create_file(&params.name, parent.id, params.ftype)
                .map_err(|err| format!("{:?}", err));
            update_tx.send(AccountUpdate::FileCreated(result)).unwrap();
        });
    }

    fn create_share(&mut self, params: CreateShareParams) {
        let core = self.core.clone();
        let update_tx = self.update_tx.clone();

        thread::spawn(move || {
            let result = core
                .share_file(params.id, &params.username, params.mode)
                .map_err(|err| format!("{:?}", err.kind));
            update_tx.send(AccountUpdate::FileShared(result)).unwrap();
        });
    }

    fn open_file(&mut self, id: lb::Uuid, ctx: &egui::Context) {
        if self.workspace.goto_tab_id(id) {
            ctx.request_repaint();
            return;
        }

        let fname = self
            .core
            .get_file_by_id(id)
            .unwrap() // TODO
            .name;

        let fpath = self.core.get_path_by_id(id).unwrap(); // TODO

        self.workspace.open_tab(id, &fname, &fpath);

        let core = self.core.clone();
        let update_tx = self.update_tx.clone();
        let ctx = ctx.clone();

        thread::spawn(move || {
            let ext = fname.split('.').last().unwrap_or_default();

            let content = if ext == "draw" {
                core.get_drawing(id)
                    .map_err(TabFailure::from)
                    .map(|drawing| TabContent::Drawing(Drawing::boxed(drawing)))
            } else {
                core.read_document(id)
                    .map_err(|err| TabFailure::Unexpected(format!("{:?}", err))) // todo(steve)
                    .map(|bytes| {
                        if ext == "md" {
                            TabContent::Markdown(Markdown::boxed(&bytes))
                        } else if is_supported_image_fmt(ext) {
                            TabContent::Image(ImageViewer::boxed(id.to_string(), &bytes))
                        } else {
                            TabContent::PlainText(PlainText::boxed(&bytes))
                        }
                    })
            };

            update_tx
                .send(AccountUpdate::FileLoaded(id, content))
                .unwrap();
            ctx.request_repaint();
        });
    }

    fn move_selected_files_to(&mut self, ctx: &egui::Context, target: lb::Uuid) {
        let files = self.tree.get_selected_files();

        for f in files {
            if f.parent == target {
                continue;
            }
            if let Err(err) = self.core.move_file(f.id, target) {
                println!("{:?}", err);
                return;
            } else {
                let parent = self.tree.root.find_mut(f.parent).unwrap();
                let node = parent.remove(f.id).unwrap();
                let target_node = self.tree.root.find_mut(target).unwrap();
                target_node.insert_node(node);
                if let Some(tab) = self.workspace.get_mut_tab_by_id(f.id) {
                    tab.path = self.core.get_path_by_id(f.id).unwrap();
                }
                ctx.request_repaint();
            }
        }

        ctx.request_repaint();
    }

    fn rename_file(&self, req: (lb::Uuid, String), ctx: &egui::Context) {
        let core = self.core.clone();
        let update_tx = self.update_tx.clone();
        let ctx = ctx.clone();

        thread::spawn(move || {
            let (id, new_name) = req;
            core.rename_file(id, &new_name).unwrap(); // TODO

            let mut new_child_paths = HashMap::new();
            for f in core.get_and_get_children_recursively(id).unwrap() {
                new_child_paths.insert(f.id, core.get_path_by_id(f.id).unwrap());
            }

            update_tx
                .send(AccountUpdate::FileRenamed { id, new_name, new_child_paths })
                .unwrap();
            ctx.request_repaint();
        });
    }

    fn accept_share(&self, ctx: &egui::Context, target: lb::File, parent: lb::File) {
        let core = self.core.clone();
        let update_tx = self.update_tx.clone();
        let ctx = ctx.clone();

        thread::spawn(move || {
            let result = core
                .create_file(&target.name, parent.id, lb::FileType::Link { target: target.id })
                .map_err(|err| format!("{:?}", err));

            update_tx
                .send(AccountUpdate::ShareAccepted(result))
                .unwrap();

            ctx.request_repaint();
        });
    }

    fn delete_share(&self, target: lb::File) {
        let core = self.core.clone();

        thread::spawn(move || {
            core.delete_pending_share(target.id)
                .map_err(|err| format!("{:?}", err))
                .unwrap();
        });
    }

    fn dropped_file(&self, ctx: &egui::Context, target: path::PathBuf, parent: lb::File) {
        let core = self.core.clone();
        let ctx = ctx.clone();
        let update_tx = self.update_tx.clone();

        thread::spawn(move || {
            let result =
                core.import_files(&[target], parent.id, &|_| println!("imported one file"));

            let all_metas = core.list_metadatas().unwrap();
            let root = tree::create_root_node(all_metas);

            let result = result.map(|_| root).map_err(|err| format!("{:?}", err));

            update_tx.send(AccountUpdate::FileImported(result)).unwrap();
            ctx.request_repaint();
        });
    }

    fn delete_files(&self, ctx: &egui::Context, files: Vec<lb::File>) {
        let core = self.core.clone();
        let update_tx = self.update_tx.clone();
        let ctx = ctx.clone();

        thread::spawn(move || {
            for f in &files {
                core.delete_file(f.id).unwrap(); // TODO
                update_tx
                    .send(AccountUpdate::FileDeleted(f.clone()))
                    .unwrap();
            }
            update_tx.send(AccountUpdate::DoneDeleting).unwrap();
            ctx.request_repaint();
        });
    }
}

pub enum AccountUpdate {
    AutoSaveSignal,
    SaveResult(lb::Uuid, Result<Instant, lb::LbError>),

    /// To open some modals, we queue an update for the next frame so that the actions used to open
    /// each modal (such as the release of a click that would then be in the "outside" area of the
    /// modal) don't automatically close the modal during the same frame.
    OpenModal(OpenModal),

    FileCreated(Result<lb::File, String>),
    FileShared(Result<(), String>),
    FileLoaded(lb::Uuid, Result<TabContent, TabFailure>),
    FileRenamed {
        id: lb::Uuid,
        new_name: String,
        new_child_paths: HashMap<lb::Uuid, String>,
    },
    FileDeleted(lb::File),

    /// if a file has been imported successfully refresh the tree, otherwise show what went wrong
    FileImported(Result<TreeNode, String>),

    SyncUpdate(SyncUpdate),
    SyncStatusSignal,
    AutoSyncSignal,

    ShareAccepted(Result<lb::File, String>),

    DoneDeleting,

    ReloadTree(TreeNode),
    ReloadTab(lb::Uuid, Result<Tab, TabFailure>),

    BackgroundWorkerDone,
    FinalSyncAttemptDone,
}

pub enum OpenModal {
    NewDoc(Option<lb::File>),
    NewFolder(Option<lb::File>),
    InitiateShare(lb::File),
    Settings,
    AcceptShare,
    PickShareParent(lb::File),
    PickDropParent(path::PathBuf),
    ConfirmDelete(Vec<lb::File>),
}

impl From<OpenModal> for AccountUpdate {
    fn from(v: OpenModal) -> Self {
        Self::OpenModal(v)
    }
}

impl From<SyncUpdate> for AccountUpdate {
    fn from(v: SyncUpdate) -> Self {
        Self::SyncUpdate(v)
    }
}

#[derive(Default)]
struct AccountShutdownProgress {
    done_saving: bool,
    done_syncing: bool,
}

fn is_supported_image_fmt(ext: &str) -> bool {
    const IMG_FORMATS: [&str; 7] = ["png", "jpeg", "jpg", "gif", "webp", "bmp", "ico"];
    IMG_FORMATS.contains(&ext)
}

fn consume_key(ctx: &egui::Context, key: char) -> bool {
    ctx.input_mut(|input| {
        let m = &input.modifiers;
        if m.ctrl && !m.alt && !m.shift {
            if let Some(index) = input
                .events
                .iter()
                .position(|evt| *evt == egui::Event::Text(key.to_string()))
            {
                input.events.remove(index);
                return true;
            }
        }
        false
    })
}

fn ids_changed_on_server(work: &lb::WorkCalculated) -> Vec<lb::Uuid> {
    work.work_units
        .iter()
        .filter_map(|wu| match wu {
            lb::WorkUnit::LocalChange { .. } => None,
            lb::WorkUnit::ServerChange { metadata } => Some(metadata.id),
        })
        .collect()
}<|MERGE_RESOLUTION|>--- conflicted
+++ resolved
@@ -105,36 +105,7 @@
             .send(BackgroundEvent::EguiUpdate)
             .unwrap();
 
-<<<<<<< HEAD
-        let sidebar_width = egui::SidePanel::left("sidebar_panel")
-            .frame(egui::Frame::none().fill(ctx.style().visuals.panel_fill))
-            .min_width(300.0)
-            .show(ctx, |ui| {
-                ui.set_enabled(!self.is_any_modal_open());
-
-                ui.with_layout(egui::Layout::bottom_up(egui::Align::Min), |ui| {
-                    ui.spacing_mut().item_spacing = egui::vec2(0.0, 0.0);
-
-                    self.show_sync_panel(ui);
-
-                    separator(ui);
-
-                    self.show_nav_panel(ui);
-
-                    ui.vertical(|ui| {
-                        if let Some(file) = self.suggested.show(ui) {
-                            self.open_file(file, ctx);
-                        }
-                        ui.add_space(20.0);
-                        self.show_tree(ui);
-                    })
-                });
-            })
-            .response
-            .rect
-            .max
-            .x;
-=======
+
         let mut sidebar_width = 0.0;
         if !self.settings.read().unwrap().zen_mode {
             sidebar_width = egui::SidePanel::left("sidebar_panel")
@@ -152,7 +123,13 @@
 
                         self.show_nav_panel(ui);
 
-                        self.show_tree(ui);
+                          ui.vertical(|ui| {
+                              if let Some(file) = self.suggested.show(ui) {
+                                  self.open_file(file, ctx);
+                              }
+                              ui.add_space(20.0);
+                              self.show_tree(ui);
+                          })
                     });
                 })
                 .response
@@ -160,7 +137,6 @@
                 .max
                 .x;
         }
->>>>>>> c8e6b7bd
 
         egui::CentralPanel::default()
             .frame(egui::Frame::default().fill(ctx.style().visuals.widgets.noninteractive.bg_fill))
