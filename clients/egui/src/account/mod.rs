--- conflicted
+++ resolved
@@ -30,11 +30,7 @@
 use self::suggested_docs::SuggestedDocs;
 use self::syncing::{SyncPanel, SyncUpdate};
 use self::tabs::{
-<<<<<<< HEAD
-    Drawing, ImageViewer, Markdown, PdfViewer, PlainText, Tab, TabContent, TabFailure,
-=======
     Drawing, ImageViewer, Markdown, PdfViewer, PlainText, SVGEditor, Tab, TabContent, TabFailure,
->>>>>>> e4307dfd
 };
 use self::tree::{FileTree, TreeNode};
 use self::workspace::Workspace;
@@ -393,11 +389,7 @@
         }
         // Ctrl-N pressed while new file modal is not open.
         if ctx.input_mut(|i| i.consume_key(CTRL, egui::Key::N)) {
-<<<<<<< HEAD
-            self.create_file();
-=======
             self.create_file(false);
->>>>>>> e4307dfd
         }
 
         // Ctrl-S to save current tab.
@@ -494,15 +486,11 @@
             .inner;
 
         if resp.new_file.is_some() {
-<<<<<<< HEAD
-            self.create_file();
-=======
             self.create_file(false);
         }
 
         if resp.new_drawing.is_some() {
             self.create_file(true);
->>>>>>> e4307dfd
         }
 
         if let Some(file) = resp.new_folder_modal {
@@ -734,11 +722,7 @@
         });
     }
 
-<<<<<<< HEAD
-    fn create_file(&mut self) {
-=======
     fn create_file(&mut self, is_drawing: bool) {
->>>>>>> e4307dfd
         let mut focused_parent = self.tree.root.file.id;
         for id in self.tree.state.selected.drain() {
             focused_parent = id;
@@ -754,21 +738,13 @@
                 focused_parent.id
             };
 
-<<<<<<< HEAD
-            let new_file = NameComponents::from("untitled.md")
-=======
             let file_format = if is_drawing { "svg" } else { "md" };
             let new_file = NameComponents::from(&format!("untitled.{}", file_format))
->>>>>>> e4307dfd
                 .next_in_children(core.get_children(focused_parent).unwrap());
 
             let result = core
                 .create_file(new_file.to_name().as_str(), focused_parent, lb::FileType::Document)
                 .map_err(|err| format!("{:?}", err));
-<<<<<<< HEAD
-
-=======
->>>>>>> e4307dfd
             update_tx.send(AccountUpdate::FileCreated(result)).unwrap();
         });
     }
@@ -831,11 +807,8 @@
                             TabContent::Image(ImageViewer::boxed(id.to_string(), &bytes))
                         } else if ext == "pdf" {
                             TabContent::Pdf(PdfViewer::boxed(&bytes, &ctx))
-<<<<<<< HEAD
-=======
                         } else if ext == "svg" {
                             TabContent::Svg(SVGEditor::boxed(&bytes, &ctx))
->>>>>>> e4307dfd
                         } else {
                             TabContent::PlainText(PlainText::boxed(&bytes))
                         }
