mod background;
mod modals;
mod suggested_docs;
mod syncing;
mod tabs;
mod tree;
mod workspace;

use std::collections::HashMap;
use std::ffi::OsStr;
use std::sync::{mpsc, Arc, RwLock};
use std::time::{Duration, Instant};
use std::{path, thread};

use eframe::egui;

use crate::model::{AccountScreenInitData, Usage};
use crate::settings::Settings;
use crate::theme::Icon;
use crate::util::NUM_KEYS;
use crate::widgets::{separator, Button};

use self::background::*;
use self::modals::*;

use self::suggested_docs::SuggestedDocs;
use self::syncing::{SyncPanel, SyncUpdate};
use self::tabs::{Drawing, ImageViewer, Markdown, PlainText, Tab, TabContent, TabFailure};
use self::tree::{FileTree, TreeNode};
use self::workspace::Workspace;

pub struct AccountScreen {
    ctx: egui::Context,
    settings: Arc<RwLock<Settings>>,
    core: lb::Core,
    toasts: egui_notify::Toasts,

    update_tx: mpsc::Sender<AccountUpdate>,
    update_rx: mpsc::Receiver<AccountUpdate>,

    background_tx: mpsc::Sender<BackgroundEvent>,

    tree: FileTree,
    has_pending_shares: bool,
    is_new_user: bool,
    suggested: SuggestedDocs,
    sync: SyncPanel,
    usage: Result<Usage, String>,
    workspace: Workspace,
    modals: Modals,
    shutdown: Option<AccountShutdownProgress>,
}

impl AccountScreen {
    pub fn new(
        settings: Arc<RwLock<Settings>>, core: lb::Core, acct_data: AccountScreenInitData,
        ctx: &egui::Context, is_new_user: bool,
    ) -> Self {
        let (update_tx, update_rx) = mpsc::channel();

        let AccountScreenInitData { sync_status, files, usage, has_pending_shares } = acct_data;
        let core_clone = core.clone();

        let background = BackgroundWorker::new(ctx, &update_tx);
        let background_tx = background.spawn_worker();

        let toasts = egui_notify::Toasts::default()
            .with_margin(egui::vec2(40.0, 30.0))
            .with_padding(egui::vec2(20.0, 20.0));

        Self {
            settings,
            core,
            toasts,
            update_tx,
            update_rx,
            background_tx,
            has_pending_shares,
<<<<<<< HEAD
            is_new_user,
            tree: FileTree::new(files),
=======
            tree: FileTree::new(files, &core_clone),
>>>>>>> 1bed427f
            suggested: SuggestedDocs::new(&core_clone),
            sync: SyncPanel::new(sync_status),
            usage,
            workspace: Workspace::new(),
            modals: Modals::default(),
            shutdown: None,
            ctx: ctx.clone(),
        }
    }

    pub fn begin_shutdown(&mut self) {
        self.shutdown = Some(AccountShutdownProgress::default());
        self.save_all_tabs(&self.ctx);
        self.background_tx.send(BackgroundEvent::Shutdown).unwrap();
    }

    pub fn is_shutdown(&self) -> bool {
        match &self.shutdown {
            Some(s) => s.done_saving && s.done_syncing,
            None => false,
        }
    }

    pub fn update(&mut self, ctx: &egui::Context, frame: &mut eframe::Frame) {
        self.process_updates(ctx, frame);
        self.process_keys(ctx, frame);
        self.process_dropped_files(ctx);
        self.toasts.show(ctx);

        if self.shutdown.is_some() {
            egui::CentralPanel::default()
                .show(ctx, |ui| ui.centered_and_justified(|ui| ui.label("Shutting down...")));
            return;
        }

        self.background_tx
            .send(BackgroundEvent::EguiUpdate)
            .unwrap();

        let is_expanded = !self.settings.read().unwrap().zen_mode;

        egui::SidePanel::left("sidebar_panel")
            .frame(egui::Frame::none().fill(ctx.style().visuals.panel_fill))
            .min_width(300.0)
            .show_animated(ctx, is_expanded, |ui| {
                ui.set_enabled(!self.is_any_modal_open());

                ui.with_layout(egui::Layout::bottom_up(egui::Align::Min), |ui| {
                    ui.spacing_mut().item_spacing = egui::vec2(0.0, 0.0);

                    self.show_sync_panel(ui);

                    separator(ui);

                    self.show_nav_panel(ui);

                    ui.vertical(|ui| {
                        if let Some(file) = self.suggested.show(ui) {
                            self.open_file(file, ctx);
                        }
                        ui.add_space(20.0);
                        self.show_tree(ui);
                    })
                });
            });

        egui::CentralPanel::default()
            .frame(egui::Frame::default().fill(ctx.style().visuals.widgets.noninteractive.bg_fill))
            .show(ctx, |ui| self.show_workspace(frame, ui));

        if self.is_new_user {
            self.modals.account_backup = Some(AccountBackup);
            self.is_new_user = false;
        }
        self.show_any_modals(ctx, 0.0);
    }

    fn process_updates(&mut self, ctx: &egui::Context, frame: &mut eframe::Frame) {
        while let Ok(update) = self.update_rx.try_recv() {
            match update {
                AccountUpdate::AutoSaveSignal => {
                    if self.settings.read().unwrap().auto_save {
                        self.save_all_tabs(ctx);
                    }
                }
                AccountUpdate::SaveResult(id, result) => {
                    if let Some(tab) = self.workspace.get_mut_tab_by_id(id) {
                        match result {
                            Ok(time_saved) => tab.last_saved = time_saved,
                            Err(err) => {
                                tab.failure = Some(TabFailure::Unexpected(format!("{:?}", err)))
                            }
                        }
                    }
                }
                AccountUpdate::OpenModal(open_modal) => match open_modal {
                    OpenModal::AcceptShare => {
                        self.modals.accept_share = Some(AcceptShareModal::new(&self.core));
                    }
                    OpenModal::ConfirmDelete(files) => {
                        self.modals.confirm_delete = Some(ConfirmDeleteModal::new(files));
                    }
                    OpenModal::PickShareParent(target) => {
                        self.modals.file_picker = Some(FilePicker::new(
                            self.core.clone(),
                            FilePickerAction::AcceptShare(target),
                        ));
                    }
                    OpenModal::PickDropParent(target) => {
                        self.modals.file_picker = Some(FilePicker::new(
                            self.core.clone(),
                            FilePickerAction::DroppedFile(target),
                        ));
                    }
                    OpenModal::InitiateShare(target) => self.open_share_modal(target),
                    OpenModal::NewDoc(maybe_parent) => self.open_new_doc_modal(maybe_parent),
                    OpenModal::NewFolder(maybe_parent) => self.open_new_folder_modal(maybe_parent),
                    OpenModal::Settings => {
                        self.modals.settings = Some(SettingsModal::new(&self.core, &self.settings));
                    }
                },
                AccountUpdate::ShareAccepted(result) => match result {
                    Ok(_) => {
                        self.modals.file_picker = None;
                        self.perform_sync(ctx);
                        // todo: figure out how to call reveal_file after the file tree is updated with the new sync info
                    }
                    Err(msg) => self.modals.error = Some(ErrorModal::new(msg)),
                },
                AccountUpdate::FileImported(result) => match result {
                    Ok(root) => {
                        self.tree.root = root;
                        self.modals.file_picker = None;
                    }
                    Err(msg) => self.modals.error = Some(ErrorModal::new(msg)),
                },
                AccountUpdate::FileCreated(result) => match result {
                    Ok(f) => {
                        let (id, is_doc) = (f.id, f.is_document());
                        self.tree.root.insert(f);
                        self.tree.reveal_file(id, &self.core);
                        if is_doc {
                            self.open_file(id, ctx);
                        }
                        // Close whichever new file modal was open.
                        self.modals.new_doc = None;
                        self.modals.new_folder = None;
                    }
                    Err(msg) => {
                        if let Some(m) = &mut self.modals.new_doc {
                            m.err_msg = Some(msg)
                        } else if let Some(m) = &mut self.modals.new_folder {
                            m.err_msg = Some(msg)
                        }
                    }
                },
                AccountUpdate::FileLoaded(id, content_result) => {
                    if let Some(tab) = self.workspace.get_mut_tab_by_id(id) {
                        frame.set_window_title(&tab.name);
                        self.tree.reveal_file(id, &self.core);

                        match content_result {
                            Ok(content) => tab.content = Some(content),
                            Err(fail) => tab.failure = Some(fail),
                        }
                    }
                }
                AccountUpdate::FileRenamed { id, new_name, new_child_paths } => {
                    if let Some(node) = self.tree.root.find_mut(id) {
                        node.file.name = new_name.clone();
                    }
                    if let Some(tab) = self.workspace.get_mut_tab_by_id(id) {
                        tab.name = new_name.clone();
                    }
                    if let Some(tab) = self.workspace.current_tab() {
                        if tab.id == id {
                            frame.set_window_title(&tab.name);
                        }
                    }
                    self.suggested.recalc_and_redraw(ctx, &self.core);

                    // If any of this file's children are open, we need to update their restore
                    // paths in case a sync deletes them.
                    for tab in &mut self.workspace.tabs {
                        if let Some(new_path) = new_child_paths.get(&tab.id) {
                            tab.path = new_path.clone();
                        }
                    }
                }
                AccountUpdate::FileDeleted(f) => {
                    self.tree.remove(&f);
                    self.suggested.recalc_and_redraw(ctx, &self.core);
                }
                AccountUpdate::SyncUpdate(update) => {
                    self.process_sync_update(ctx, update);
                }
                AccountUpdate::DoneDeleting => self.modals.confirm_delete = None,
                AccountUpdate::ReloadTree(root) => self.tree.root = root,
                AccountUpdate::ReloadTab(id, res) => {
                    let focussed_tab_id = self.workspace.current_tab().map(|tab| tab.id);
                    for i in 0..self.workspace.tabs.len() {
                        let tab_id = self.workspace.tabs[i].id;

                        if tab_id == id {
                            match res {
                                Ok(new_tab) => {
                                    self.workspace.tabs[i] = new_tab;
                                    if let Some(open_tab) = focussed_tab_id {
                                        if tab_id == open_tab {
                                            frame.set_window_title(&self.workspace.tabs[i].name);
                                        }
                                    }
                                    break;
                                }
                                Err(fail) => {
                                    self.workspace.tabs[i].failure = Some(fail);
                                    break;
                                }
                            }
                        }
                    }
                }
                AccountUpdate::BackgroundWorkerDone => {
                    if let Some(s) = &mut self.shutdown {
                        s.done_saving = true;
                        self.perform_final_sync(ctx);
                    }
                }
                AccountUpdate::FinalSyncAttemptDone => {
                    if let Some(s) = &mut self.shutdown {
                        s.done_syncing = true;
                    }
                }
                AccountUpdate::FileShared(result) => match result {
                    Ok(_) => {
                        self.modals.create_share = None;
                        self.perform_sync(ctx);
                    }
                    Err(msg) => {
                        if let Some(m) = &mut self.modals.create_share {
                            m.err_msg = Some(msg)
                        }
                    }
                },
                AccountUpdate::SyncStatusSignal => self.refresh_sync_status(ctx),
                AccountUpdate::AutoSyncSignal => {
                    if self.settings.read().unwrap().auto_sync {
                        self.perform_sync(ctx)
                    }
                }
                AccountUpdate::FoundPendingShares(has_pending_shares) => {
                    self.has_pending_shares = has_pending_shares
                }
            }
        }
    }

    fn process_keys(&mut self, ctx: &egui::Context, frame: &mut eframe::Frame) {
        const ALT: egui::Modifiers = egui::Modifiers::ALT;
        const CTRL: egui::Modifiers = egui::Modifiers::CTRL;

        // Escape (without modifiers) to close something such as an open modal.
        // We don't want to consume it unless something is closed.
        if ctx.input(|i| i.key_pressed(egui::Key::Escape))
            && ctx.input(|i| i.modifiers.is_none())
            && self.close_something()
        {
            ctx.input_mut(|i| i.consume_key(egui::Modifiers::NONE, egui::Key::Escape));
        }

        // Ctrl-N pressed while new file modal is not open.
        if self.modals.new_doc.is_none() && ctx.input_mut(|i| i.consume_key(CTRL, egui::Key::N)) {
            self.open_new_doc_modal(None);
        }

        // Ctrl-S to save current tab.
        if ctx.input_mut(|i| i.consume_key(CTRL, egui::Key::S)) {
            self.save_tab(ctx, self.workspace.active_tab);
        }

        // Ctrl-W to close current tab.
        if ctx.input_mut(|i| i.consume_key(CTRL, egui::Key::W)) && !self.workspace.is_empty() {
            self.close_tab(ctx, self.workspace.active_tab);
            frame.set_window_title(
                self.workspace
                    .current_tab()
                    .map(|tab| tab.name.as_str())
                    .unwrap_or("Lockbook"),
            );
            if let Some(active_t) = self.workspace.tabs.get(self.workspace.active_tab) {
                self.tree.reveal_file(active_t.id, &self.core)
            }
        }

        // Ctrl-Space or Ctrl-L pressed while search modal is not open.
        let is_search_open = ctx.input_mut(|i| {
            i.consume_key(CTRL, egui::Key::Space) || i.consume_key(CTRL, egui::Key::L)
        });
        if is_search_open {
            if let Some(search) = &mut self.modals.search {
                search.focus_select_all();
            } else {
                self.modals.search = Some(SearchModal::new(&self.core, ctx));
            }
        }

        // Ctrl-, to open settings modal.
        if self.modals.settings.is_none() && consume_key(ctx, ',') {
            self.modals.settings = Some(SettingsModal::new(&self.core, &self.settings));
        }

        // Alt-H pressed to toggle the help modal.
        if ctx.input_mut(|i| i.consume_key(ALT, egui::Key::H)) {
            let d = &mut self.modals.help;
            *d = match d {
                Some(_) => None,
                None => Some(HelpModal),
            };
        }

        // Alt-{1-9} to easily navigate tabs (9 will always go to the last tab).
        ctx.input_mut(|input| {
            for i in 1..10 {
                if input.consume_key(ALT, NUM_KEYS[i - 1]) {
                    self.workspace.goto_tab(i);
                    self.tree
                        .reveal_file(self.workspace.tabs[i - 1].id, &self.core);
                    // Remove any text event that's also present this frame so that it doesn't show up
                    // in the editor.
                    if let Some(index) = input
                        .events
                        .iter()
                        .position(|evt| *evt == egui::Event::Text(i.to_string()))
                    {
                        input.events.remove(index);
                    }
                    if let Some(tab) = self.workspace.current_tab() {
                        frame.set_window_title(&tab.name);
                    }
                    break;
                }
            }
        });
    }

    fn process_dropped_files(&mut self, ctx: &egui::Context) {
        let has_dropped_files = ctx.input(|inp| !inp.raw.dropped_files.is_empty());

        if has_dropped_files {
            // todo: handle multiple dropped files
            let dropped_file = ctx.input(|inp| inp.raw.dropped_files[0].clone());

            if let Some(upd) = dropped_file
                .path
                .map(OpenModal::PickDropParent)
                .map(AccountUpdate::OpenModal)
            {
                self.update_tx.send(upd).unwrap()
            }
        }
    }

    fn show_tree(&mut self, ui: &mut egui::Ui) {
        let resp = egui::ScrollArea::both()
            .show(ui, |ui| self.tree.show(ui))
            .inner;

        if let Some(file) = resp.new_doc_modal {
            self.update_tx
                .send(OpenModal::NewDoc(Some(file)).into())
                .unwrap();
            ui.ctx().request_repaint();
        }

        if let Some(file) = resp.new_folder_modal {
            self.update_tx
                .send(OpenModal::NewFolder(Some(file)).into())
                .unwrap();
            ui.ctx().request_repaint();
        }

        if let Some(file) = resp.create_share_modal {
            self.update_tx
                .send(OpenModal::InitiateShare(file).into())
                .unwrap();
            ui.ctx().request_repaint();
        }

        if let Some(rename_req) = resp.rename_request {
            self.rename_file(rename_req, ui.ctx());
        }

        for id in resp.open_requests {
            self.open_file(id, ui.ctx());
        }

        if resp.delete_request {
            let selected_files = self.tree.get_selected_files();
            if !selected_files.is_empty() {
                self.update_tx
                    .send(OpenModal::ConfirmDelete(selected_files).into())
                    .unwrap();
            }
        }

        if let Some(id) = resp.dropped_on {
            self.move_selected_files_to(ui.ctx(), id);
        }

        if let Some(res) = resp.export_file {
            match res {
                Ok((src, dest)) => self.toasts.success(format!(
                    "Exported \"{}\" to \"{}\"",
                    src.name,
                    dest.file_name()
                        .unwrap_or(OsStr::new("/"))
                        .to_string_lossy()
                )),
                Err(err) => {
                    eprintln!("couldn't export file {:#?}", err.backtrace);
                    self.toasts
                        .error(format!("{:#?}, failed to export file", err.kind))
                }
            }
            .set_closable(false)
            .set_show_progress_bar(false)
            .set_duration(Some(Duration::from_secs(7)));
        }
    }

    fn show_nav_panel(&mut self, ui: &mut egui::Ui) {
        ui.allocate_ui_with_layout(
            egui::vec2(ui.available_size_before_wrap().x, 70.0),
            egui::Layout::left_to_right(egui::Align::Center),
            |ui| {
                ui.add_space(10.0);

                let settings_btn = Button::default().icon(&Icon::SETTINGS).show(ui);
                if settings_btn.clicked() {
                    self.update_tx.send(OpenModal::Settings.into()).unwrap();
                    ui.ctx().request_repaint();
                };
                settings_btn.on_hover_text("Settings");

                ui.add_space(5.0);

                let incoming_shares_btn = Button::default()
                    .icon(&Icon::SHARED_FOLDER.badge(self.has_pending_shares))
                    .show(ui);

                if incoming_shares_btn.clicked() {
                    self.update_tx.send(OpenModal::AcceptShare.into()).unwrap();
                    ui.ctx().request_repaint();
                };
                incoming_shares_btn.on_hover_text("Incoming shares");

                ui.with_layout(egui::Layout::right_to_left(egui::Align::Center), |ui| {
                    ui.add_space(10.0);
                    let zen_mode_btn = Button::default().icon(&Icon::HIDE_SIDEBAR).show(ui);

                    if zen_mode_btn.clicked() {
                        self.settings.write().unwrap().zen_mode = true;
                        if let Err(err) = self.settings.read().unwrap().to_file() {
                            self.modals.error = Some(ErrorModal::new(err));
                        }
                    }

                    zen_mode_btn.on_hover_text("Hide side panel");
                });
            },
        );
    }

    fn save_settings(&mut self) {
        if let Err(err) = self.settings.read().unwrap().to_file() {
            self.modals.error = Some(ErrorModal::new(err));
        }
    }

    pub fn refresh_tree_and_workspace(&self, ctx: &egui::Context, work: lb::WorkCalculated) {
        let opened_ids = self
            .workspace
            .tabs
            .iter()
            .map(|t| t.id)
            .collect::<Vec<lb::Uuid>>();

        let core = self.core.clone();
        let update_tx = self.update_tx.clone();
        let ctx = ctx.clone();

        let settings = &self.settings.read().unwrap();
        let toolbar_visibility = settings.toolbar_visibility;

        thread::spawn(move || {
            let all_metas = core.list_metadatas().unwrap();
            let root = tree::create_root_node(all_metas);
            update_tx.send(AccountUpdate::ReloadTree(root)).unwrap();
            ctx.request_repaint();

            let server_ids = ids_changed_on_server(&work);
            let stale_tab_ids = server_ids.iter().filter(|id| opened_ids.contains(id));

            for &id in stale_tab_ids {
                let name = match core.get_file_by_id(id) {
                    Ok(file) => file.name,
                    Err(err) => {
                        update_tx
                            .send(AccountUpdate::ReloadTab(
                                id,
                                Err(match err.kind {
                                    lb::CoreError::FileNonexistent => TabFailure::DeletedFromSync,
                                    _ => TabFailure::Unexpected(format!("{:?}", err)),
                                }),
                            ))
                            .unwrap();
                        continue;
                    }
                };

                let path = core.get_path_by_id(id).unwrap(); // TODO

                let ext = name.split('.').last().unwrap_or_default();

                let content = if ext == "draw" {
                    core.get_drawing(id)
                        .map_err(TabFailure::from)
                        .map(|drawing| TabContent::Drawing(Drawing::boxed(drawing)))
                } else {
                    core.read_document(id)
                        .map_err(|err| TabFailure::Unexpected(format!("{:?}", err))) // todo(steve)
                        .map(|bytes| {
                            if ext == "md" {
                                TabContent::Markdown(Markdown::boxed(&bytes, &toolbar_visibility))
                            } else if is_supported_image_fmt(ext) {
                                TabContent::Image(ImageViewer::boxed(id.to_string(), &bytes))
                            } else {
                                TabContent::PlainText(PlainText::boxed(&bytes))
                            }
                        })
                };

                let now = Instant::now();
                update_tx
                    .send(AccountUpdate::ReloadTab(
                        id,
                        Ok(Tab {
                            id,
                            name,
                            path,
                            content: content.ok(),
                            failure: None,
                            last_changed: now,
                            last_saved: now,
                        }),
                    ))
                    .unwrap();
            }

            ctx.request_repaint();
        });
    }

    fn open_new_doc_modal(&mut self, maybe_parent: Option<lb::File>) {
        self.open_new_file_modal(maybe_parent, lb::FileType::Document);
    }

    fn open_new_folder_modal(&mut self, maybe_parent: Option<lb::File>) {
        self.open_new_file_modal(maybe_parent, lb::FileType::Folder);
    }

    fn open_share_modal(&mut self, target: lb::File) {
        self.modals.create_share = Some(CreateShareModal::new(target));
    }

    fn open_new_file_modal(&mut self, maybe_parent: Option<lb::File>, typ: lb::FileType) {
        let parent_id = match maybe_parent {
            Some(f) => {
                if f.is_folder() {
                    f.id
                } else {
                    f.parent
                }
            }
            None => self.core.get_root().unwrap().id,
        };

        let parent_path = self.core.get_path_by_id(parent_id).unwrap();

        if typ == lb::FileType::Folder {
            self.modals.new_folder = Some(NewFolderModal::new(parent_path));
        } else {
            self.modals.new_doc = Some(NewDocModal::new(parent_path));
        }
    }

    fn create_file(&mut self, params: NewFileParams) {
        let parent = self.core.get_by_path(&params.parent_path).unwrap();

        let core = self.core.clone();
        let update_tx = self.update_tx.clone();
        thread::spawn(move || {
            let result = core
                .create_file(&params.name, parent.id, params.ftype)
                .map_err(|err| format!("{:?}", err));
            update_tx.send(AccountUpdate::FileCreated(result)).unwrap();
        });
    }

    fn create_share(&mut self, params: CreateShareParams) {
        let core = self.core.clone();
        let update_tx = self.update_tx.clone();

        thread::spawn(move || {
            let result = core
                .share_file(params.id, &params.username, params.mode)
                .map_err(|err| format!("{:?}", err.kind));
            update_tx.send(AccountUpdate::FileShared(result)).unwrap();
        });
    }

    fn open_file(&mut self, id: lb::Uuid, ctx: &egui::Context) {
        if self.workspace.goto_tab_id(id) {
            ctx.request_repaint();
            return;
        }

        let fname = self
            .core
            .get_file_by_id(id)
            .unwrap() // TODO
            .name;

        let fpath = self.core.get_path_by_id(id).unwrap(); // TODO

        self.workspace.open_tab(id, &fname, &fpath);

        let core = self.core.clone();
        let update_tx = self.update_tx.clone();
        let ctx = ctx.clone();

        let settings = &self.settings.read().unwrap();
        let toolbar_visibility = settings.toolbar_visibility;

        thread::spawn(move || {
            let ext = fname.split('.').last().unwrap_or_default();

            let content = if ext == "draw" {
                core.get_drawing(id)
                    .map_err(TabFailure::from)
                    .map(|drawing| TabContent::Drawing(Drawing::boxed(drawing)))
            } else {
                core.read_document(id)
                    .map_err(|err| TabFailure::Unexpected(format!("{:?}", err))) // todo(steve)
                    .map(|bytes| {
                        if ext == "md" {
                            TabContent::Markdown(Markdown::boxed(&bytes, &toolbar_visibility))
                        } else if is_supported_image_fmt(ext) {
                            TabContent::Image(ImageViewer::boxed(id.to_string(), &bytes))
                        } else {
                            TabContent::PlainText(PlainText::boxed(&bytes))
                        }
                    })
            };
            update_tx
                .send(AccountUpdate::FileLoaded(id, content))
                .unwrap();
            ctx.request_repaint();
        });
    }

    fn move_selected_files_to(&mut self, ctx: &egui::Context, target: lb::Uuid) {
        let files = self.tree.get_selected_files();

        for f in files {
            if f.parent == target {
                continue;
            }
            if let Err(err) = self.core.move_file(f.id, target) {
                println!("{:?}", err);
                return;
            } else {
                let parent = self.tree.root.find_mut(f.parent).unwrap();
                let node = parent.remove(f.id).unwrap();
                let target_node = self.tree.root.find_mut(target).unwrap();
                target_node.insert_node(node);
                if let Some(tab) = self.workspace.get_mut_tab_by_id(f.id) {
                    tab.path = self.core.get_path_by_id(f.id).unwrap();
                }
                ctx.request_repaint();
            }
        }

        ctx.request_repaint();
    }

    fn rename_file(&self, req: (lb::Uuid, String), ctx: &egui::Context) {
        let core = self.core.clone();
        let update_tx = self.update_tx.clone();
        let ctx = ctx.clone();

        thread::spawn(move || {
            let (id, new_name) = req;
            core.rename_file(id, &new_name).unwrap(); // TODO

            let mut new_child_paths = HashMap::new();
            for f in core.get_and_get_children_recursively(id).unwrap() {
                new_child_paths.insert(f.id, core.get_path_by_id(f.id).unwrap());
            }

            update_tx
                .send(AccountUpdate::FileRenamed { id, new_name, new_child_paths })
                .unwrap();
            ctx.request_repaint();
        });
    }

    fn accept_share(&self, ctx: &egui::Context, target: lb::File, parent: lb::File) {
        let core = self.core.clone();
        let update_tx = self.update_tx.clone();
        let ctx = ctx.clone();

        thread::spawn(move || {
            let result = core
                .create_file(&target.name, parent.id, lb::FileType::Link { target: target.id })
                .map_err(|err| format!("{:?}", err));

            update_tx
                .send(AccountUpdate::ShareAccepted(result))
                .unwrap();

            ctx.request_repaint();
        });
    }

    fn delete_share(&self, target: lb::File) {
        let core = self.core.clone();

        thread::spawn(move || {
            core.delete_pending_share(target.id)
                .map_err(|err| format!("{:?}", err))
                .unwrap();
        });
    }

    fn dropped_file(&self, ctx: &egui::Context, target: path::PathBuf, parent: lb::File) {
        let core = self.core.clone();
        let ctx = ctx.clone();
        let update_tx = self.update_tx.clone();

        thread::spawn(move || {
            let result =
                core.import_files(&[target], parent.id, &|_| println!("imported one file"));

            let all_metas = core.list_metadatas().unwrap();
            let root = tree::create_root_node(all_metas);

            let result = result.map(|_| root).map_err(|err| format!("{:?}", err));

            update_tx.send(AccountUpdate::FileImported(result)).unwrap();
            ctx.request_repaint();
        });
    }

    fn delete_files(&mut self, ctx: &egui::Context, files: Vec<lb::File>) {
        let core = self.core.clone();
        let update_tx = self.update_tx.clone();
        let ctx = ctx.clone();

        let tab_ids = self
            .workspace
            .tabs
            .iter()
            .map(|t| t.id)
            .collect::<Vec<lb::Uuid>>();

        for (i, f) in files.iter().enumerate() {
            if tab_ids.contains(&f.id) {
                self.close_tab(&ctx, i)
            }
        }
        thread::spawn(move || {
            for f in &files {
                core.delete_file(f.id).unwrap(); // TODO
                update_tx
                    .send(AccountUpdate::FileDeleted(f.clone()))
                    .unwrap();
            }
            update_tx.send(AccountUpdate::DoneDeleting).unwrap();
            ctx.request_repaint();
        });
    }
}

pub enum AccountUpdate {
    AutoSaveSignal,
    SaveResult(lb::Uuid, Result<Instant, lb::LbError>),

    /// To open some modals, we queue an update for the next frame so that the actions used to open
    /// each modal (such as the release of a click that would then be in the "outside" area of the
    /// modal) don't automatically close the modal during the same frame.
    OpenModal(OpenModal),

    FileCreated(Result<lb::File, String>),
    FileShared(Result<(), String>),
    FileLoaded(lb::Uuid, Result<TabContent, TabFailure>),
    FileRenamed {
        id: lb::Uuid,
        new_name: String,
        new_child_paths: HashMap<lb::Uuid, String>,
    },
    FileDeleted(lb::File),

    /// if a file has been imported successfully refresh the tree, otherwise show what went wrong
    FileImported(Result<TreeNode, String>),

    SyncUpdate(SyncUpdate),
    SyncStatusSignal,
    AutoSyncSignal,

    ShareAccepted(Result<lb::File, String>),
    FoundPendingShares(bool),

    DoneDeleting,

    ReloadTree(TreeNode),
    ReloadTab(lb::Uuid, Result<Tab, TabFailure>),

    BackgroundWorkerDone,
    FinalSyncAttemptDone,
}

pub enum OpenModal {
    NewDoc(Option<lb::File>),
    NewFolder(Option<lb::File>),
    InitiateShare(lb::File),
    Settings,
    AcceptShare,
    PickShareParent(lb::File),
    PickDropParent(path::PathBuf),
    ConfirmDelete(Vec<lb::File>),
}

impl From<OpenModal> for AccountUpdate {
    fn from(v: OpenModal) -> Self {
        Self::OpenModal(v)
    }
}

impl From<SyncUpdate> for AccountUpdate {
    fn from(v: SyncUpdate) -> Self {
        Self::SyncUpdate(v)
    }
}

#[derive(Default)]
struct AccountShutdownProgress {
    done_saving: bool,
    done_syncing: bool,
}

fn is_supported_image_fmt(ext: &str) -> bool {
    const IMG_FORMATS: [&str; 7] = ["png", "jpeg", "jpg", "gif", "webp", "bmp", "ico"];
    IMG_FORMATS.contains(&ext)
}

fn consume_key(ctx: &egui::Context, key: char) -> bool {
    ctx.input_mut(|input| {
        let m = &input.modifiers;
        if m.ctrl && !m.alt && !m.shift {
            if let Some(index) = input
                .events
                .iter()
                .position(|evt| *evt == egui::Event::Text(key.to_string()))
            {
                input.events.remove(index);
                return true;
            }
        }
        false
    })
}

fn ids_changed_on_server(work: &lb::WorkCalculated) -> Vec<lb::Uuid> {
    work.work_units
        .iter()
        .filter_map(|wu| match wu {
            lb::WorkUnit::LocalChange { .. } => None,
            lb::WorkUnit::ServerChange { metadata } => Some(metadata.id),
        })
        .collect()
}<|MERGE_RESOLUTION|>--- conflicted
+++ resolved
@@ -76,12 +76,8 @@
             update_rx,
             background_tx,
             has_pending_shares,
-<<<<<<< HEAD
             is_new_user,
-            tree: FileTree::new(files),
-=======
             tree: FileTree::new(files, &core_clone),
->>>>>>> 1bed427f
             suggested: SuggestedDocs::new(&core_clone),
             sync: SyncPanel::new(sync_status),
             usage,
