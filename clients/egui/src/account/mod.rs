--- conflicted
+++ resolved
@@ -487,11 +487,8 @@
         }
     }
 
-<<<<<<< HEAD
-    pub fn refresh_tree_and_workspace(&self, ctx: &egui::Context, refresh_only_workspace: bool) {
-=======
-    pub fn refresh_tree_and_workspace(&self, ctx: &egui::Context, work: lb::WorkCalculated) {
->>>>>>> 7f7738c1
+    pub fn refresh_tree_and_workspace(&self, ctx: &egui::Context, refresh_only_workspace: bool, work: lb::WorkCalculated) {
+ 
         let opened_ids = self
             .workspace
             .tabs
