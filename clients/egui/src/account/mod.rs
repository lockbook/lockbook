--- conflicted
+++ resolved
@@ -95,21 +95,11 @@
 
     pub fn begin_shutdown(&mut self) {
         self.shutdown = Some(AccountShutdownProgress::default());
-<<<<<<< HEAD
         self.workspace.save_all_tabs();
-        self.full_search_doc
-            .search_channel
-            .search_tx
-            .send(lb::service::search_service::SearchRequest::EndSearch)
-            .unwrap();
         self.workspace
             .background_tx
             .send(BwIncomingMsg::Shutdown)
             .unwrap();
-=======
-        self.save_all_tabs(&self.ctx);
-        self.background_tx.send(BackgroundEvent::Shutdown).unwrap();
->>>>>>> b41aec26
     }
 
     pub fn is_shutdown(&self) -> bool {
