use std::time::Instant;

use eframe::egui;
use egui_extras::RetainedImage;

use crate::widgets::separator;
use crate::UpdateOutput;
use crate::{theme::Icon, widgets::Button};

use super::modals::ErrorModal;
use super::OpenModal;
use super::{tabs::SaveRequestContent, AccountUpdate, FileTree, Tab, TabContent, TabFailure};

pub struct Workspace {
    pub tabs: Vec<Tab>,
    pub active_tab: usize,
    pub backdrop: RetainedImage,
}

impl Workspace {
    pub fn new() -> Self {
        Self {
            tabs: Vec::new(),
            active_tab: 0,
            backdrop: RetainedImage::from_image_bytes("logo-backdrop", LOGO_BACKDROP).unwrap(),
        }
    }

    pub fn open_tab(&mut self, id: lb::Uuid, name: &str, path: &str, is_new_file: bool) {
        let now = Instant::now();
        self.tabs.push(Tab {
            id,
            rename: None,
            name: name.to_owned(),
            path: path.to_owned(),
            failure: None,
            content: None,
            last_changed: now,
            is_new_file,
            last_saved: now,
        });
        self.active_tab = self.tabs.len() - 1;
    }

    pub fn get_mut_tab_by_id(&mut self, id: lb::Uuid) -> Option<&mut Tab> {
        self.tabs.iter_mut().find(|tab| tab.id == id)
    }

    pub fn is_empty(&self) -> bool {
        self.tabs.is_empty()
    }

    pub fn current_tab(&self) -> Option<&Tab> {
        self.tabs.get(self.active_tab)
    }

    pub fn goto_tab_id(&mut self, id: lb::Uuid) -> bool {
        for (i, tab) in self.tabs.iter().enumerate() {
            if tab.id == id {
                self.active_tab = i;
                return true;
            }
        }
        false
    }

    pub fn goto_tab(&mut self, i: usize) {
        if i == 0 || self.tabs.is_empty() {
            return;
        }
        let n_tabs = self.tabs.len();
        self.active_tab = if i == 9 || i >= n_tabs { n_tabs - 1 } else { i - 1 };
    }
}

enum TabLabelResponse {
    Clicked,
    Closed,
    Renamed(String),
}

fn tab_label(ui: &mut egui::Ui, t: &mut Tab, is_active: bool) -> Option<TabLabelResponse> {
    let mut lbl_resp = None;

    let padding = egui::vec2(15.0, 15.0);
    let wrap_width = ui.available_width();

    let text: egui::WidgetText = (&t.name).into();
    let text = text.into_galley(ui, Some(false), wrap_width, egui::TextStyle::Body);

    let x_icon = Icon::CLOSE.size(16.0);

    let w = text.size().x + padding.x * 3.0 + x_icon.size + 1.0;
    let h = text.size().y + padding.y * 2.0;

    let (rect, resp) = ui.allocate_exact_size((w, h).into(), egui::Sense::hover());

    if ui.is_rect_visible(rect) {
        let visuals = &ui.style().interact(&resp).clone();

        let close_btn_pos =
            egui::pos2(rect.max.x - padding.x - x_icon.size, rect.center().y - x_icon.size / 2.0);

        let close_btn_rect =
            egui::Rect::from_min_size(close_btn_pos, egui::vec2(x_icon.size, x_icon.size))
                .expand(2.0);

        let mut close_hovered = false;
        let pointer_pos = ui.input(|i| i.pointer.hover_pos());
        if let Some(pos) = pointer_pos {
            if close_btn_rect.contains(pos) {
                close_hovered = true;
            }
        }

        let text_pos = egui::pos2(rect.min.x + padding.x, rect.center().y - 0.5 * text.size().y);

        if let Some(ref mut str) = t.rename {
            let res = ui
                .allocate_ui_at_rect(rect, |ui| {
                    ui.add(
                        egui::TextEdit::singleline(str)
                            .frame(false)
                            .id(egui::Id::new("rename_tab")),
                    )
                })
                .inner;

            res.request_focus();

            if res.lost_focus()
                || ui.input(|i| {
                    i.pointer.primary_clicked()
                        && !rect.contains(i.pointer.interact_pos().unwrap_or_default())
                })
                || ui.input(|i| i.key_pressed(egui::Key::Enter))
            {
                lbl_resp = Some(TabLabelResponse::Renamed(str.to_owned()))
            }
        } else {
<<<<<<< HEAD
            let bg = if resp.hovered() && !close_hovered {
                ui.visuals().widgets.hovered.bg_fill
            } else {
                ui.visuals().widgets.noninteractive.bg_fill
            };
            ui.painter().rect(rect, 0.0, bg, egui::Stroke::NONE);
            text.paint_with_visuals(ui.painter(), text_pos, visuals);

            if close_hovered {
                ui.painter().rect(
                    close_btn_rect,
                    0.0,
                    ui.visuals().widgets.hovered.bg_fill,
                    egui::Stroke::NONE,
                );
            }

=======
            if resp.hovered() {
                ui.output_mut(|o: &mut egui::PlatformOutput| {
                    o.cursor_icon = egui::CursorIcon::PointingHand
                });
            }

            let bg = if resp.hovered() && !close_hovered {
                ui.visuals().widgets.hovered.bg_fill
            } else {
                ui.visuals().widgets.noninteractive.bg_fill
            };
            ui.painter().rect(rect, 0.0, bg, egui::Stroke::NONE);
            text.paint_with_visuals(ui.painter(), text_pos, visuals);

            if close_hovered {
                ui.painter().rect(
                    close_btn_rect,
                    0.0,
                    ui.visuals().widgets.hovered.bg_fill,
                    egui::Stroke::NONE,
                );
            }

>>>>>>> e4307dfd
            let icon_draw_pos = egui::pos2(
                rect.max.x - padding.x - x_icon.size - 1.0,
                rect.center().y - x_icon.size / 4.1 - 1.0,
            );

            let icon: egui::WidgetText = (&x_icon).into();
            icon.into_galley(ui, Some(false), wrap_width, egui::TextStyle::Body)
                .paint_with_visuals(ui.painter(), icon_draw_pos, visuals);

            let close_resp = ui.interact(
                close_btn_rect,
                egui::Id::new(format!("close-btn-{}", t.id)),
                egui::Sense::click(),
            );
            // First, we check if the close button was clicked.
            if close_resp.clicked() {
                lbl_resp = Some(TabLabelResponse::Closed);
            } else {
                // Then, we check if the tab label was clicked so that a close button click
                // wouldn't also count here.
                let resp = resp.interact(egui::Sense::click());
                if resp.clicked() {
                    lbl_resp = Some(TabLabelResponse::Clicked);
                } else if resp.middle_clicked() {
                    lbl_resp = Some(TabLabelResponse::Closed);
                }
            }
        }

        if is_active {
            ui.painter().hline(
                rect.min.x + 0.5..=rect.max.x - 1.0,
                rect.max.y - 2.0,
                egui::Stroke::new(4.0, ui.visuals().widgets.active.bg_fill),
            );
        }

        let sep_stroke = if resp.hovered() && !close_hovered {
            egui::Stroke::new(1.0, egui::Color32::TRANSPARENT)
        } else {
            ui.visuals().widgets.noninteractive.bg_stroke
        };
        ui.painter().vline(rect.max.x, rect.y_range(), sep_stroke);
    }

    lbl_resp
}

impl super::AccountScreen {
    pub fn show_workspace(&mut self, output: &mut UpdateOutput, ui: &mut egui::Ui) {
        ui.set_enabled(!self.is_any_modal_open());

        if self.workspace.is_empty() {
            self.show_empty_workspace(ui);
        } else {
            ui.centered_and_justified(|ui| self.show_tabs(output, ui));
        }

        if self.settings.read().unwrap().zen_mode {
            let mut min = ui.clip_rect().left_bottom();
            min.y -= 37.0; // 37 is approximating the height of the button
            let max = ui.clip_rect().left_bottom();

            let rect = egui::Rect { min, max };
            ui.allocate_ui_at_rect(rect, |ui| {
                let zen_mode_btn = Button::default()
                    .icon(&Icon::SHOW_SIDEBAR)
                    .frame(true)
                    .show(ui);
                if zen_mode_btn.clicked() {
                    self.settings.write().unwrap().zen_mode = false;
                    if let Err(err) = self.settings.read().unwrap().to_file() {
                        self.modals.error = Some(ErrorModal::new(err));
                    }
                }
                zen_mode_btn.on_hover_text("Show side panel");
            });
        }
    }

    fn show_empty_workspace(&mut self, ui: &mut egui::Ui) {
        ui.with_layout(egui::Layout::top_down(egui::Align::Center), |ui| {
            ui.add_space(ui.clip_rect().height() / 3.0);
            self.workspace
                .backdrop
                .show_size(ui, egui::vec2(100.0, 100.0));

            ui.label(egui::RichText::new("Welcome to your Lockbook").size(40.0));
            ui.label(
                "Right click on your file tree to explore all that your lockbook has to offer",
            );

            ui.add_space(40.0);

            ui.visuals_mut().widgets.inactive.bg_fill = ui.visuals().widgets.active.bg_fill;
            ui.visuals_mut().widgets.hovered.bg_fill = ui.visuals().widgets.active.bg_fill;

            let text_stroke =
                egui::Stroke { color: ui.visuals().extreme_bg_color, ..Default::default() };
            ui.visuals_mut().widgets.inactive.fg_stroke = text_stroke;
            ui.visuals_mut().widgets.active.fg_stroke = text_stroke;
            ui.visuals_mut().widgets.hovered.fg_stroke = text_stroke;

            if Button::default()
                .text("New document")
                .frame(true)
                .show(ui)
                .clicked()
            {
<<<<<<< HEAD
                self.create_file();
=======
                self.create_file(false);
>>>>>>> e4307dfd
            }
            ui.visuals_mut().widgets.inactive.fg_stroke =
                egui::Stroke { color: ui.visuals().widgets.active.bg_fill, ..Default::default() };
            ui.visuals_mut().widgets.hovered.fg_stroke =
                egui::Stroke { color: ui.visuals().widgets.active.bg_fill, ..Default::default() };
            if Button::default().text("New folder").show(ui).clicked() {
                self.update_tx
                    .send(OpenModal::NewFolder(None).into())
                    .unwrap();
                ui.ctx().request_repaint();
            }
        });
    }

    fn show_tabs(&mut self, output: &mut UpdateOutput, ui: &mut egui::Ui) {
        ui.spacing_mut().item_spacing = egui::vec2(0.0, 0.0);

        ui.vertical(|ui| {
            if !self.workspace.tabs.is_empty() {
                ui.horizontal(|ui| {
                    for (i, maybe_resp) in self
                        .workspace
                        .tabs
                        .iter_mut()
                        .enumerate()
                        .map(|(i, t)| (tab_label(ui, t, self.workspace.active_tab == i)))
                        .collect::<Vec<Option<TabLabelResponse>>>()
                        .iter()
                        .enumerate()
                    {
                        if let Some(resp) = maybe_resp {
                            match resp {
                                TabLabelResponse::Clicked => {
                                    if self.workspace.active_tab == i {
                                        // we should rename the file.

                                        let active_name = self.workspace.tabs[i].name.clone();

                                        let mut rename_edit_state =
                                            egui::text_edit::TextEditState::default();
                                        rename_edit_state.set_ccursor_range(Some(
                                            egui::text_edit::CCursorRange {
                                                primary: egui::text::CCursor::new(
                                                    active_name
                                                        .rfind('.')
                                                        .unwrap_or(active_name.len()),
                                                ),
                                                secondary: egui::text::CCursor::new(0),
                                            },
                                        ));
                                        egui::TextEdit::store_state(
                                            ui.ctx(),
                                            egui::Id::new("rename_tab"),
                                            rename_edit_state,
                                        );
                                        self.workspace.tabs[i].rename = Some(active_name);
                                    } else {
                                        self.workspace.tabs[i].rename = None;
                                        self.workspace.active_tab = i;
<<<<<<< HEAD
                                        frame.set_window_title(&self.workspace.tabs[i].name);
=======
                                        output.set_window_title =
                                            Some(self.workspace.tabs[i].name.clone());
>>>>>>> e4307dfd
                                        self.tree
                                            .reveal_file(self.workspace.tabs[i].id, &self.core);
                                    }
                                }
                                TabLabelResponse::Closed => {
                                    self.close_tab(ui.ctx(), i);
                                    output.set_window_title =
                                        Some(match self.workspace.current_tab() {
                                            Some(tab) => tab.name.clone(),
                                            None => "Lockbook".to_owned(),
                                        });
                                }
                                TabLabelResponse::Renamed(name) => {
                                    self.workspace.tabs[i].rename = None;
                                    let id = self.workspace.current_tab().unwrap().id;
                                    self.rename_file((id, name.clone()), ui.ctx());
                                }
                                TabLabelResponse::Renamed(name) => {
                                    self.workspace.tabs[i].rename = None;
                                    let id = self.workspace.current_tab().unwrap().id;
                                    self.rename_file((id, name.clone()), ui.ctx());
                                }
                            }
                            ui.ctx().request_repaint();
                        }
                    }
                });

                separator(ui);
            }

            ui.centered_and_justified(|ui| {
                if let Some(tab) = self.workspace.tabs.get_mut(self.workspace.active_tab) {
                    if let Some(fail) = &tab.failure {
                        match fail {
                            TabFailure::DeletedFromSync => {
                                ui.vertical_centered(|ui| {
                                    ui.add_space(50.0);
                                    ui.label(&format!(
                                        "This file ({}) was deleted after syncing.",
                                        tab.path
                                    ));

                                    ui.add_space(10.0);
                                    ui.label("Would you like to restore it?");

                                    ui.add_space(15.0);
                                    if ui.button("Yes, Restore Me").clicked() {
                                        restore_tab(&self.core, &mut self.tree, tab);
                                    }
                                });
                            }
                            TabFailure::SimpleMisc(msg) => {
                                ui.label(msg);
                            }
                            TabFailure::Unexpected(msg) => {
                                ui.label(msg);
                            }
                        };
                    } else if let Some(content) = &mut tab.content {
                        match content {
                            TabContent::Drawing(draw) => draw.show(ui),
                            TabContent::Markdown(md) => {
                                let resp = md.show(ui);
                                // The editor signals a text change when the buffer is initially
                                // loaded. Since we use that signal to trigger saves, we need to
                                // check that this change was not from the initial frame.
                                if resp.text_updated && md.past_first_frame() {
                                    tab.last_changed = Instant::now();
                                }
                            }
                            TabContent::PlainText(txt) => txt.show(ui),
                            TabContent::Image(img) => img.show(ui),
                            TabContent::Pdf(pdf) => pdf.show(ui),
<<<<<<< HEAD
=======
                            TabContent::Svg(svg) => {
                                svg.show(ui);
                                tab.last_changed = Instant::now();
                            }
>>>>>>> e4307dfd
                        };
                    } else {
                        ui.spinner();
                    }
                }
            });
        });
    }

    pub fn save_all_tabs(&self, ctx: &egui::Context) {
        for (i, _) in self.workspace.tabs.iter().enumerate() {
            self.save_tab(ctx, i);
        }
    }

    pub fn save_tab(&self, ctx: &egui::Context, i: usize) {
        if let Some(tab) = self.workspace.tabs.get(i) {
            if tab.is_dirty() {
                if let Some(save_req) = tab.make_save_request() {
                    let core = self.core.clone();
                    let update_tx = self.update_tx.clone();
                    let ctx = ctx.clone();
                    std::thread::spawn(move || {
                        let content = save_req.content;
                        let id = save_req.id;

                        let result = match content {
                            SaveRequestContent::Text(s) => core.write_document(id, s.as_bytes()),
                            SaveRequestContent::Draw(d) => core.save_drawing(id, &d),
                        }
                        .map(|_| Instant::now());

                        update_tx
                            .send(AccountUpdate::SaveResult(id, result))
                            .unwrap();
                        ctx.request_repaint();
                    });
                }
            }
        }
    }

    pub fn close_tab(&mut self, ctx: &egui::Context, i: usize) {
        self.save_tab(ctx, i);
        let ws = &mut self.workspace;
        ws.tabs.remove(i);
        let n_tabs = ws.tabs.len();
        if ws.active_tab >= n_tabs && n_tabs > 0 {
            ws.active_tab = n_tabs - 1;
        }
    }
}

fn restore_tab(core: &lb::Core, tree: &mut FileTree, tab: &mut Tab) {
    let file = match core.create_at_path(&tab.path) {
        Ok(f) => f,
        Err(err) => {
            tab.failure = Some(TabFailure::Unexpected(format!("{:?}", err)));
            return;
        }
    };

    // We create a new file to restore a document, so the tab needs the new ID.
    tab.id = file.id;

    if let Some(content) = &tab.content {
        // Save the document content.
        let save_result = if let TabContent::Drawing(d) = content {
            core.save_drawing(file.id, &d.drawing)
                .map_err(TabFailure::from)
        } else {
            let maybe_bytes = match content {
                TabContent::Markdown(md) => Some(md.editor.buffer.current.text.as_bytes()),
                TabContent::PlainText(txt) => Some(txt.content.as_bytes()),
                TabContent::Image(img) => Some(img.bytes.as_slice()),
                _ => None,
            };

            if let Some(bytes) = maybe_bytes {
                // todo(steve)
                core.write_document(file.id, bytes)
                    .map_err(|err| TabFailure::Unexpected(format!("{:?}", err)))
            } else {
                Ok(())
            }
        };

        // Set a new TabFailure if the content couldn't successfully be saved.
        tab.failure = save_result.err();

        // Ensure each parent folder is in the tree and then expand to the file.
        match get_parents(core, file.id) {
            Ok(parents) => {
                let mut node = &mut tree.root;
                for p in parents {
                    if node.find(p.id).is_none() {
                        node.insert(p.clone());
                    }
                    node = node.find_mut(p.id).unwrap();
                }
                tree.expand_to(file.id);
            }
            Err(msg) => tab.failure = Some(TabFailure::Unexpected(msg)),
        };
    }
}

// Gets all parents except root in descending order.
fn get_parents(core: &lb::Core, id: lb::Uuid) -> Result<Vec<lb::File>, String> {
    let mut parents = Vec::new();
    let mut id = id;
    loop {
        let file = core
            .get_file_by_id(id)
            .map_err(|err| format!("{:?}", err))?;
        if file.id == file.parent {
            break;
        }
        id = file.parent;
        parents.insert(0, file);
    }
    Ok(parents)
}

const LOGO_BACKDROP: &[u8] = include_bytes!("../../lockbook-backdrop.png");<|MERGE_RESOLUTION|>--- conflicted
+++ resolved
@@ -138,7 +138,12 @@
                 lbl_resp = Some(TabLabelResponse::Renamed(str.to_owned()))
             }
         } else {
-<<<<<<< HEAD
+            if resp.hovered() {
+                ui.output_mut(|o: &mut egui::PlatformOutput| {
+                    o.cursor_icon = egui::CursorIcon::PointingHand
+                });
+            }
+
             let bg = if resp.hovered() && !close_hovered {
                 ui.visuals().widgets.hovered.bg_fill
             } else {
@@ -156,31 +161,6 @@
                 );
             }
 
-=======
-            if resp.hovered() {
-                ui.output_mut(|o: &mut egui::PlatformOutput| {
-                    o.cursor_icon = egui::CursorIcon::PointingHand
-                });
-            }
-
-            let bg = if resp.hovered() && !close_hovered {
-                ui.visuals().widgets.hovered.bg_fill
-            } else {
-                ui.visuals().widgets.noninteractive.bg_fill
-            };
-            ui.painter().rect(rect, 0.0, bg, egui::Stroke::NONE);
-            text.paint_with_visuals(ui.painter(), text_pos, visuals);
-
-            if close_hovered {
-                ui.painter().rect(
-                    close_btn_rect,
-                    0.0,
-                    ui.visuals().widgets.hovered.bg_fill,
-                    egui::Stroke::NONE,
-                );
-            }
-
->>>>>>> e4307dfd
             let icon_draw_pos = egui::pos2(
                 rect.max.x - padding.x - x_icon.size - 1.0,
                 rect.center().y - x_icon.size / 4.1 - 1.0,
@@ -290,11 +270,7 @@
                 .show(ui)
                 .clicked()
             {
-<<<<<<< HEAD
-                self.create_file();
-=======
                 self.create_file(false);
->>>>>>> e4307dfd
             }
             ui.visuals_mut().widgets.inactive.fg_stroke =
                 egui::Stroke { color: ui.visuals().widgets.active.bg_fill, ..Default::default() };
@@ -354,12 +330,8 @@
                                     } else {
                                         self.workspace.tabs[i].rename = None;
                                         self.workspace.active_tab = i;
-<<<<<<< HEAD
-                                        frame.set_window_title(&self.workspace.tabs[i].name);
-=======
                                         output.set_window_title =
                                             Some(self.workspace.tabs[i].name.clone());
->>>>>>> e4307dfd
                                         self.tree
                                             .reveal_file(self.workspace.tabs[i].id, &self.core);
                                     }
@@ -371,11 +343,6 @@
                                             Some(tab) => tab.name.clone(),
                                             None => "Lockbook".to_owned(),
                                         });
-                                }
-                                TabLabelResponse::Renamed(name) => {
-                                    self.workspace.tabs[i].rename = None;
-                                    let id = self.workspace.current_tab().unwrap().id;
-                                    self.rename_file((id, name.clone()), ui.ctx());
                                 }
                                 TabLabelResponse::Renamed(name) => {
                                     self.workspace.tabs[i].rename = None;
@@ -434,13 +401,10 @@
                             TabContent::PlainText(txt) => txt.show(ui),
                             TabContent::Image(img) => img.show(ui),
                             TabContent::Pdf(pdf) => pdf.show(ui),
-<<<<<<< HEAD
-=======
                             TabContent::Svg(svg) => {
                                 svg.show(ui);
                                 tab.last_changed = Instant::now();
                             }
->>>>>>> e4307dfd
                         };
                     } else {
                         ui.spinner();
