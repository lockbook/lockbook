--- conflicted
+++ resolved
@@ -45,7 +45,6 @@
     }
 
     pub fn show(&mut self, ui: &mut egui::Ui) -> NodeResponse {
-<<<<<<< HEAD
         ui.spacing_mut().item_spacing = egui::vec2(0.0, 0.0);
         let mut is_hovered = false;
         let r = egui::Frame::none().show(ui, |ui| {
@@ -54,23 +53,7 @@
             result.inner
         });
 
-        if self.state.is_dragging() {
-            if ui.input(|i| i.pointer.any_released()) {
-                let maybe_pos = ui.ctx().pointer_interact_pos();
-                self.state.dropped(maybe_pos);
-            } else {
-                self.draw_drag_info_by_cursor(ui);
-=======
-        ui.vertical(|ui| {
-            ui.spacing_mut().item_spacing = egui::vec2(0.0, 0.0);
-            let mut is_hovered = false;
-            let mut r = egui::Frame::none().show(ui, |ui| {
-                let result = self.root.show(ui, &mut self.state);
-                is_hovered = result.response.hovered();
-                result.inner
-            });
-
-            let empty_space_res = ui.interact(
+                  let empty_space_res = ui.interact(
                 ui.available_rect_before_wrap(),
                 egui::Id::from("tree-empty-space"),
                 egui::Sense::click(),
@@ -88,21 +71,14 @@
                     ui.close_menu();
                 }
             });
+      
+        if self.state.is_dragging() {
+            if ui.input(|i| i.pointer.any_released()) {
+                let maybe_pos = ui.ctx().pointer_interact_pos();
+                self.state.dropped(maybe_pos);
+            } else {
+                self.draw_drag_info_by_cursor(ui);
 
-            if self.state.is_dragging() {
-                if ui.input(|i| i.pointer.any_released()) {
-                    let maybe_pos = ui.ctx().pointer_interact_pos();
-                    self.state.dropped(maybe_pos);
-                } else {
-                    self.draw_drag_info_by_cursor(ui);
-                }
-            } else if is_hovered && ui.input(|i| i.pointer.primary_down()) {
-                // todo(steve): prep drag only if a file is clicked
-                self.state.dnd.is_primary_down = true;
-                if ui.input(|i| i.pointer.is_moving()) {
-                    self.state.dnd.has_moved = true;
-                }
->>>>>>> c8e6b7bd
             }
         } else if is_hovered && ui.input(|i| i.pointer.primary_down()) {
             // todo(steve): prep drag only if a file is clicked
