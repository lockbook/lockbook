--- conflicted
+++ resolved
@@ -67,13 +67,10 @@
 
             if ui.button("New Document").clicked() {
                 r.inner.new_file = Some(true);
-<<<<<<< HEAD
-=======
                 ui.close_menu();
             }
             if ui.button("New Drawing").clicked() {
                 r.inner.new_drawing = Some(true);
->>>>>>> e4307dfd
                 ui.close_menu();
             }
             if ui.button("New Folder").clicked() {
