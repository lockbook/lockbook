pub mod accept_share;
mod confirm_delete;
mod create_share;
mod error;
mod file_picker;
mod help;
mod new_file;
mod search;
mod settings;

use eframe::egui;

pub use accept_share::AcceptShareModal;
pub use confirm_delete::ConfirmDeleteModal;
pub use create_share::{CreateShareModal, CreateShareParams};
pub use error::ErrorModal;
pub use file_picker::FilePicker;
pub use help::HelpModal;
pub use new_file::{NewDocModal, NewFileParams, NewFolderModal};
pub use search::SearchModal;
pub use settings::{SettingsModal, SettingsResponse};

use super::OpenModal;

#[derive(Default)]
pub struct Modals {
    pub error: Option<ErrorModal>,
    pub settings: Option<SettingsModal>,
    pub new_doc: Option<NewDocModal>,
    pub new_folder: Option<NewFolderModal>,
<<<<<<< HEAD
    pub accept_share: Option<AcceptShareModal>,
=======
    pub create_share: Option<CreateShareModal>,
>>>>>>> 3965dee3
    pub search: Option<SearchModal>,
    pub help: Option<HelpModal>,
    pub file_picker: Option<FilePicker>,
    pub confirm_delete: Option<ConfirmDeleteModal>,
}

impl super::AccountScreen {
    pub fn show_any_modals(&mut self, ctx: &egui::Context, x_offset: f32) {
        show(ctx, x_offset, &mut self.modals.error);

        show(ctx, x_offset, &mut self.modals.help);

        if let Some(response) = show(ctx, x_offset, &mut self.modals.settings) {
            if response.closed {
                self.save_settings();
            } else if let Some(inner) = response.inner {
                use SettingsResponse::*;
                match inner {
                    SuccessfullyUpgraded => self.refresh_sync_status(ctx),
                }
            }
        }

        if let Some(response) = show(ctx, x_offset, &mut self.modals.search) {
            if let Some(submission) = response.inner {
                self.open_file(submission.id, ctx);
                if submission.close {
                    self.modals.search = None;
                }
            }
        }

        if let Some(response) = show(ctx, x_offset, &mut self.modals.new_doc) {
            if let Some(submission) = response.inner {
                self.create_file(submission);
            }
        }

        if let Some(response) = show(ctx, x_offset, &mut self.modals.new_folder) {
            if let Some(submission) = response.inner {
                self.create_file(submission);
            }
        }

        if let Some(response) = show(ctx, x_offset, &mut self.modals.create_share) {
            if let Some(submission) = response.inner {
                self.create_share(submission)
            }
        }

        if let Some(response) = show(ctx, x_offset, &mut self.modals.confirm_delete) {
            if let Some((answer, files)) = response.inner {
                if answer {
                    self.delete_files(ctx, files);
                } else {
                    self.modals.confirm_delete = None;
                }
            }
        }

        if let Some(response) = show(ctx, x_offset, &mut self.modals.accept_share) {
            if let Some(submission) = response.inner {
                if submission.is_accept {
                    self.update_tx
                        .send(OpenModal::FilePicker(submission.target).into())
                        .unwrap();
                    self.modals.accept_share = None;
                } else {
                    self.delete_share(submission.target);
                    self.modals.accept_share = None;

                    self.update_tx.send(OpenModal::AcceptShare.into()).unwrap();
                }
            }
        }
        if let Some(response) = show(ctx, x_offset, &mut self.modals.file_picker) {
            if let Some(submission) = response.inner {
                self.accept_share(submission.target, submission.parent);
            }
        }
    }

    pub fn is_any_modal_open(&self) -> bool {
        let m = &self.modals;
        m.settings.is_some()
            || m.new_doc.is_some()
            || m.new_folder.is_some()
            || m.create_share.is_some()
            || m.search.is_some()
            || m.accept_share.is_some()
            || m.help.is_some()
            || m.confirm_delete.is_some()
            || m.file_picker.is_some()
    }

    pub fn close_something(&mut self) -> bool {
        let m = &mut self.modals;
        if m.settings.is_some() {
            m.settings = None;
            self.save_settings();
            return true;
        }
        if m.new_doc.is_some() {
            m.new_doc = None;
            return true;
        }
        if m.new_folder.is_some() {
            m.new_folder = None;
            return true;
        }
        if m.create_share.is_some() {
            m.create_share = None;
            return true;
        }
        if m.search.is_some() {
            m.search = None;
            return true;
        }
        if m.help.is_some() {
            m.help = None;
            return true;
        }
        if m.confirm_delete.is_some() {
            m.confirm_delete = None;
            return true;
        }
        if m.accept_share.is_some() {
            m.confirm_delete = None;
            return true;
        }
        if m.file_picker.is_some() {
            m.confirm_delete = None;
            return true;
        }
        false
    }
}

pub trait Modal {
    const ANCHOR: egui::Align2 = egui::Align2::CENTER_CENTER;
    const Y_OFFSET: f32 = 0.0;

    type Response;

    fn title(&self) -> &str;
    fn show(&mut self, ui: &mut egui::Ui) -> Self::Response;
}

pub fn show<M: Modal>(
    ctx: &egui::Context, x_offset: f32, maybe_modal: &mut Option<M>,
) -> Option<ModalResponse<M::Response>> {
    if let Some(d) = maybe_modal {
        let dr = show_modal(ctx, x_offset, d);
        if dr.closed {
            *maybe_modal = None;
        }
        Some(dr)
    } else {
        None
    }
}

pub struct ModalResponse<R> {
    pub inner: R,
    pub closed: bool,
}

fn show_modal<M: Modal>(
    ctx: &egui::Context, x_offset: f32, d: &mut M,
) -> ModalResponse<M::Response> {
    let mut is_open = true;

    let title = d.title();

    let frame = egui::Frame::window(&ctx.style()).inner_margin(egui::style::Margin {
        left: 0.0,
        bottom: 0.0,
        ..ctx.style().spacing.window_margin
    });

    let win_resp = egui::Window::new(title)
        .anchor(M::ANCHOR, egui::vec2(x_offset, M::Y_OFFSET))
        .title_bar(!title.is_empty())
        .open(&mut is_open)
        .collapsible(false)
        .resizable(false)
        .default_width(400.0)
        .default_height(f32::INFINITY)
        .frame(frame)
        .show(ctx, |ui| d.show(ui))
        .unwrap(); // Will never be `None` because `is_open` will always start as `true`.

    // Indicate the window closed if the user clicked outside its area.
    if win_resp.response.clicked_elsewhere() {
        is_open = false;
    }

    // The inner response will never be `None` because our Modals are not collapsible.
    let inner = win_resp.inner.unwrap();

    ModalResponse { inner, closed: !is_open }
}<|MERGE_RESOLUTION|>--- conflicted
+++ resolved
@@ -24,15 +24,11 @@
 
 #[derive(Default)]
 pub struct Modals {
+    pub accept_share: Option<AcceptShareModal>,
     pub error: Option<ErrorModal>,
     pub settings: Option<SettingsModal>,
     pub new_doc: Option<NewDocModal>,
     pub new_folder: Option<NewFolderModal>,
-<<<<<<< HEAD
-    pub accept_share: Option<AcceptShareModal>,
-=======
-    pub create_share: Option<CreateShareModal>,
->>>>>>> 3965dee3
     pub search: Option<SearchModal>,
     pub help: Option<HelpModal>,
     pub file_picker: Option<FilePicker>,
