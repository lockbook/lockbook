--- conflicted
+++ resolved
@@ -12,21 +12,13 @@
     pub editor: Editor,
     pub toolbar: ToolBar,
     update_tx: Sender<AccountUpdate>,
-<<<<<<< HEAD
-    new_file: bool,
-=======
     pub needs_name: bool,
->>>>>>> e4307dfd
 }
 
 impl Markdown {
     pub fn boxed(
         core: lb::Core, bytes: &[u8], toolbar_visibility: &ToolBarVisibility,
-<<<<<<< HEAD
-        update_tx: Sender<AccountUpdate>, new_file: bool,
-=======
         update_tx: Sender<AccountUpdate>, needs_name: bool,
->>>>>>> e4307dfd
     ) -> Box<Self> {
         let content = String::from_utf8_lossy(bytes).to_string();
         let mut editor = Editor::new(core);
@@ -34,11 +26,7 @@
 
         let toolbar = ToolBar::new(toolbar_visibility);
 
-<<<<<<< HEAD
-        Box::new(Self { editor, toolbar, update_tx, new_file })
-=======
         Box::new(Self { editor, toolbar, update_tx, needs_name })
->>>>>>> e4307dfd
     }
 
     pub fn past_first_frame(&self) -> bool {
@@ -49,11 +37,7 @@
         ui.vertical(|ui| {
             let res = self.editor.scroll_ui(ui);
             self.toolbar.show(ui, &mut self.editor);
-<<<<<<< HEAD
-            if self.new_file {
-=======
             if self.needs_name {
->>>>>>> e4307dfd
                 if let Some(title) = &res.potential_title {
                     self.update_tx
                         .send(AccountUpdate::EditorRenameSignal(title.trim().to_string()))
