mod drawing;
mod image_viewer;
mod markdown;
mod pdf_viewer;
mod plain_text;
mod svg_editor;

pub use drawing::Drawing;
pub use image_viewer::ImageViewer;
pub use markdown::Markdown;
pub use pdf_viewer::PdfViewer;
pub use plain_text::PlainText;
pub use svg_editor::SVGEditor;

use std::time::Instant;

pub struct Tab {
    pub id: lb::Uuid,
    pub name: String,
    pub rename: Option<String>,
    pub path: String,
    pub failure: Option<TabFailure>,
    pub content: Option<TabContent>,

    pub is_new_file: bool,
    pub last_changed: Instant,
    pub last_saved: Instant,
}

pub struct SaveRequest {
    pub id: lb::Uuid,
    pub content: SaveRequestContent,
}

pub enum SaveRequestContent {
    Text(String),
    Draw(lb::Drawing),
}

impl Tab {
    pub fn make_save_request(&self) -> Option<SaveRequest> {
        if let Some(tab_content) = &self.content {
            let maybe_save_content = match tab_content {
                TabContent::Drawing(d) => Some(SaveRequestContent::Draw(d.drawing.clone())),
                TabContent::Markdown(md) => {
                    Some(SaveRequestContent::Text(md.editor.buffer.current.text.clone()))
                }
                TabContent::PlainText(txt) => Some(SaveRequestContent::Text(txt.content.clone())),
                TabContent::Svg(svg) => Some(SaveRequestContent::Text(svg.get_minimal_content())),
                _ => None,
            };
            maybe_save_content.map(|content| SaveRequest { id: self.id, content })
        } else {
            None
        }
    }

    pub fn is_dirty(&self) -> bool {
        self.last_changed > self.last_saved
    }
}

pub enum TabContent {
    Drawing(Box<Drawing>),
    Image(Box<ImageViewer>),
    Markdown(Box<Markdown>),
    PlainText(Box<PlainText>),
    Pdf(Box<PdfViewer>),
<<<<<<< HEAD
=======
    Svg(Box<SVGEditor>),
>>>>>>> e4307dfd
}

pub enum TabFailure {
    DeletedFromSync,
    SimpleMisc(String),
    Unexpected(String),
}

impl From<lb::LbError> for TabFailure {
    fn from(err: lb::LbError) -> Self {
        match err.kind {
            lb::CoreError::Unexpected(msg) => Self::Unexpected(msg),
            _ => Self::SimpleMisc(format!("{:?}", err)),
        }
    }
}<|MERGE_RESOLUTION|>--- conflicted
+++ resolved
@@ -66,10 +66,7 @@
     Markdown(Box<Markdown>),
     PlainText(Box<PlainText>),
     Pdf(Box<PdfViewer>),
-<<<<<<< HEAD
-=======
     Svg(Box<SVGEditor>),
->>>>>>> e4307dfd
 }
 
 pub enum TabFailure {
