package app.lockbook.core

external fun initLogger(path: String): String
<<<<<<< HEAD
external fun getDBState(config: String): String
external fun migrateDB(config: String): String
external fun createAccount(config: String, username: String): String
=======
external fun createAccount(config: String, username: String, apiUrl: String): String
>>>>>>> d00c6b8d
external fun importAccount(config: String, account: String): String
external fun exportAccount(config: String): String
external fun getAccount(config: String): String
external fun setLastSynced(config: String, lastSynced: Long): String
external fun getRoot(config: String): String
external fun getChildren(config: String, id: String): String
external fun getFileById(config: String, id: String): String
external fun insertFile(config: String, fileMetadata: String): String
external fun renameFile(config: String, id: String, name: String): String
external fun createFile(config: String, id: String, fileType: String, name: String): String
external fun deleteFile(config: String, id: String): String
external fun readDocument(config: String, id: String): String
external fun writeDocument(config: String, id: String, content: String): String
external fun moveFile(config: String, id: String, parentId: String): String
external fun syncAll(config: String): String
external fun calculateSyncWork(config: String): String
external fun executeSyncWork(config: String, account: String, workUnit: String): String<|MERGE_RESOLUTION|>--- conflicted
+++ resolved
@@ -1,13 +1,9 @@
 package app.lockbook.core
 
 external fun initLogger(path: String): String
-<<<<<<< HEAD
 external fun getDBState(config: String): String
 external fun migrateDB(config: String): String
-external fun createAccount(config: String, username: String): String
-=======
 external fun createAccount(config: String, username: String, apiUrl: String): String
->>>>>>> d00c6b8d
 external fun importAccount(config: String, account: String): String
 external fun exportAccount(config: String): String
 external fun getAccount(config: String): String
