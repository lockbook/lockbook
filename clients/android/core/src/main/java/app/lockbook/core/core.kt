package app.lockbook.core

external fun init(config: String): String

// account
external fun createAccount(username: String, apiUrl: String): String
external fun importAccount(account: String): String
external fun exportAccount(): String
external fun getAccount(): String

// android only
external fun convertToHumanDuration(timeStamp: Long): String

// file ops
external fun getRoot(): String
external fun listMetadatas(): String
external fun getChildren(id: String): String
external fun getFileById(id: String): String

external fun renameFile(id: String, name: String): String
external fun createFile(name: String, id: String, fileType: String): String
external fun createLink(name: String, id: String, parentId: String): String
external fun deleteFile(id: String): String
external fun readDocument(id: String): String
external fun readDocumentBytes(id: String): ByteArray?
external fun writeDocument(id: String, content: String): String
external fun moveFile(id: String, parentId: String): String
external fun exportDrawingToDisk(id: String, format: String, location: String): String
external fun exportFile(id: String, destination: String, edit: Boolean): String

// sync
external fun syncAll(syncModel: Any): String
external fun backgroundSync(): String
external fun calculateWork(): String
external fun getLocalChanges(): String
external fun getUsage(): String
external fun getUncompressedUsage(): String

// subscription
external fun upgradeAccountGooglePlay(purchaseToken: String, accountId: String): String
external fun cancelSubscription(): String
external fun getSubscriptionInfo(): String

// search
external fun startSearch(searchFilesViewModel: Any): String
external fun search(query: String): String
external fun endSearch(): String
external fun stopCurrentSearch(): String
<<<<<<< HEAD

// share
external fun shareFile(id: String, username: String, mode: String): String
external fun getPendingShares(): String
external fun deletePendingShare(id: String): String

// test
external fun getAllErrorVariants(): String
=======
external fun getDrawing(id: String): String
external fun saveDrawing(id: String, drawing: String): String
>>>>>>> 1d6002d5
<|MERGE_RESOLUTION|>--- conflicted
+++ resolved
@@ -25,8 +25,11 @@
 external fun readDocumentBytes(id: String): ByteArray?
 external fun writeDocument(id: String, content: String): String
 external fun moveFile(id: String, parentId: String): String
+external fun exportFile(id: String, destination: String, edit: Boolean): String
+
 external fun exportDrawingToDisk(id: String, format: String, location: String): String
-external fun exportFile(id: String, destination: String, edit: Boolean): String
+external fun getDrawing(id: String): String
+external fun saveDrawing(id: String, drawing: String): String
 
 // sync
 external fun syncAll(syncModel: Any): String
@@ -46,7 +49,6 @@
 external fun search(query: String): String
 external fun endSearch(): String
 external fun stopCurrentSearch(): String
-<<<<<<< HEAD
 
 // share
 external fun shareFile(id: String, username: String, mode: String): String
@@ -54,8 +56,4 @@
 external fun deletePendingShare(id: String): String
 
 // test
-external fun getAllErrorVariants(): String
-=======
-external fun getDrawing(id: String): String
-external fun saveDrawing(id: String, drawing: String): String
->>>>>>> 1d6002d5
+external fun getAllErrorVariants(): String