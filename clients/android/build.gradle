--- conflicted
+++ resolved
@@ -34,20 +34,16 @@
         sliding_pane_layout_version = '1.2.0'
         recyclical_version = '1.1.0'
         safe_args_gradle_plugin = '2.3.5'
-<<<<<<< HEAD
-        billing_version = '5.0.0'
-=======
         billing_version = '4.1.0'
         image_viewer_version = '3.2.0'
         pdf_viewer_version = '3.2.0-beta.3'
->>>>>>> 34ba542a
+        billing_version = '5.0.0'
     }
 
     repositories {
         google()
         mavenCentral()
         maven { url "https://plugins.gradle.org/m2/" }
-        gradlePluginPortal()
     }
 
     dependencies {
