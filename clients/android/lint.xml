--- conflicted
+++ resolved
@@ -3,10 +3,5 @@
         <issue id="UnusedResources" severity="ignore" />
         <issue id="SwitchIntDef" severity="ignore" />
         <issue id="UselessParent" severity="ignore" />
-<<<<<<< HEAD
-        <issue id="ObsoleteLintCustomCheck" severity="ignore" />
-        <issue id="GradleDependency" severity="ignore" />
-=======
->>>>>>> 394348a2
         <issue id="VectorPath" severity="ignore" />
 </lint>