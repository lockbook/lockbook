package app.lockbook.model

import android.app.Activity
import android.os.Handler
import android.os.Looper
import android.view.View
import androidx.appcompat.app.AlertDialog
import app.lockbook.R
import app.lockbook.util.LbError
import app.lockbook.util.LbErrorKind
<<<<<<< HEAD
=======
import com.google.android.material.bottomsheet.BottomSheetDialog
>>>>>>> f4e31998
import com.google.android.material.snackbar.Snackbar
import timber.log.Timber
import java.lang.ref.WeakReference

class AlertModel(private val activity: WeakReference<Activity>, view: View? = null) {

    private var view: View = view ?: activity.get()!!.findViewById(android.R.id.content)
    private var unexpectedErrorMsg = activity.get()!!.resources.getString(R.string.unexpected_error)

    fun notifyBasicError(onFinish: (() -> Unit)? = null) {
        notify(unexpectedErrorMsg, onFinish)
    }

    fun notify(msg: String, onFinish: (() -> Unit)? = null) {
        Handler(Looper.getMainLooper()).post {
            val snackBar = Snackbar.make(view, msg, Snackbar.LENGTH_SHORT)

            if (onFinish != null) {
                snackBar.addCallback(object : Snackbar.Callback() {
                    override fun onDismissed(transientBottomBar: Snackbar?, event: Int) {
                        super.onDismissed(transientBottomBar, event)
                        onFinish()
                    }
                })
            }

            snackBar.show()
        }
    }

    private fun notifyWithDialog(title: String, msg: String, onFinish: (() -> Unit)? = null) {
        Handler(Looper.getMainLooper()).post {
            val dialog = AlertDialog.Builder(activity.get()!!)
                .setTitle(title)
                .setMessage(msg)

            if (onFinish != null) {
                dialog.setOnCancelListener {
                    onFinish()
                }
            }

            dialog.show()
        }
    }

    fun notifyError(error: LbError, onFinish: (() -> Unit)? = null) {
        when (error.kind) {
            LbErrorKind.Program -> notifyWithDialog(unexpectedErrorMsg, error.msg, onFinish)
            LbErrorKind.User -> {
                Timber.e("Unexpected Error: $error.msg")
                notify(error.msg, onFinish)
            }
        }
    }

    fun notifySuccessfulPurchaseConfirm(onFinish: (() -> Unit)? = null) {
        val successfulPurchaseDialog =
            BottomSheetDialog(activity.get()!!)
        successfulPurchaseDialog.setContentView(R.layout.purchased_premium)
        successfulPurchaseDialog.show()
        successfulPurchaseDialog.setCanceledOnTouchOutside(true)

        if (onFinish != null) {
            successfulPurchaseDialog.setOnDismissListener {
                onFinish()
            }
        }
    }
}<|MERGE_RESOLUTION|>--- conflicted
+++ resolved
@@ -4,14 +4,11 @@
 import android.os.Handler
 import android.os.Looper
 import android.view.View
-import androidx.appcompat.app.AlertDialog
 import app.lockbook.R
 import app.lockbook.util.LbError
 import app.lockbook.util.LbErrorKind
-<<<<<<< HEAD
-=======
 import com.google.android.material.bottomsheet.BottomSheetDialog
->>>>>>> f4e31998
+import com.google.android.material.dialog.MaterialAlertDialogBuilder
 import com.google.android.material.snackbar.Snackbar
 import timber.log.Timber
 import java.lang.ref.WeakReference
@@ -44,7 +41,7 @@
 
     private fun notifyWithDialog(title: String, msg: String, onFinish: (() -> Unit)? = null) {
         Handler(Looper.getMainLooper()).post {
-            val dialog = AlertDialog.Builder(activity.get()!!)
+            val dialog = MaterialAlertDialogBuilder(activity.get()!!)
                 .setTitle(title)
                 .setMessage(msg)
 
