package app.lockbook.login

import android.content.Intent
import android.os.Bundle
import androidx.appcompat.app.AlertDialog
import androidx.appcompat.app.AppCompatActivity
import androidx.preference.PreferenceManager
import app.lockbook.R
import app.lockbook.loggedin.listfiles.ListFilesActivity
import app.lockbook.utils.Config
import app.lockbook.utils.CoreError
import app.lockbook.utils.CoreModel
<<<<<<< HEAD
import app.lockbook.utils.ImportError
import app.lockbook.utils.Messages.UNEXPECTED_CLIENT_ERROR
import app.lockbook.utils.Messages.UNEXPECTED_ERROR
=======
import app.lockbook.utils.Messages.UNEXPECTED_ERROR_OCCURRED
>>>>>>> d00c6b8d
import app.lockbook.utils.SharedPreferences.IS_THIS_AN_IMPORT_KEY
import app.lockbook.utils.SharedPreferences.LOGGED_IN_KEY
import com.github.michaelbull.result.Err
import com.github.michaelbull.result.Ok
import com.github.michaelbull.result.Result
import com.google.android.material.snackbar.Snackbar
import com.google.zxing.integration.android.IntentIntegrator
import kotlinx.android.synthetic.main.activity_import_account.*
import kotlinx.android.synthetic.main.splash_screen.*
import kotlinx.coroutines.*
import timber.log.Timber

class ImportAccountActivity : AppCompatActivity() {
    private var job = Job()
    private val uiScope = CoroutineScope(Dispatchers.Main + job)

    override fun onCreate(savedInstanceState: Bundle?) {
        super.onCreate(savedInstanceState)
        setContentView(R.layout.activity_import_account)

        import_lockbook.setOnClickListener {
            onClickImportAccount()
        }
        qr_import_button.setOnClickListener {
            navigateToQRCodeScanner()
        }
    }

    private fun onClickImportAccount() {
        uiScope.launch {
            withContext(Dispatchers.IO) {
                handleImportResult(
                    CoreModel.importAccount(
                        Config(filesDir.absolutePath),
                        text_import_account_string.text.toString()
                    )
                )
            }
        }
    }

    private fun navigateToQRCodeScanner() {
        IntentIntegrator(this)
            .setPrompt("Scan the account string QR Code.")
            .initiateScan()
    }

    private suspend fun handleImportResult(importAccountResult: Result<Unit, CoreError>) {
        withContext(Dispatchers.Main) {
            when (importAccountResult) {
                is Ok -> {
                    setUpLoggedInImportState()
                    startActivity(Intent(applicationContext, ListFilesActivity::class.java))
                    finishAffinity()
                }
                is Err -> when (val error = importAccountResult.error) {
<<<<<<< HEAD
                    is ImportError.AccountStringCorrupted -> Snackbar.make(
                        splash_screen,
=======
                    is CoreError.AccountStringCorrupted -> Toast.makeText(
                        applicationContext,
>>>>>>> d00c6b8d
                        "Invalid account string!",
                        Snackbar.LENGTH_SHORT
                    ).show()
<<<<<<< HEAD
                    is ImportError.AccountExistsAlready -> Snackbar.make(
                        splash_screen,
=======
                    is CoreError.AccountExistsAlready -> Toast.makeText(
                        applicationContext,
>>>>>>> d00c6b8d
                        "Account already exists!",
                        Snackbar.LENGTH_SHORT
                    ).show()
<<<<<<< HEAD
                    is ImportError.AccountDoesNotExist -> Snackbar.make(
                        splash_screen,
=======
                    is CoreError.AccountDoesNotExist -> Toast.makeText(
                        applicationContext,
>>>>>>> d00c6b8d
                        "That account does not exist on this server!",
                        Snackbar.LENGTH_SHORT
                    ).show()
<<<<<<< HEAD
                    is ImportError.UsernamePKMismatch -> Snackbar.make(
                        splash_screen,
=======
                    is CoreError.UsernamePKMismatch -> Toast.makeText(
                        applicationContext,
>>>>>>> d00c6b8d
                        "That username does not correspond with that public_key on this server!",
                        Snackbar.LENGTH_SHORT
                    ).show()
<<<<<<< HEAD
                    is ImportError.CouldNotReachServer -> Snackbar.make(
                        splash_screen,
=======
                    is CoreError.CouldNotReachServer -> Toast.makeText(
                        applicationContext,
>>>>>>> d00c6b8d
                        "Could not access server to ensure this !",
                        Snackbar.LENGTH_SHORT
                    ).show()
                    is CoreError.Unexpected -> {
                        Timber.e("Unable to import an account.")
                        AlertDialog.Builder(applicationContext, R.style.DarkBlue_Dialog)
                            .setTitle(UNEXPECTED_ERROR)
                            .setMessage(error.error)
                            .show()
                    }
                    else -> {
                        Timber.e("ImportError not matched: ${error::class.simpleName}.")
                        Snackbar.make(
                            splash_screen,
                            UNEXPECTED_CLIENT_ERROR,
                            Snackbar.LENGTH_SHORT
                        ).show()
                    }
                }
            }
        }
    }

    override fun onActivityResult(requestCode: Int, resultCode: Int, data: Intent?) {
        uiScope.launch {
            withContext(Dispatchers.IO) {
                val intentResult =
                    IntentIntegrator.parseActivityResult(requestCode, resultCode, data)
                if (intentResult != null) {
                    intentResult.contents?.let { account ->
                        handleImportResult(
                            CoreModel.importAccount(
                                Config(filesDir.absolutePath),
                                account
                            )
                        )
                    }
                } else {
                    super.onActivityResult(requestCode, resultCode, data)
                }
            }
        }
    }

    private fun setUpLoggedInImportState() {
        PreferenceManager.getDefaultSharedPreferences(this).edit().putBoolean(
            LOGGED_IN_KEY,
            true
        ).apply()
        PreferenceManager.getDefaultSharedPreferences(this).edit().putBoolean(
            IS_THIS_AN_IMPORT_KEY,
            true
        ).apply()
    }
}<|MERGE_RESOLUTION|>--- conflicted
+++ resolved
@@ -8,15 +8,10 @@
 import app.lockbook.R
 import app.lockbook.loggedin.listfiles.ListFilesActivity
 import app.lockbook.utils.Config
-import app.lockbook.utils.CoreError
 import app.lockbook.utils.CoreModel
-<<<<<<< HEAD
 import app.lockbook.utils.ImportError
 import app.lockbook.utils.Messages.UNEXPECTED_CLIENT_ERROR
 import app.lockbook.utils.Messages.UNEXPECTED_ERROR
-=======
-import app.lockbook.utils.Messages.UNEXPECTED_ERROR_OCCURRED
->>>>>>> d00c6b8d
 import app.lockbook.utils.SharedPreferences.IS_THIS_AN_IMPORT_KEY
 import app.lockbook.utils.SharedPreferences.LOGGED_IN_KEY
 import com.github.michaelbull.result.Err
@@ -64,7 +59,7 @@
             .initiateScan()
     }
 
-    private suspend fun handleImportResult(importAccountResult: Result<Unit, CoreError>) {
+    private suspend fun handleImportResult(importAccountResult: Result<Unit, ImportError>) {
         withContext(Dispatchers.Main) {
             when (importAccountResult) {
                 is Ok -> {
@@ -73,57 +68,32 @@
                     finishAffinity()
                 }
                 is Err -> when (val error = importAccountResult.error) {
-<<<<<<< HEAD
                     is ImportError.AccountStringCorrupted -> Snackbar.make(
                         splash_screen,
-=======
-                    is CoreError.AccountStringCorrupted -> Toast.makeText(
-                        applicationContext,
->>>>>>> d00c6b8d
                         "Invalid account string!",
                         Snackbar.LENGTH_SHORT
                     ).show()
-<<<<<<< HEAD
                     is ImportError.AccountExistsAlready -> Snackbar.make(
                         splash_screen,
-=======
-                    is CoreError.AccountExistsAlready -> Toast.makeText(
-                        applicationContext,
->>>>>>> d00c6b8d
                         "Account already exists!",
                         Snackbar.LENGTH_SHORT
                     ).show()
-<<<<<<< HEAD
                     is ImportError.AccountDoesNotExist -> Snackbar.make(
                         splash_screen,
-=======
-                    is CoreError.AccountDoesNotExist -> Toast.makeText(
-                        applicationContext,
->>>>>>> d00c6b8d
                         "That account does not exist on this server!",
                         Snackbar.LENGTH_SHORT
                     ).show()
-<<<<<<< HEAD
                     is ImportError.UsernamePKMismatch -> Snackbar.make(
                         splash_screen,
-=======
-                    is CoreError.UsernamePKMismatch -> Toast.makeText(
-                        applicationContext,
->>>>>>> d00c6b8d
                         "That username does not correspond with that public_key on this server!",
                         Snackbar.LENGTH_SHORT
                     ).show()
-<<<<<<< HEAD
                     is ImportError.CouldNotReachServer -> Snackbar.make(
                         splash_screen,
-=======
-                    is CoreError.CouldNotReachServer -> Toast.makeText(
-                        applicationContext,
->>>>>>> d00c6b8d
                         "Could not access server to ensure this !",
                         Snackbar.LENGTH_SHORT
                     ).show()
-                    is CoreError.Unexpected -> {
+                    is ImportError.Unexpected -> {
                         Timber.e("Unable to import an account.")
                         AlertDialog.Builder(applicationContext, R.style.DarkBlue_Dialog)
                             .setTitle(UNEXPECTED_ERROR)
