--- conflicted
+++ resolved
@@ -394,7 +394,6 @@
 }
 
 @Serializable
-<<<<<<< HEAD
 enum class ShareFileError : UiCoreError {
     CannotShareRoot,
     FileNonexistent,
@@ -408,7 +407,21 @@
         ShareAlreadyExists -> LbError.newUserError(getString(res, R.string.share_already_exists))
         LinkInSharedFolder -> LbError.newUserError(getString(res, R.string.link_in_shared_folder))
         InsufficientPermission -> LbError.newUserError(getString(res, R.string.insufficient_permissions))
-=======
+    }
+}
+
+@Serializable
+enum class DeletePendingShareError : UiCoreError {
+    FileNonexistent,
+    ShareNonexistent;
+
+    override fun toLbError(res: Resources): LbError = when (this) {
+        FileNonexistent -> LbError.newUserError(getString(res, R.string.file_does_not_exist))
+        ShareNonexistent -> LbError.newUserError(getString(res, R.string.share_non_existant))
+    }
+}
+
+@Serializable
 enum class GetDrawingError : UiCoreError {
     FolderTreatedAsDrawing,
     InvalidDrawing,
@@ -418,20 +431,10 @@
         FolderTreatedAsDrawing -> LbError.newUserError(getString(res, R.string.folder_treated_as_drawing))
         InvalidDrawing -> LbError.newUserError(getString(res, R.string.invalid_drawing))
         FileDoesNotExist -> LbError.newUserError(getString(res, R.string.file_does_not_exist))
->>>>>>> 1d6002d5
-    }
-}
-
-@Serializable
-<<<<<<< HEAD
-enum class DeletePendingShareError : UiCoreError {
-    FileNonexistent,
-    ShareNonexistent;
-
-    override fun toLbError(res: Resources): LbError = when (this) {
-        FileNonexistent -> LbError.newUserError(getString(res, R.string.file_does_not_exist))
-        ShareNonexistent -> LbError.newUserError(getString(res, R.string.share_non_existant))
-=======
+    }
+}
+
+@Serializable
 enum class SaveDrawingError : UiCoreError {
     FileDoesNotExist,
     FolderTreatedAsDrawing,
@@ -441,7 +444,6 @@
         FileDoesNotExist -> LbError.newUserError(getString(res, R.string.file_does_not_exist))
         FolderTreatedAsDrawing -> LbError.newUserError(getString(res, R.string.folder_treated_as_drawing))
         InvalidDrawing -> LbError.newUserError(getString(res, R.string.invalid_drawing))
->>>>>>> 1d6002d5
     }
 }
 
