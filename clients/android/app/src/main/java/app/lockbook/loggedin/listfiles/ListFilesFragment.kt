--- conflicted
+++ resolved
@@ -25,11 +25,7 @@
 import com.tingyik90.snackprogressbar.SnackProgressBar
 import com.tingyik90.snackprogressbar.SnackProgressBarManager
 import kotlinx.android.synthetic.main.fragment_list_files.*
-<<<<<<< HEAD
-=======
 import timber.log.Timber
->>>>>>> 146a766b
-
 
 class ListFilesFragment : Fragment() {
     private lateinit var listFilesViewModel: ListFilesViewModel
@@ -64,19 +60,12 @@
             .setSwipeToDismiss(false)
             .setAllowUserInput(true)
     }
-<<<<<<< HEAD
-    private val syncFinishedSnackBar by lazy {
-=======
     private val syncUpToDateSnackBar by lazy {
->>>>>>> 146a766b
         SnackProgressBar(
             SnackProgressBar.TYPE_NORMAL,
             resources.getString(R.string.list_files_sync_finished_snackbar)
         )
-<<<<<<< HEAD
-=======
             .setSwipeToDismiss(false)
->>>>>>> 146a766b
             .setAllowUserInput(true)
     }
 
@@ -206,19 +195,6 @@
     }
 
     private fun updateProgressSnackBar(progress: Int) {
-<<<<<<< HEAD
-        snackProgressBarManager.setProgress(progress)
-        syncSnackProgressBar.setMessage(
-            resources.getString(
-                R.string.list_files_sync_snackbar,
-                progress.toString()
-            )
-        )
-
-        if (progress == listFilesViewModel.syncMaxProgress) {
-            snackProgressBarManager.dismiss()
-            snackProgressBarManager.show(syncFinishedSnackBar, SnackProgressBarManager.LENGTH_SHORT)
-=======
         if(progress > listFilesViewModel.syncMaxProgress) {
             snackProgressBarManager.updateTo(syncSnackProgressBar.setProgressMax(progress))
         }
@@ -226,7 +202,6 @@
 
         if (progress == listFilesViewModel.syncMaxProgress) {
             snackProgressBarManager.show(syncUpToDateSnackBar, SnackProgressBarManager.LENGTH_LONG)
->>>>>>> 146a766b
         }
     }
 
@@ -244,28 +219,13 @@
                 syncSnackProgressBar,
                 SnackProgressBarManager.LENGTH_INDEFINITE
             )
-<<<<<<< HEAD
-=======
         } else {
             snackProgressBarManager.show(syncUpToDateSnackBar, SnackProgressBarManager.LENGTH_LONG)
->>>>>>> 146a766b
         }
     }
 
     private fun showPreSyncSnackBar(amountToSync: Int) {
         snackProgressBarManager.dismiss()
-<<<<<<< HEAD
-
-        snackProgressBarManager.show(
-            preSyncSnackBar.setMessage(
-                resources.getString(
-                    R.string.list_files_presync_snackbar,
-                    amountToSync.toString()
-                )
-            ),
-            SnackProgressBarManager.LENGTH_SHORT
-        )
-=======
         if(amountToSync == 0) {
             snackProgressBarManager.show(syncUpToDateSnackBar, SnackProgressBarManager.LENGTH_LONG)
         } else {
@@ -279,7 +239,6 @@
                 SnackProgressBarManager.LENGTH_SHORT
             )
         }
->>>>>>> 146a766b
     }
 
     private fun showOfflineSnackBar() {
