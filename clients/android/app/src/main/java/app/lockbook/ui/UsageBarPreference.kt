package app.lockbook.ui

import android.content.Context
import android.util.AttributeSet
import android.widget.ProgressBar
import android.widget.TextView
import androidx.preference.Preference
import androidx.preference.PreferenceViewHolder
import app.lockbook.App.Companion.config
import app.lockbook.R
import app.lockbook.model.CoreModel
import app.lockbook.screen.SettingsActivity
import app.lockbook.screen.SettingsFragment
import app.lockbook.util.*
import com.github.michaelbull.result.Err
<<<<<<< HEAD
import com.github.michaelbull.result.Ok
import kotlinx.coroutines.*
=======
import com.github.michaelbull.result.andThen
import com.github.michaelbull.result.map
>>>>>>> 89e50dd7
import timber.log.Timber

class UsageBarPreference(context: Context, attributeSet: AttributeSet?) : Preference(context, attributeSet) {
    private var job = Job()
    private val uiScope = CoroutineScope(Dispatchers.Main + job)

    private val alertModel by lazy {
        ((context as SettingsActivity).supportFragmentManager.fragments[0] as SettingsFragment).alertModel
    }

    init {
        layoutResource = R.layout.preference_usage_bar
    }

    override fun onBindViewHolder(holder: PreferenceViewHolder?) {
        super.onBindViewHolder(holder)

        setUpUsagePreference(holder!!)
    }

    private fun setUpUsagePreference(holder: PreferenceViewHolder) {
        uiScope.launch {
            withContext(Dispatchers.IO) {
                val usageInfo = holder.itemView.findViewById<TextView>(R.id.usage_info)

<<<<<<< HEAD
                when (val getUsageResult = CoreModel.getLocalAndServerUsage(config, true)) {
                    is Ok -> {
                        val localAndServerUsages = getUsageResult.value
                        val resources = holder.itemView.resources
                        Timber.e("${localAndServerUsages.uncompressedUsage} ${localAndServerUsages.serverUsage} ${localAndServerUsages.dataCap}")

                        val dataCapDot = localAndServerUsages.dataCap.indexOf(" ")
                        val serverUsageDot = localAndServerUsages.serverUsage.indexOf(" ")
                        val uncompressedUsageDot = localAndServerUsages.uncompressedUsage.indexOf(" ")

                        if (dataCapDot == -1 || serverUsageDot == -1 || uncompressedUsageDot == -1) {
                            alertModel.notifyBasicError()
                        }

                        val dataCapNum = localAndServerUsages.dataCap.substring(0, dataCapDot).toLongOrNull()
                        val serverUsageNum = localAndServerUsages.dataCap.substring(0, serverUsageDot).toLongOrNull()
                        val uncompressedUsageNum = localAndServerUsages.uncompressedUsage.substring(0, uncompressedUsageDot).toLongOrNull()

                        if (dataCapNum == null || serverUsageNum == null || uncompressedUsageNum == null) {
                            alertModel.notifyBasicError()
                        } else {
                            withContext(Dispatchers.Main) {
                                val usageBar = holder.itemView.findViewById<ProgressBar>(R.id.usage_bar)

                                usageBar.max = dataCapNum.toInt()
                                usageBar.progress = serverUsageNum.toInt()

                                usageInfo.text = spannable {
                                    resources.getString(R.string.settings_usage_current)
                                        .bold() + " " + CoreModel.makeBytesReadable(serverUsageNum) + "\n" + resources.getString(
                                        R.string.settings_usage_data_cap
                                    )
                                        .bold() + " " + CoreModel.makeBytesReadable(dataCapNum) + "\n" + resources.getString(
                                        R.string.settings_usage_uncompressed_usage
                                    ).bold() + " " + CoreModel.makeBytesReadable(uncompressedUsageNum)
                                }
                            }
                        }
                    }
                    is Err -> {
                        val lbError = getUsageResult.error.toLbError(context.resources)
                        alertModel.notifyError(lbError)
                        if (lbError.kind == LbErrorKind.User) {
                            withContext(Dispatchers.Main) {
                                usageInfo.text = lbError.msg
                            }
                        }
                    }
                }
            }
=======
        val getUsageResult = CoreModel.getUsage(config).andThen { usage ->
            val resources = holder.itemView.resources

            val usageBar = holder.itemView.findViewById<ProgressBar>(R.id.usage_bar)

            usageBar.max = usage.dataCap.exact
            usageBar.progress = usage.serverUsage.exact

            CoreModel.getUncompressedUsage(config).map { uncompressedUsage ->
                usageInfo.text = spannable {
                    resources.getString(R.string.settings_usage_current).bold() + " " + usage.serverUsage.readable + "\n" + resources.getString(R.string.settings_usage_data_cap).bold() + " " + usage.dataCap.readable + "\n" + resources.getString(R.string.settings_usage_uncompressed_usage).bold() + " " + uncompressedUsage.readable
                }
            }
        }

        if (getUsageResult is Err) {
            when (val error = getUsageResult.error) {
                GetUsageError.NoAccount -> {
                    AlertModel.errorHasOccurred((context as Activity).findViewById(android.R.id.content), "Error! No account.", OnFinishAlert.DoNothingOnFinishAlert)
                    usageInfo.text = "Error! No account."
                }
                GetUsageError.CouldNotReachServer -> {
                    AlertModel.errorHasOccurred((context as Activity).findViewById(android.R.id.content), "You are offline.", OnFinishAlert.DoNothingOnFinishAlert)
                    usageInfo.text =
                        holder.itemView.resources.getString(R.string.list_files_offline_snackbar)
                }
                GetUsageError.ClientUpdateRequired -> {
                    AlertModel.errorHasOccurred((context as Activity).findViewById(android.R.id.content), "Update required.", OnFinishAlert.DoNothingOnFinishAlert)
                    usageInfo.text =
                        "Update required."
                }
                is GetUsageError.Unexpected -> {
                    AlertModel.unexpectedCoreErrorHasOccurred((context as Activity).findViewById(android.R.id.content), error.error, OnFinishAlert.DoNothingOnFinishAlert)
                    Timber.e("Unable to get usage: ${error.error}")
                }
            }.exhaustive
>>>>>>> 89e50dd7
        }
    }
}<|MERGE_RESOLUTION|>--- conflicted
+++ resolved
@@ -13,14 +13,9 @@
 import app.lockbook.screen.SettingsFragment
 import app.lockbook.util.*
 import com.github.michaelbull.result.Err
-<<<<<<< HEAD
-import com.github.michaelbull.result.Ok
-import kotlinx.coroutines.*
-=======
 import com.github.michaelbull.result.andThen
 import com.github.michaelbull.result.map
->>>>>>> 89e50dd7
-import timber.log.Timber
+import kotlinx.coroutines.*
 
 class UsageBarPreference(context: Context, attributeSet: AttributeSet?) : Preference(context, attributeSet) {
     private var job = Job()
@@ -45,95 +40,39 @@
             withContext(Dispatchers.IO) {
                 val usageInfo = holder.itemView.findViewById<TextView>(R.id.usage_info)
 
-<<<<<<< HEAD
-                when (val getUsageResult = CoreModel.getLocalAndServerUsage(config, true)) {
-                    is Ok -> {
-                        val localAndServerUsages = getUsageResult.value
-                        val resources = holder.itemView.resources
-                        Timber.e("${localAndServerUsages.uncompressedUsage} ${localAndServerUsages.serverUsage} ${localAndServerUsages.dataCap}")
+                val getUsageResult = CoreModel.getUsage(config).andThen { usage ->
+                    val resources = holder.itemView.resources
 
-                        val dataCapDot = localAndServerUsages.dataCap.indexOf(" ")
-                        val serverUsageDot = localAndServerUsages.serverUsage.indexOf(" ")
-                        val uncompressedUsageDot = localAndServerUsages.uncompressedUsage.indexOf(" ")
+                    val usageBar = holder.itemView.findViewById<ProgressBar>(R.id.usage_bar)
 
-                        if (dataCapDot == -1 || serverUsageDot == -1 || uncompressedUsageDot == -1) {
-                            alertModel.notifyBasicError()
-                        }
+                    usageBar.max = usage.dataCap.exact
+                    usageBar.progress = usage.serverUsage.exact
 
-                        val dataCapNum = localAndServerUsages.dataCap.substring(0, dataCapDot).toLongOrNull()
-                        val serverUsageNum = localAndServerUsages.dataCap.substring(0, serverUsageDot).toLongOrNull()
-                        val uncompressedUsageNum = localAndServerUsages.uncompressedUsage.substring(0, uncompressedUsageDot).toLongOrNull()
-
-                        if (dataCapNum == null || serverUsageNum == null || uncompressedUsageNum == null) {
-                            alertModel.notifyBasicError()
-                        } else {
-                            withContext(Dispatchers.Main) {
-                                val usageBar = holder.itemView.findViewById<ProgressBar>(R.id.usage_bar)
-
-                                usageBar.max = dataCapNum.toInt()
-                                usageBar.progress = serverUsageNum.toInt()
-
-                                usageInfo.text = spannable {
-                                    resources.getString(R.string.settings_usage_current)
-                                        .bold() + " " + CoreModel.makeBytesReadable(serverUsageNum) + "\n" + resources.getString(
-                                        R.string.settings_usage_data_cap
-                                    )
-                                        .bold() + " " + CoreModel.makeBytesReadable(dataCapNum) + "\n" + resources.getString(
-                                        R.string.settings_usage_uncompressed_usage
-                                    ).bold() + " " + CoreModel.makeBytesReadable(uncompressedUsageNum)
-                                }
-                            }
-                        }
-                    }
-                    is Err -> {
-                        val lbError = getUsageResult.error.toLbError(context.resources)
-                        alertModel.notifyError(lbError)
-                        if (lbError.kind == LbErrorKind.User) {
-                            withContext(Dispatchers.Main) {
-                                usageInfo.text = lbError.msg
+                    CoreModel.getUncompressedUsage(config).map { uncompressedUsage ->
+                        withContext(Dispatchers.Main) {
+                            usageInfo.text = spannable {
+                                resources.getString(R.string.settings_usage_current)
+                                    .bold() + " " + usage.serverUsage.readable + "\n" + resources.getString(
+                                    R.string.settings_usage_data_cap
+                                )
+                                    .bold() + " " + usage.dataCap.readable + "\n" + resources.getString(
+                                    R.string.settings_usage_uncompressed_usage
+                                ).bold() + " " + uncompressedUsage.readable
                             }
                         }
                     }
                 }
-            }
-=======
-        val getUsageResult = CoreModel.getUsage(config).andThen { usage ->
-            val resources = holder.itemView.resources
 
-            val usageBar = holder.itemView.findViewById<ProgressBar>(R.id.usage_bar)
-
-            usageBar.max = usage.dataCap.exact
-            usageBar.progress = usage.serverUsage.exact
-
-            CoreModel.getUncompressedUsage(config).map { uncompressedUsage ->
-                usageInfo.text = spannable {
-                    resources.getString(R.string.settings_usage_current).bold() + " " + usage.serverUsage.readable + "\n" + resources.getString(R.string.settings_usage_data_cap).bold() + " " + usage.dataCap.readable + "\n" + resources.getString(R.string.settings_usage_uncompressed_usage).bold() + " " + uncompressedUsage.readable
+                if (getUsageResult is Err) {
+                    val lbError = getUsageResult.error.toLbError(context.resources)
+                    alertModel.notifyError(lbError)
+                    if (lbError.kind == LbErrorKind.User) {
+                        withContext(Dispatchers.Main) {
+                            usageInfo.text = lbError.msg
+                        }
+                    }
                 }
             }
         }
-
-        if (getUsageResult is Err) {
-            when (val error = getUsageResult.error) {
-                GetUsageError.NoAccount -> {
-                    AlertModel.errorHasOccurred((context as Activity).findViewById(android.R.id.content), "Error! No account.", OnFinishAlert.DoNothingOnFinishAlert)
-                    usageInfo.text = "Error! No account."
-                }
-                GetUsageError.CouldNotReachServer -> {
-                    AlertModel.errorHasOccurred((context as Activity).findViewById(android.R.id.content), "You are offline.", OnFinishAlert.DoNothingOnFinishAlert)
-                    usageInfo.text =
-                        holder.itemView.resources.getString(R.string.list_files_offline_snackbar)
-                }
-                GetUsageError.ClientUpdateRequired -> {
-                    AlertModel.errorHasOccurred((context as Activity).findViewById(android.R.id.content), "Update required.", OnFinishAlert.DoNothingOnFinishAlert)
-                    usageInfo.text =
-                        "Update required."
-                }
-                is GetUsageError.Unexpected -> {
-                    AlertModel.unexpectedCoreErrorHasOccurred((context as Activity).findViewById(android.R.id.content), error.error, OnFinishAlert.DoNothingOnFinishAlert)
-                    Timber.e("Unable to get usage: ${error.error}")
-                }
-            }.exhaustive
->>>>>>> 89e50dd7
-        }
     }
 }