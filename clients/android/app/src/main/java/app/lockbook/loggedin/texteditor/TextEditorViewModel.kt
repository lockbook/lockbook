--- conflicted
+++ resolved
@@ -6,15 +6,10 @@
 import androidx.lifecycle.MutableLiveData
 import androidx.lifecycle.ViewModel
 import app.lockbook.utils.Config
-import app.lockbook.utils.CoreError
 import app.lockbook.utils.CoreModel
-<<<<<<< HEAD
 import app.lockbook.utils.Messages
 import app.lockbook.utils.Messages.UNEXPECTED_ERROR
 import app.lockbook.utils.WriteToDocumentError
-=======
-import app.lockbook.utils.Messages.UNEXPECTED_ERROR_OCCURRED
->>>>>>> d00c6b8d
 import com.github.michaelbull.result.Err
 import timber.log.Timber
 
@@ -89,16 +84,16 @@
         val writeToDocumentResult = CoreModel.writeContentToDocument(config, id, content)
         if (writeToDocumentResult is Err) {
             when (val error = writeToDocumentResult.error) {
-                is CoreError.FolderTreatedAsDocument -> {
+                is WriteToDocumentError.FolderTreatedAsDocument -> {
                     _errorHasOccurred.postValue("Error! Folder is treated as document!")
                 }
-                is CoreError.FileDoesNotExist -> {
+                is WriteToDocumentError.FileDoesNotExist -> {
                     _errorHasOccurred.postValue("Error! File does not exist!")
                 }
-                is CoreError.NoAccount -> {
+                is WriteToDocumentError.NoAccount -> {
                     _errorHasOccurred.postValue("Error! No account!")
                 }
-                is CoreError.Unexpected -> {
+                is WriteToDocumentError.Unexpected -> {
                     Timber.e("Unable to write document changes: ${error.error}")
                     _unexpectedErrorHasOccurred.postValue(
                         UNEXPECTED_ERROR
