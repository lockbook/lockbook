--- conflicted
+++ resolved
@@ -7,7 +7,6 @@
 import androidx.work.Worker
 import androidx.work.WorkerParameters
 import app.lockbook.App
-import app.lockbook.core.coreMutex
 import app.lockbook.utils.*
 import app.lockbook.utils.Messages.UNEXPECTED_ERROR_OCCURRED
 import com.beust.klaxon.Klaxon
@@ -18,11 +17,7 @@
 
 class FileModel(path: String) {
     private val _files = MutableLiveData<List<FileMetadata>>()
-<<<<<<< HEAD
     private val _errorHasOccurred = SingleMutableLiveData<String>()
-=======
-    private val _errorHasOccurred = MutableLiveData<String>()
->>>>>>> f01adea4
     private lateinit var parentFileMetadata: FileMetadata
     private lateinit var lastDocumentAccessed: FileMetadata
     val config = Config(path)
@@ -62,9 +57,11 @@
     fun isAtRoot(): Boolean = parentFileMetadata.id == parentFileMetadata.parent
 
     fun upADirectory() {
-        when (val getSiblingsOfParentResult = CoreModel.getChildren(config, parentFileMetadata.parent)) {
-            is Ok -> {
-                when (val getParentOfParentResult = CoreModel.getFileById(config, parentFileMetadata.parent)) {
+        when (val getSiblingsOfParentResult =
+            CoreModel.getChildren(config, parentFileMetadata.parent)) {
+            is Ok -> {
+                when (val getParentOfParentResult =
+                    CoreModel.getFileById(config, parentFileMetadata.parent)) {
                     is Ok -> {
                         parentFileMetadata = getParentOfParentResult.value
                         matchToDefaultSortOption(getSiblingsOfParentResult.value.filter { fileMetadata -> fileMetadata.id != fileMetadata.parent && !fileMetadata.deleted })
@@ -191,7 +188,8 @@
     }
 
     fun createInsertRefreshFiles(name: String, fileType: String) {
-        when (val createFileResult = CoreModel.createFile(config, parentFileMetadata.id, name, fileType)) {
+        when (val createFileResult =
+            CoreModel.createFile(config, parentFileMetadata.id, name, fileType)) {
             is Ok -> {
                 val insertFileResult = CoreModel.insertFile(config, createFileResult.value)
                 if (insertFileResult is Err) {
@@ -306,7 +304,7 @@
         when (
             val optionValue = PreferenceManager.getDefaultSharedPreferences(App.instance)
                 .getString(SharedPreferences.SORT_FILES_KEY, SharedPreferences.SORT_FILES_A_Z)
-        ) {
+            ) {
             SharedPreferences.SORT_FILES_A_Z -> sortFilesAlpha(files, false)
             SharedPreferences.SORT_FILES_Z_A -> sortFilesAlpha(files, true)
             SharedPreferences.SORT_FILES_LAST_CHANGED -> sortFilesChanged(files, false)
@@ -342,34 +340,30 @@
     class SyncWork(appContext: Context, workerParams: WorkerParameters) :
         Worker(appContext, workerParams) {
         override fun doWork(): Result {
-            if (!coreMutex.isLocked) {
-                val syncAllResult =
-                    CoreModel.syncAllFiles(Config(applicationContext.filesDir.absolutePath))
-                return if (syncAllResult is Err) {
-                    when (val error = syncAllResult.error) {
-                        is SyncAllError.NoAccount -> {
-                            Timber.e("No account.")
-                            Result.failure()
-                        }
-                        is SyncAllError.CouldNotReachServer -> {
-                            Timber.e("Could not reach server.")
-                            Result.retry()
-                        }
-                        is SyncAllError.ExecuteWorkError -> {
-                            Timber.e("Could not execute some work: ${Klaxon().toJsonString(error.error)}")
-                            Result.failure()
-                        }
-                        is SyncAllError.UnexpectedError -> {
-                            Timber.e("Unable to sync all files: ${error.error}")
-                            Result.failure()
-                        }
-                    }
-                } else {
-                    Result.success()
-                }
-            }
-
-            return Result.failure()
+            val syncAllResult =
+                CoreModel.syncAllFiles(Config(applicationContext.filesDir.absolutePath))
+            return if (syncAllResult is Err) {
+                when (val error = syncAllResult.error) {
+                    is SyncAllError.NoAccount -> {
+                        Timber.e("No account.")
+                        Result.failure()
+                    }
+                    is SyncAllError.CouldNotReachServer -> {
+                        Timber.e("Could not reach server.")
+                        Result.retry()
+                    }
+                    is SyncAllError.ExecuteWorkError -> {
+                        Timber.e("Could not execute some work: ${Klaxon().toJsonString(error.error)}")
+                        Result.failure()
+                    }
+                    is SyncAllError.UnexpectedError -> {
+                        Timber.e("Unable to sync all files: ${error.error}")
+                        Result.failure()
+                    }
+                }
+            } else {
+                Result.success()
+            }
         }
     }
 }