--- conflicted
+++ resolved
@@ -144,13 +144,11 @@
         }
     }
 
-<<<<<<< HEAD
-=======
     fun handleReadDocument(fileMetadata: FileMetadata): EditableFile? {
         when (val documentResult = CoreModel.getDocumentContent(config, fileMetadata.id)) {
             is Ok -> {
                 lastDocumentAccessed = fileMetadata
-                return EditableFile(fileMetadata.name, fileMetadata.id, documentResult.value.secret)
+                return EditableFile(fileMetadata.name, fileMetadata.id)
             }
             is Err -> when (val error = documentResult.error) {
                 is ReadDocumentError.TreatedFolderAsDocument -> _errorHasOccurred.postValue("Error! Folder treated as document!")
@@ -172,7 +170,6 @@
         return null
     }
 
->>>>>>> 7aafe8d9
     fun intoFolder(fileMetadata: FileMetadata) {
         parentFileMetadata = fileMetadata
         refreshFiles()
