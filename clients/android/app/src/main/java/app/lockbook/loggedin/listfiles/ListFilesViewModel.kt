package app.lockbook.loggedin.listfiles

import android.app.Activity.RESULT_CANCELED
import android.app.Application
import android.content.Context
import android.content.Intent
<<<<<<< HEAD
import android.content.SharedPreferences.OnSharedPreferenceChangeListener
=======
>>>>>>> c09460d1
import androidx.lifecycle.AndroidViewModel
import androidx.lifecycle.LiveData
import androidx.lifecycle.MutableLiveData
import androidx.preference.PreferenceManager
import androidx.work.*
import app.lockbook.R
import app.lockbook.utils.*
import app.lockbook.utils.Messages.UNEXPECTED_ERROR_OCCURRED
import app.lockbook.utils.RequestResultCodes.DELETE_RESULT_CODE
import app.lockbook.utils.RequestResultCodes.POP_UP_INFO_REQUEST_CODE
import app.lockbook.utils.RequestResultCodes.RENAME_RESULT_CODE
import app.lockbook.utils.RequestResultCodes.TEXT_EDITOR_REQUEST_CODE
import app.lockbook.utils.SharedPreferences.BACKGROUND_SYNC_ENABLED_KEY
import app.lockbook.utils.SharedPreferences.BACKGROUND_SYNC_PERIOD_KEY
import app.lockbook.utils.SharedPreferences.BIOMETRIC_OPTION_KEY
import app.lockbook.utils.SharedPreferences.EXPORT_ACCOUNT_QR_KEY
import app.lockbook.utils.SharedPreferences.EXPORT_ACCOUNT_RAW_KEY
import app.lockbook.utils.SharedPreferences.SORT_FILES_A_Z
import app.lockbook.utils.SharedPreferences.SORT_FILES_FIRST_CHANGED
import app.lockbook.utils.SharedPreferences.SORT_FILES_KEY
import app.lockbook.utils.SharedPreferences.SORT_FILES_LAST_CHANGED
import app.lockbook.utils.SharedPreferences.SORT_FILES_TYPE
import app.lockbook.utils.SharedPreferences.SORT_FILES_Z_A
import app.lockbook.utils.SharedPreferences.SYNC_POST_EDIT_KEY
import app.lockbook.utils.WorkManagerTags.PERIODIC_SYNC_TAG
import com.beust.klaxon.Klaxon
import com.github.michaelbull.result.Err
import com.github.michaelbull.result.Ok
import com.github.michaelbull.result.Result
import kotlinx.coroutines.*
import timber.log.Timber
import java.util.concurrent.TimeUnit

class ListFilesViewModel(path: String, application: Application) :
    AndroidViewModel(application),
    ClickInterface {

    private var job = Job()
    private val uiScope = CoroutineScope(Dispatchers.Main + job)
    private val coreModel = CoreModel(Config(path))
    private lateinit var fileCreationType: FileType

    private val _files = MutableLiveData<List<FileMetadata>>()
    private val _isProgressBarVisible = MutableLiveData<Boolean>()
    private val _progressBarProgress = MutableLiveData<Int>()
    private val _progressBarMax = MutableLiveData<Int>()
    private val _navigateToFileEditor = MutableLiveData<EditableFile>()
    private val _navigateToPopUpInfo = MutableLiveData<FileMetadata>()
    private val _collapseExpandFAB = MutableLiveData<Unit>()
    private val _createFileNameDialog = MutableLiveData<Unit>()
    private val _errorHasOccurred = MutableLiveData<String>()

    val files: LiveData<List<FileMetadata>>
        get() = _files

    val isProgressBarVisible: LiveData<Boolean>
        get() = _isProgressBarVisible

    val progressBarProgress: LiveData<Int>
        get() = _progressBarProgress

    val progressBarMax: LiveData<Int>
        get() = _progressBarMax

    val navigateToFileEditor: LiveData<EditableFile>
        get() = _navigateToFileEditor

    val navigateToPopUpInfo: LiveData<FileMetadata>
        get() = _navigateToPopUpInfo

    val collapseExpandFAB: LiveData<Unit>
        get() = _collapseExpandFAB

    val createFileNameDialog: LiveData<Unit>
        get() = _createFileNameDialog

    val errorHasOccurred: LiveData<String>
        get() = _errorHasOccurred

    fun startUpFiles() {
        uiScope.launch {
            withContext(Dispatchers.IO) {
                setUpPeriodicSync()
                setUpPreferenceChangeListener()
                startUpInRoot()
            }
        }
    }

    private fun setUpPreferenceChangeListener() {
        val listener = OnSharedPreferenceChangeListener { _, key ->
            when (key) {
                BACKGROUND_SYNC_ENABLED_KEY ->
                    WorkManager.getInstance(getApplication())
                        .cancelAllWorkByTag(PERIODIC_SYNC_TAG)
                BACKGROUND_SYNC_PERIOD_KEY -> {
                    setUpPeriodicSync()
                }
                SYNC_POST_EDIT_KEY, SORT_FILES_KEY, EXPORT_ACCOUNT_RAW_KEY, EXPORT_ACCOUNT_QR_KEY, BIOMETRIC_OPTION_KEY -> {
                }
                else -> {
                    _errorHasOccurred.postValue(UNEXPECTED_ERROR_OCCURRED)
                    Timber.e("Unable to recognize preference key: $key")
                }
            }
        }

        PreferenceManager.getDefaultSharedPreferences(getApplication())
            .registerOnSharedPreferenceChangeListener(listener)
    }

    private fun setUpPeriodicSync() {
        if (PreferenceManager.getDefaultSharedPreferences(getApplication())
            .getBoolean(BACKGROUND_SYNC_ENABLED_KEY, true)
        ) {
            val work = PeriodicWorkRequestBuilder<SyncWork>(
                PreferenceManager.getDefaultSharedPreferences(getApplication())
                    .getInt(BACKGROUND_SYNC_PERIOD_KEY, 30).toLong(),
                TimeUnit.MINUTES
            )
                .setConstraints(Constraints.NONE)
                .addTag(PERIODIC_SYNC_TAG)
                .build()

            WorkManager.getInstance(getApplication<Application>().applicationContext)
                .enqueueUniquePeriodicWork(
                    PERIODIC_SYNC_TAG,
                    ExistingPeriodicWorkPolicy.REPLACE,
                    work
                )
        }
    }

    fun quitOrNot(): Boolean {
        if (coreModel.parentFileMetadata.id == coreModel.parentFileMetadata.parent) {
            return false
        }
        upADirectory()

        return true
    }

    private fun upADirectory() {
        when (val getSiblingsOfParentResult = coreModel.getSiblingsOfParent()) {
            is Ok -> {
                when (val getParentOfParentResult = coreModel.getParentOfParent()) {
                    is Ok -> matchToDefaultSortOption(getSiblingsOfParentResult.value)
                    is Err -> when (val error = getParentOfParentResult.error) {
                        is GetFileByIdError.NoFileWithThatId -> _errorHasOccurred.postValue("Error! No file with that id!")
                        is GetFileByIdError.UnexpectedError -> {
                            Timber.e("Unable to get the parent of the current path: ${error.error}")
                            _errorHasOccurred.postValue(
                                UNEXPECTED_ERROR_OCCURRED
                            )
                        }
                        else -> {
                            Timber.e("GetFileByIdError not matched: ${error::class.simpleName}.")
                            _errorHasOccurred.postValue(UNEXPECTED_ERROR_OCCURRED)
                        }
                    }
                }
            }
            is Err -> when (val error = getSiblingsOfParentResult.error) {
                is GetChildrenError.UnexpectedError -> {
                    Timber.e("Unable to get siblings of the parent: ${error.error}")
                    _errorHasOccurred.postValue(UNEXPECTED_ERROR_OCCURRED)
                }
                else -> {
                    Timber.e("GetChildrenError not matched: ${error::class.simpleName}.")
                    _errorHasOccurred.postValue(UNEXPECTED_ERROR_OCCURRED)
                }
            }
        }
    }

    private fun incrementalSync() {
        val syncErrors = hashMapOf<String, ExecuteWorkError>()

        val account = when (val accountResult = coreModel.getAccount()) {
            is Ok -> accountResult.value
            is Err -> {
                when (val error = accountResult.error) {
                    is GetAccountError.NoAccount -> _errorHasOccurred.postValue("Error! No account!")
                    is GetAccountError.UnexpectedError -> {
                        Timber.e("Unable to get account: ${error.error}")
                    }
                }

                return
            }
        }

        val maxProgress = when (val syncWorkResult = getSyncWork()) {
            is Ok -> {
                _progressBarMax.postValue(syncWorkResult.value.work_units.size)
                syncWorkResult.value.work_units.size
            }
            is Err -> return
        }
        var currentProgress = maxProgress

        repeat(10) {
            val syncWork = when (val syncWorkResult = getSyncWork()) {
                is Ok -> syncWorkResult.value
                is Err -> return
            }

            if (syncWork.work_units.isEmpty()) {
                return if (syncErrors.isEmpty()) {
                    val setLastSyncedResult =
                        coreModel.setLastSynced(syncWork.most_recent_update_from_server)
                    if (setLastSyncedResult is Err) {
                        Timber.e("Unable to set most recent update date: ${setLastSyncedResult.error}")
                        _errorHasOccurred.postValue(UNEXPECTED_ERROR_OCCURRED)
                    }
                    return
                } else {
                    Timber.e("Despite all work being gone, syncErrors still persist.")
                    _errorHasOccurred.postValue(UNEXPECTED_ERROR_OCCURRED)
                }
            }

            for (workUnit in syncWork.work_units) {
                when (
                    val executeFileSyncWorkResult =
                        coreModel.executeFileSyncWork(account, workUnit)
                ) {
                    is Ok -> {
                        currentProgress--
                        _progressBarProgress.postValue(maxProgress - currentProgress)
                        syncErrors.remove(workUnit.content.metadata.id)
                    }
                    is Err ->
                        syncErrors[workUnit.content.metadata.id] =
                            executeFileSyncWorkResult.error
                }
            }
        }

        if (syncErrors.isNotEmpty()) {
            Timber.e("Couldn't resolve all syncErrors.")
            _errorHasOccurred.postValue("Couldn't sync all files.")
        }
    }

    private fun getSyncWork(): Result<WorkCalculated, Unit> {
        return when (val syncWorkResult = coreModel.calculateFileSyncWork()) {
            is Ok -> Ok(syncWorkResult.value)
            is Err -> {
                when (val error = syncWorkResult.error) {
                    is CalculateWorkError.NoAccount -> _errorHasOccurred.postValue("Error! No account!")
                    is CalculateWorkError.CouldNotReachServer -> Timber.e("Could not reach server.")
                    is CalculateWorkError.UnexpectedError -> {
                        Timber.e("Unable to calculate syncWork: ${error.error}")
                        _errorHasOccurred.postValue(
                            UNEXPECTED_ERROR_OCCURRED
                        )
                    }
                }

                Err(Unit)
            }
        }
    }

    private fun refreshFiles() {
        when (val getChildrenResult = coreModel.getChildrenOfParent()) {
            is Ok -> {
                matchToDefaultSortOption(getChildrenResult.value)
            }
            is Err -> when (val error = getChildrenResult.error) {
                is GetChildrenError.UnexpectedError -> {
                    Timber.e("Unable to get children: ${getChildrenResult.error}")
                    _errorHasOccurred.postValue(UNEXPECTED_ERROR_OCCURRED)
                }
                else -> {
                    Timber.e("GetChildrenError not matched: ${error::class.simpleName}.")
                    _errorHasOccurred.postValue(UNEXPECTED_ERROR_OCCURRED)
                }
            }
        }
    }

    private fun createInsertRefreshFiles(name: String, fileType: String) {
        when (val createFileResult = coreModel.createFile(name, fileType)) {
            is Ok -> {
                val insertFileResult = coreModel.insertFile(createFileResult.value)
                if (insertFileResult is Err) {
                    when (val error = insertFileResult.error) {
                        is InsertFileError.UnexpectedError -> {
                            Timber.e("Unable to insert a newly created file: ${insertFileResult.error}")
                            _errorHasOccurred.postValue(UNEXPECTED_ERROR_OCCURRED)
                        }
                        else -> {
                            Timber.e("InsertFileError not matched: ${error::class.simpleName}.")
                            _errorHasOccurred.postValue(UNEXPECTED_ERROR_OCCURRED)
                        }
                    }
                }

                refreshFiles()
            }
            is Err -> when (val error = createFileResult.error) {
                is CreateFileError.NoAccount -> _errorHasOccurred.postValue("Error! No account!")
                is CreateFileError.DocumentTreatedAsFolder -> _errorHasOccurred.postValue("Error! Document is treated as folder!")
                is CreateFileError.CouldNotFindAParent -> _errorHasOccurred.postValue("Error! Could not find file parent!")
                is CreateFileError.FileNameNotAvailable -> _errorHasOccurred.postValue("Error! File name not available!")
                is CreateFileError.FileNameContainsSlash -> _errorHasOccurred.postValue("Error! File contains a slash!")
                is CreateFileError.UnexpectedError -> {
                    Timber.e("Unable to create a file: ${error.error}")
                    _errorHasOccurred.postValue(
                        UNEXPECTED_ERROR_OCCURRED
                    )
                }
                else -> {
                    Timber.e("CreateFileError not matched: ${error::class.simpleName}.")
                    _errorHasOccurred.postValue(UNEXPECTED_ERROR_OCCURRED)
                }
            }
        }
    }

    private fun renameRefreshFiles(id: String, newName: String) {
        when (val renameFileResult = coreModel.renameFile(id, newName)) {
            is Ok -> refreshFiles()
            is Err -> when (val error = renameFileResult.error) {
                is RenameFileError.FileDoesNotExist -> _errorHasOccurred.postValue("Error! File does not exist!")
                is RenameFileError.NewNameContainsSlash -> _errorHasOccurred.postValue("Error! New name contains slash!")
                is RenameFileError.FileNameNotAvailable -> _errorHasOccurred.postValue("Error! File name not available!")
                is RenameFileError.UnexpectedError -> {
                    Timber.e("Unable to rename file: ${error.error}")
                    _errorHasOccurred.postValue(
                        UNEXPECTED_ERROR_OCCURRED
                    )
                }
                else -> {
                    Timber.e("RenameFileError not matched: ${error::class.simpleName}.")
                    _errorHasOccurred.postValue(UNEXPECTED_ERROR_OCCURRED)
                }
            }
        }
    }

    private fun deleteRefreshFiles(id: String) {
        when (val deleteFileResult = coreModel.deleteFile(id)) {
            is Ok -> refreshFiles()
            is Err -> when (val error = deleteFileResult.error) {
                is DeleteFileError.NoFileWithThatId -> _errorHasOccurred.postValue("Error! No file with that id!")
                is DeleteFileError.UnexpectedError -> {
                    Timber.e("Unable to delete file: ${error.error}")
                    _errorHasOccurred.postValue(
                        UNEXPECTED_ERROR_OCCURRED
                    )
                }
                else -> {
                    Timber.e("DeleteFileError not matched: ${error::class.simpleName}.")
                    _errorHasOccurred.postValue(UNEXPECTED_ERROR_OCCURRED)
                }
            }
        }
    }

    private fun matchToDefaultSortOption(files: List<FileMetadata>) {
        when (
            val optionValue = PreferenceManager.getDefaultSharedPreferences(getApplication()).getString(SORT_FILES_KEY, SORT_FILES_A_Z)
        ) {
            SORT_FILES_A_Z -> sortFilesAlpha(files, false)
            SORT_FILES_Z_A -> sortFilesAlpha(files, true)
            SORT_FILES_LAST_CHANGED -> sortFilesChanged(files, false)
            SORT_FILES_FIRST_CHANGED -> sortFilesChanged(files, true)
            SORT_FILES_TYPE -> sortFilesType(files)
            else -> {
                Timber.e("File sorting shared preference does not match every supposed option: $optionValue")
                _errorHasOccurred.postValue(UNEXPECTED_ERROR_OCCURRED)
            }
        }
    }

    private fun sortFilesAlpha(files: List<FileMetadata>, inReverse: Boolean) {
        if (inReverse) {
            _files.postValue(
                files.sortedByDescending { fileMetadata ->
                    fileMetadata.name
                }
            )
        } else {
            _files.postValue(
                files.sortedBy { fileMetadata ->
                    fileMetadata.name
                }
            )
        }
    }

    private fun sortFilesChanged(files: List<FileMetadata>, inReverse: Boolean) {
        if (inReverse) {
            _files.postValue(
                files.sortedByDescending { fileMetadata ->
                    fileMetadata.metadata_version
                }
            )
        } else {
            _files.postValue(
                files.sortedBy { fileMetadata ->
                    fileMetadata.metadata_version
                }
            )
        }
    }

    private fun sortFilesType(files: List<FileMetadata>) {
        val tempFolders = files.filter { fileMetadata ->
            fileMetadata.file_type.name == FileType.Folder.name
        }
        val tempDocuments = files.filter { fileMetadata ->
            fileMetadata.file_type.name == FileType.Document.name
        }
        _files.postValue(
            tempFolders.union(
                tempDocuments.sortedWith(
                    compareBy(
                        { fileMetadata ->
                            Regex(".[^.]+\$").find(fileMetadata.name)?.value
                        },
                        { fileMetaData ->
                            fileMetaData.name
                        }
                    )
                )
            ).toList()
        )
    }

    private fun handleReadDocument(fileMetadata: FileMetadata) {
        when (val documentResult = coreModel.getDocumentContent(fileMetadata.id)) {
            is Ok -> {
                _navigateToFileEditor.postValue(
                    EditableFile(
                        fileMetadata.name,
                        fileMetadata.id,
                        documentResult.value
                    )
                )
                coreModel.lastDocumentAccessed = fileMetadata
            }
            is Err -> when (val error = documentResult.error) {
                is ReadDocumentError.TreatedFolderAsDocument -> _errorHasOccurred.postValue("Error! Folder treated as document!")
                is ReadDocumentError.NoAccount -> _errorHasOccurred.postValue("Error! No account!")
                is ReadDocumentError.FileDoesNotExist -> _errorHasOccurred.postValue("Error! File does not exist!")
                is ReadDocumentError.UnexpectedError -> {
                    Timber.e("Unable to get content of file: ${error.error}")
                    _errorHasOccurred.postValue(
                        UNEXPECTED_ERROR_OCCURRED
                    )
                }
                else -> {
                    Timber.e("ReadDocumentError not matched: ${error::class.simpleName}.")
                    _errorHasOccurred.postValue(UNEXPECTED_ERROR_OCCURRED)
                }
            }
        }
    }

    private fun intoFolder(fileMetadata: FileMetadata) {
        coreModel.parentFileMetadata = fileMetadata
        refreshFiles()
    }

    private fun startUpInRoot() {
        when (val result = coreModel.setParentToRoot()) {
            is Ok -> refreshFiles()
            is Err -> when (val error = result.error) {
                is GetRootError.NoRoot -> _errorHasOccurred.postValue("No root!")
                is GetRootError.UnexpectedError -> {
                    Timber.e("Unable to set parent to root: ${error.error}")
                    _errorHasOccurred.postValue(
                        UNEXPECTED_ERROR_OCCURRED
                    )
                }
                else -> {
                    Timber.e("GetRootError not matched: ${error::class.simpleName}.")
                    _errorHasOccurred.postValue(UNEXPECTED_ERROR_OCCURRED)
                }
            }
        }
    }

    fun handleActivityResult(requestCode: Int, resultCode: Int, data: Intent?) {
        uiScope.launch {
            withContext(Dispatchers.IO) {
<<<<<<< HEAD
                when {
                    requestCode == POP_UP_INFO_REQUEST_CODE && data is Intent -> handlePopUpInfoRequest(
                        resultCode,
                        data
                    )
                    TEXT_EDITOR_REQUEST_CODE == requestCode -> handleTextEditorRequest()
                    resultCode == RESULT_CANCELED -> {
                    }
                    else -> {
                        Timber.e("Unable to recognize match requestCode and/or resultCode and/or data.")
                        _errorHasOccurred.postValue(UNEXPECTED_ERROR_OCCURRED)
=======
                if (data is Intent) {
                    when (requestCode) {
                        POP_UP_INFO_REQUEST_CODE -> handlePopUpInfoRequest(resultCode, data)
                        else -> {
                            Timber.e("Request code not matched: $requestCode")
                        }
>>>>>>> c09460d1
                    }
                }
            }
        }
    }

    private fun handleTextEditorRequest() {
        if (PreferenceManager.getDefaultSharedPreferences(getApplication())
            .getBoolean(SYNC_POST_EDIT_KEY, false)
        ) {
            incrementalSyncProgressBar()
        }
    }

    fun handleNewFileRequest(name: String) {
        createInsertRefreshFiles(name, Klaxon().toJsonString(fileCreationType))
    }

    private fun handlePopUpInfoRequest(resultCode: Int, data: Intent) {
        val id = data.getStringExtra("id")
        if (id is String) {
            when (resultCode) {
                RENAME_RESULT_CODE -> {
                    val newName = data.getStringExtra("new_name")
                    if (newName != null) {
                        renameRefreshFiles(id, newName)
                    } else {
                        Timber.e("new_name is null.")
                        _errorHasOccurred.postValue(UNEXPECTED_ERROR_OCCURRED)
                    }
                }
                DELETE_RESULT_CODE -> deleteRefreshFiles(id)
                else -> {
                    Timber.e("Result code not matched: $resultCode")
                    _errorHasOccurred.postValue(UNEXPECTED_ERROR_OCCURRED)
                }
            }
        } else {
            Timber.e("id is null.")
            _errorHasOccurred.postValue(UNEXPECTED_ERROR_OCCURRED)
        }
    }

    fun onSwipeToRefresh() {
        uiScope.launch {
            withContext(Dispatchers.IO) {
                incrementalSyncProgressBar()
            }
        }
    }

    private fun incrementalSyncProgressBar() {
        _isProgressBarVisible.postValue(true)
        incrementalSync()
        refreshFiles()
        _isProgressBarVisible.postValue(false)
    }

    fun onNewDocumentFABClicked() {
        fileCreationType = FileType.Document
        _collapseExpandFAB.postValue(Unit)
        _createFileNameDialog.postValue(Unit)
    }

    fun onNewFolderFABClicked() {
        fileCreationType = FileType.Folder
        _collapseExpandFAB.postValue(Unit)
        _createFileNameDialog.postValue(Unit)
    }

    fun collapseFAB() {
        _collapseExpandFAB.postValue(Unit)
    }

    fun onSortPressed(id: Int) {
        uiScope.launch {
            withContext(Dispatchers.IO) {
                val pref = PreferenceManager.getDefaultSharedPreferences(getApplication()).edit()
                when (id) {
                    R.id.menu_list_files_sort_last_changed -> pref.putString(
                        SORT_FILES_KEY,
                        SORT_FILES_LAST_CHANGED
                    ).apply()
                    R.id.menu_list_files_sort_a_z ->
                        pref.putString(SORT_FILES_KEY, SORT_FILES_A_Z)
                            .apply()
                    R.id.menu_list_files_sort_z_a ->
                        pref.putString(SORT_FILES_KEY, SORT_FILES_Z_A)
                            .apply()
                    R.id.menu_list_files_sort_first_changed -> pref.putString(
                        SORT_FILES_KEY,
                        SORT_FILES_FIRST_CHANGED
                    ).apply()
                    R.id.menu_list_files_sort_type -> pref.putString(
                        SORT_FILES_KEY,
                        SORT_FILES_TYPE
                    ).apply()
                    else -> {
                        Timber.e("Unrecognized sort item id.")
                        _errorHasOccurred.postValue(UNEXPECTED_ERROR_OCCURRED)
                    }
                }

                val files = _files.value
                if (files is List<FileMetadata>) {
                    matchToDefaultSortOption(files)
                } else {
                    _errorHasOccurred.postValue("Unable to retrieve files from LiveData.")
                }
            }
        }
    }

    override fun onItemClick(position: Int) {
        uiScope.launch {
            withContext(Dispatchers.IO) {
                _files.value?.let {
                    val fileMetadata = it[position]

                    if (fileMetadata.file_type == FileType.Folder) {
                        intoFolder(fileMetadata)
                    } else {
                        handleReadDocument(fileMetadata)
                    }
                }
            }
        }
    }

    override fun onLongClick(position: Int) {
        uiScope.launch {
            withContext(Dispatchers.IO) {
                _files.value?.let {
                    _navigateToPopUpInfo.postValue(it[position])
                }
            }
        }
    }

    class SyncWork(appContext: Context, workerParams: WorkerParameters) :
        Worker(appContext, workerParams) {
        override fun doWork(): Result {
            val syncAllResult =
                CoreModel.syncAllFiles(Config(applicationContext.filesDir.absolutePath))
            return if (syncAllResult is Err) {
                when (val error = syncAllResult.error) {
                    is SyncAllError.NoAccount -> {
                        Timber.e("No account.")
                        Result.failure()
                    }
                    is SyncAllError.CouldNotReachServer -> {
                        Timber.e("Could not reach server.")
                        Result.retry()
                    }
                    is SyncAllError.ExecuteWorkError -> {
                        Timber.e("Could not execute some work: ${Klaxon().toJsonString(error.error)}")
                        Result.failure()
                    }
                    is SyncAllError.UnexpectedError -> {
                        Timber.e("Unable to sync all files: ${error.error}")
                        Result.failure()
                    }
                }
            } else {
                Result.success()
            }
        }
    }
}<|MERGE_RESOLUTION|>--- conflicted
+++ resolved
@@ -4,10 +4,10 @@
 import android.app.Application
 import android.content.Context
 import android.content.Intent
-<<<<<<< HEAD
 import android.content.SharedPreferences.OnSharedPreferenceChangeListener
-=======
->>>>>>> c09460d1
+import android.net.ConnectivityManager
+import android.net.Network
+import android.net.NetworkRequest
 import androidx.lifecycle.AndroidViewModel
 import androidx.lifecycle.LiveData
 import androidx.lifecycle.MutableLiveData
@@ -51,9 +51,11 @@
     private lateinit var fileCreationType: FileType
 
     private val _files = MutableLiveData<List<FileMetadata>>()
-    private val _isProgressBarVisible = MutableLiveData<Boolean>()
-    private val _progressBarProgress = MutableLiveData<Int>()
-    private val _progressBarMax = MutableLiveData<Int>()
+    private val _stopProgressSpinner = MutableLiveData<Unit>()
+    private val _showProgressSnackBar = MutableLiveData<Int>()
+    private val _showPreSyncSnackBar = MutableLiveData<Int>()
+    private val _showOfflineSnackBar = MutableLiveData<Unit>()
+    private val _updateProgressSnackBar = MutableLiveData<Int>()
     private val _navigateToFileEditor = MutableLiveData<EditableFile>()
     private val _navigateToPopUpInfo = MutableLiveData<FileMetadata>()
     private val _collapseExpandFAB = MutableLiveData<Unit>()
@@ -63,14 +65,20 @@
     val files: LiveData<List<FileMetadata>>
         get() = _files
 
-    val isProgressBarVisible: LiveData<Boolean>
-        get() = _isProgressBarVisible
-
-    val progressBarProgress: LiveData<Int>
-        get() = _progressBarProgress
-
-    val progressBarMax: LiveData<Int>
-        get() = _progressBarMax
+    val stopProgressSpinner: LiveData<Unit>
+        get() = _stopProgressSpinner
+
+    val showProgressSnackBar: LiveData<Int>
+        get() = _showProgressSnackBar
+
+    val showPreSyncSnackBar: LiveData<Int>
+        get() = _showPreSyncSnackBar
+
+    val showOfflineSnackBar: LiveData<Unit>
+        get() = _showOfflineSnackBar
+
+    val updateProgressSnackBar: LiveData<Int>
+        get() = _updateProgressSnackBar
 
     val navigateToFileEditor: LiveData<EditableFile>
         get() = _navigateToFileEditor
@@ -90,11 +98,53 @@
     fun startUpFiles() {
         uiScope.launch {
             withContext(Dispatchers.IO) {
-                setUpPeriodicSync()
+                killPeriodicSync()
                 setUpPreferenceChangeListener()
+                showCurrentSnackBar()
                 startUpInRoot()
             }
         }
+    }
+
+    private fun showCurrentSnackBar() {
+        val connectivityManager =
+            getApplication<Application>().getSystemService(Context.CONNECTIVITY_SERVICE) as ConnectivityManager
+
+        val networkCallback = object : ConnectivityManager.NetworkCallback() {
+
+            override fun onAvailable(network: Network) {
+                when (val syncWorkResult = coreModel.calculateFileSyncWork()) {
+                    is Ok -> _showPreSyncSnackBar.postValue(syncWorkResult.value.work_units.size)
+                    is Err -> when (val error = syncWorkResult.error) {
+                        is CalculateWorkError.NoAccount -> _errorHasOccurred.postValue("Error! No account!")
+                        is CalculateWorkError.CouldNotReachServer -> {
+                            Timber.e("Could not reach server despite being online.")
+                            _errorHasOccurred.postValue(
+                                UNEXPECTED_ERROR_OCCURRED
+                            )
+                        }
+                        is CalculateWorkError.UnexpectedError -> {
+                            Timber.e("Unable to calculate syncWork: ${error.error}")
+                            _errorHasOccurred.postValue(
+                                UNEXPECTED_ERROR_OCCURRED
+                            )
+                        }
+                    }
+                }
+            }
+
+            override fun onLost(network: Network) {
+                _showOfflineSnackBar.postValue(Unit)
+            }
+
+
+        }
+
+        connectivityManager.registerNetworkCallback(
+            NetworkRequest.Builder().build(),
+            networkCallback
+        )
+
     }
 
     private fun setUpPreferenceChangeListener() {
@@ -121,7 +171,7 @@
 
     private fun setUpPeriodicSync() {
         if (PreferenceManager.getDefaultSharedPreferences(getApplication())
-            .getBoolean(BACKGROUND_SYNC_ENABLED_KEY, true)
+                .getBoolean(BACKGROUND_SYNC_ENABLED_KEY, true)
         ) {
             val work = PeriodicWorkRequestBuilder<SyncWork>(
                 PreferenceManager.getDefaultSharedPreferences(getApplication())
@@ -139,6 +189,11 @@
                     work
                 )
         }
+    }
+
+    private fun killPeriodicSync() {
+        WorkManager.getInstance(getApplication())
+            .cancelAllWorkByTag(PERIODIC_SYNC_TAG)
     }
 
     fun quitOrNot(): Boolean {
@@ -200,19 +255,52 @@
             }
         }
 
-        val maxProgress = when (val syncWorkResult = getSyncWork()) {
+        val maxProgress = when (val syncWorkResult = coreModel.calculateFileSyncWork()) {
             is Ok -> {
-                _progressBarMax.postValue(syncWorkResult.value.work_units.size)
+//                _progressBarMax.postValue(syncWorkResult.value.work_units.size)
                 syncWorkResult.value.work_units.size
             }
-            is Err -> return
-        }
+            is Err -> {
+                when (val error = syncWorkResult.error) {
+                    is CalculateWorkError.NoAccount -> _errorHasOccurred.postValue("Error! No account!")
+                    is CalculateWorkError.CouldNotReachServer -> {
+                        Timber.e("Could not reach server.")
+                        _errorHasOccurred.postValue("Could not reach server.")
+                    }
+                    is CalculateWorkError.UnexpectedError -> {
+                        Timber.e("Unable to calculate syncWork: ${error.error}")
+                        _errorHasOccurred.postValue(
+                            UNEXPECTED_ERROR_OCCURRED
+                        )
+                    }
+                }
+
+                return
+            }
+        }
+
         var currentProgress = maxProgress
 
         repeat(10) {
-            val syncWork = when (val syncWorkResult = getSyncWork()) {
+            val syncWork = when (val syncWorkResult = coreModel.calculateFileSyncWork()) {
                 is Ok -> syncWorkResult.value
-                is Err -> return
+                is Err -> {
+                    when (val error = syncWorkResult.error) {
+                        is CalculateWorkError.NoAccount -> _errorHasOccurred.postValue("Error! No account!")
+                        is CalculateWorkError.CouldNotReachServer -> {
+                            Timber.e("Could not reach server.")
+                            _errorHasOccurred.postValue("Could not reach server.")
+                        }
+                        is CalculateWorkError.UnexpectedError -> {
+                            Timber.e("Unable to calculate syncWork: ${error.error}")
+                            _errorHasOccurred.postValue(
+                                UNEXPECTED_ERROR_OCCURRED
+                            )
+                        }
+                    }
+
+                    return
+                }
             }
 
             if (syncWork.work_units.isEmpty()) {
@@ -234,10 +322,10 @@
                 when (
                     val executeFileSyncWorkResult =
                         coreModel.executeFileSyncWork(account, workUnit)
-                ) {
+                    ) {
                     is Ok -> {
                         currentProgress--
-                        _progressBarProgress.postValue(maxProgress - currentProgress)
+//                        _progressBarProgress.postValue(maxProgress - currentProgress)
                         syncErrors.remove(workUnit.content.metadata.id)
                     }
                     is Err ->
@@ -250,26 +338,6 @@
         if (syncErrors.isNotEmpty()) {
             Timber.e("Couldn't resolve all syncErrors.")
             _errorHasOccurred.postValue("Couldn't sync all files.")
-        }
-    }
-
-    private fun getSyncWork(): Result<WorkCalculated, Unit> {
-        return when (val syncWorkResult = coreModel.calculateFileSyncWork()) {
-            is Ok -> Ok(syncWorkResult.value)
-            is Err -> {
-                when (val error = syncWorkResult.error) {
-                    is CalculateWorkError.NoAccount -> _errorHasOccurred.postValue("Error! No account!")
-                    is CalculateWorkError.CouldNotReachServer -> Timber.e("Could not reach server.")
-                    is CalculateWorkError.UnexpectedError -> {
-                        Timber.e("Unable to calculate syncWork: ${error.error}")
-                        _errorHasOccurred.postValue(
-                            UNEXPECTED_ERROR_OCCURRED
-                        )
-                    }
-                }
-
-                Err(Unit)
-            }
         }
     }
 
@@ -372,8 +440,9 @@
 
     private fun matchToDefaultSortOption(files: List<FileMetadata>) {
         when (
-            val optionValue = PreferenceManager.getDefaultSharedPreferences(getApplication()).getString(SORT_FILES_KEY, SORT_FILES_A_Z)
-        ) {
+            val optionValue = PreferenceManager.getDefaultSharedPreferences(getApplication())
+                .getString(SORT_FILES_KEY, SORT_FILES_A_Z)
+            ) {
             SORT_FILES_A_Z -> sortFilesAlpha(files, false)
             SORT_FILES_Z_A -> sortFilesAlpha(files, true)
             SORT_FILES_LAST_CHANGED -> sortFilesChanged(files, false)
@@ -498,7 +567,6 @@
     fun handleActivityResult(requestCode: Int, resultCode: Int, data: Intent?) {
         uiScope.launch {
             withContext(Dispatchers.IO) {
-<<<<<<< HEAD
                 when {
                     requestCode == POP_UP_INFO_REQUEST_CODE && data is Intent -> handlePopUpInfoRequest(
                         resultCode,
@@ -510,14 +578,6 @@
                     else -> {
                         Timber.e("Unable to recognize match requestCode and/or resultCode and/or data.")
                         _errorHasOccurred.postValue(UNEXPECTED_ERROR_OCCURRED)
-=======
-                if (data is Intent) {
-                    when (requestCode) {
-                        POP_UP_INFO_REQUEST_CODE -> handlePopUpInfoRequest(resultCode, data)
-                        else -> {
-                            Timber.e("Request code not matched: $requestCode")
-                        }
->>>>>>> c09460d1
                     }
                 }
             }
@@ -526,7 +586,7 @@
 
     private fun handleTextEditorRequest() {
         if (PreferenceManager.getDefaultSharedPreferences(getApplication())
-            .getBoolean(SYNC_POST_EDIT_KEY, false)
+                .getBoolean(SYNC_POST_EDIT_KEY, false)
         ) {
             incrementalSyncProgressBar()
         }
@@ -570,10 +630,8 @@
     }
 
     private fun incrementalSyncProgressBar() {
-        _isProgressBarVisible.postValue(true)
         incrementalSync()
         refreshFiles()
-        _isProgressBarVisible.postValue(false)
     }
 
     fun onNewDocumentFABClicked() {
@@ -686,4 +744,9 @@
             }
         }
     }
+
+    override fun onCleared() {
+        super.onCleared()
+        setUpPeriodicSync()
+    }
 }