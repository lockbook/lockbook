--- conflicted
+++ resolved
@@ -193,11 +193,7 @@
         when (
             PreferenceManager.getDefaultSharedPreferences(getApplication())
                 .getString(SORT_FILES_KEY, SORT_FILES_A_Z)
-<<<<<<< HEAD
         ) {
-=======
-            ) {
->>>>>>> f24e0b26
             SORT_FILES_A_Z -> sortFilesAlpha(files, false)
             SORT_FILES_Z_A -> sortFilesAlpha(files, true)
             SORT_FILES_LAST_CHANGED -> sortFilesChanged(files, false)
