package app.lockbook.loggedin.listfiles

import android.app.Activity.RESULT_CANCELED
import android.app.Application
import android.content.Intent
import androidx.lifecycle.AndroidViewModel
import androidx.lifecycle.LiveData
import androidx.lifecycle.MutableLiveData
import androidx.preference.PreferenceManager
import app.lockbook.R
import app.lockbook.utils.*
import app.lockbook.utils.ClickInterface
import app.lockbook.utils.RequestResultCodes.DELETE_RESULT_CODE
import app.lockbook.utils.RequestResultCodes.POP_UP_INFO_REQUEST_CODE
import app.lockbook.utils.RequestResultCodes.RENAME_RESULT_CODE
import app.lockbook.utils.SharedPreferences.SORT_FILES_A_Z
import app.lockbook.utils.SharedPreferences.SORT_FILES_FIRST_CHANGED
import app.lockbook.utils.SharedPreferences.SORT_FILES_KEY
import app.lockbook.utils.SharedPreferences.SORT_FILES_LAST_CHANGED
import app.lockbook.utils.SharedPreferences.SORT_FILES_TYPE
import app.lockbook.utils.SharedPreferences.SORT_FILES_Z_A
import com.beust.klaxon.Klaxon
import com.github.michaelbull.result.Err
import com.github.michaelbull.result.Ok
import kotlinx.coroutines.*
import timber.log.Timber

class ListFilesViewModel(path: String, application: Application) :
    AndroidViewModel(application),
    ClickInterface {

    private var job = Job()
    private val uiScope = CoroutineScope(Dispatchers.Main + job)
    private val coreModel = CoreModel(Config(path))
    private lateinit var fileCreationType: FileType

    private val _files = MutableLiveData<List<FileMetadata>>()
    private val _navigateToFileEditor = MutableLiveData<EditableFile>()
    private val _navigateToPopUpInfo = MutableLiveData<FileMetadata>()
    private val _listFilesRefreshing = MutableLiveData<Boolean>()
    private val _collapseExpandFAB = MutableLiveData<Unit>()
    private val _createFileNameDialog = MutableLiveData<Unit>()
    private val _errorHasOccurred = MutableLiveData<String>()

    val files: LiveData<List<FileMetadata>>
        get() = _files

    val navigateToFileEditor: LiveData<EditableFile>
        get() = _navigateToFileEditor

    val navigateToPopUpInfo: LiveData<FileMetadata>
        get() = _navigateToPopUpInfo

    val listFilesRefreshing: LiveData<Boolean>
        get() = _listFilesRefreshing

    val collapseExpandFAB: LiveData<Unit>
        get() = _collapseExpandFAB

    val createFileNameDialog: LiveData<Unit>
        get() = _createFileNameDialog

    val errorHasOccurred: LiveData<String>
        get() = _errorHasOccurred

    fun startUpFiles() {
        uiScope.launch {
            withContext(Dispatchers.IO) {
                sync()
                startUpInRoot()
            }
        }
    }

    fun quitOrNot(): Boolean {
        if (coreModel.parentFileMetadata.id == coreModel.parentFileMetadata.parent) {
            return false
        }
        upADirectory()

        return true
    }

    private fun upADirectory() {
        when (val getSiblingsOfParentResult = coreModel.getSiblingsOfParent()) {
            is Ok -> {
                when (val getParentOfParentResult = coreModel.getParentOfParent()) {
                    is Ok -> matchToDefaultSortOption(getSiblingsOfParentResult.value)
                    is Err -> when (val error = getParentOfParentResult.error) {
                        is GetFileByIdError.NoFileWithThatId -> _errorHasOccurred.postValue("Error! No file with that id!")
                        is GetFileByIdError.UnexpectedError -> {
                            Timber.e("Unable to get the parent of the current path: ${error.error}")
                            _errorHasOccurred.postValue(
                                UNEXPECTED_ERROR_OCCURRED
                            )
                        }
                    }
                }
            }
            is Err -> {
                Timber.e("Unable to get siblings of the parent: ${getSiblingsOfParentResult.error}")
                _errorHasOccurred.postValue(UNEXPECTED_ERROR_OCCURRED)
            }
        }
    }

    private fun refreshFiles() {
        when (val getChildrenResult = coreModel.getChildrenOfParent()) {
            is Ok -> {
                matchToDefaultSortOption(getChildrenResult.value)
            }
            is Err -> {
                Timber.e("Unable to get children: ${getChildrenResult.error}")
                _errorHasOccurred.postValue(UNEXPECTED_ERROR_OCCURRED)
            }
        }
    }

    private fun createInsertRefreshFiles(name: String, fileType: String) {
        when (val createFileResult = coreModel.createFile(name, fileType)) {
            is Ok -> {
                val insertFileResult = coreModel.insertFile(createFileResult.value)
                if (insertFileResult is Err) {
                    Timber.e("Unable to insert a newly created file: ${insertFileResult.error}")
                    _errorHasOccurred.postValue(UNEXPECTED_ERROR_OCCURRED)
                }
                refreshFiles()
            }
            is Err -> when (val error = createFileResult.error) {
                is CreateFileError.NoAccount -> _errorHasOccurred.postValue("Error! No account!")
                is CreateFileError.DocumentTreatedAsFolder -> _errorHasOccurred.postValue("Error! Document is treated as folder!")
                is CreateFileError.CouldNotFindAParent -> _errorHasOccurred.postValue("Error! Could not find file parent!")
                is CreateFileError.FileNameNotAvailable -> _errorHasOccurred.postValue("Error! File name not available!")
                is CreateFileError.FileNameContainsSlash -> _errorHasOccurred.postValue("Error! File contains a slash!")
                is CreateFileError.UnexpectedError -> {
                    Timber.e("Unable to create a file: ${error.error}")
                    _errorHasOccurred.postValue(
                        UNEXPECTED_ERROR_OCCURRED
                    )
                }
            }
        }
    }

    private fun renameRefreshFiles(id: String, newName: String) {
        when (val renameFileResult = coreModel.renameFile(id, newName)) {
            is Ok -> refreshFiles()
            is Err -> when (val error = renameFileResult.error) {
                is RenameFileError.FileDoesNotExist -> _errorHasOccurred.postValue("Error! File does not exist!")
                is RenameFileError.NewNameContainsSlash -> _errorHasOccurred.postValue("Error! New name contains slash!")
                is RenameFileError.FileNameNotAvailable -> _errorHasOccurred.postValue("Error! File name not available!")
                is RenameFileError.UnexpectedError -> {
                    Timber.e("Unable to rename file: ${error.error}")
                    _errorHasOccurred.postValue(
                        UNEXPECTED_ERROR_OCCURRED
                    )
                }
            }
        }
    }

    private fun deleteRefreshFiles(id: String) {
        when (val deleteFileResult = coreModel.deleteFile(id)) {
            is Ok -> refreshFiles()
            is Err -> when (val error = deleteFileResult.error) {
                is DeleteFileError.NoFileWithThatId -> _errorHasOccurred.postValue("Error! No file with that id!")
                is DeleteFileError.UnexpectedError -> {
                    Timber.e("Unable to delete file: ${error.error}")
                    _errorHasOccurred.postValue(
                        UNEXPECTED_ERROR_OCCURRED
                    )
                }
            }
        }
    }

    private fun matchToDefaultSortOption(files: List<FileMetadata>) {
        when (PreferenceManager.getDefaultSharedPreferences(getApplication()).getString(SORT_FILES_KEY, SORT_FILES_A_Z)) {
            SORT_FILES_A_Z -> sortFilesAlpha(files, false)
            SORT_FILES_Z_A -> sortFilesAlpha(files, true)
            SORT_FILES_LAST_CHANGED -> sortFilesChanged(files, false)
            SORT_FILES_FIRST_CHANGED -> sortFilesChanged(files, true)
            SORT_FILES_TYPE -> sortFilesType(files)
        }
    }

    private fun sortFilesAlpha(files: List<FileMetadata>, inReverse: Boolean) {
        if (inReverse) {
            _files.postValue(
                files.sortedByDescending { fileMetadata ->
                    fileMetadata.name
                }
            )
        } else {
            _files.postValue(
                files.sortedBy { fileMetadata ->
                    fileMetadata.name
                }
            )
        }
    }

    private fun sortFilesChanged(files: List<FileMetadata>, inReverse: Boolean) {
        if (inReverse) {
            _files.postValue(
                files.sortedByDescending { fileMetadata ->
                    fileMetadata.metadata_version
                }
            )
        } else {
            _files.postValue(
                files.sortedBy { fileMetadata ->
                    fileMetadata.metadata_version
                }
            )
        }
    }

    private fun sortFilesType(files: List<FileMetadata>) {
        val tempFolders = files.filter { fileMetadata ->
            fileMetadata.file_type.name == FileType.Folder.name
        }
        val tempDocuments = files.filter { fileMetadata ->
            fileMetadata.file_type.name == FileType.Document.name
        }
        _files.postValue(
            tempFolders.union(
                tempDocuments.sortedWith(
                    compareBy(
                        { fileMetadata ->
                            Regex(".[^.]+\$").find(fileMetadata.name)?.value
                        },
                        { fileMetaData ->
                            fileMetaData.name
                        }
                    )
                )
            ).toList()
        )
    }

    private fun handleReadDocument(fileMetadata: FileMetadata) {
        when (val documentResult = coreModel.getDocumentContent(fileMetadata.id)) {
            is Ok -> {
                _navigateToFileEditor.postValue(
                    EditableFile(
                        fileMetadata.name,
                        fileMetadata.id,
                        documentResult.value
                    )
                )
                coreModel.lastDocumentAccessed = fileMetadata
            }
            is Err -> when (val error = documentResult.error) {
                is ReadDocumentError.TreatedFolderAsDocument -> _errorHasOccurred.postValue("Error! Folder treated as document!")
                is ReadDocumentError.NoAccount -> _errorHasOccurred.postValue("Error! No account!")
                is ReadDocumentError.FileDoesNotExist -> _errorHasOccurred.postValue("Error! File does not exist!")
                is ReadDocumentError.UnexpectedError -> {
                    Timber.e("Unable to get content of file: ${error.error}")
                    _errorHasOccurred.postValue(
                        UNEXPECTED_ERROR_OCCURRED
                    )
                }
            }
        }
    }

    private fun intoFolder(fileMetadata: FileMetadata) {
        coreModel.parentFileMetadata = fileMetadata
        refreshFiles()
    }

    private fun sync() {
        val syncAllResult = coreModel.syncAllFiles()
        if (syncAllResult is Err) {
            when (val error = syncAllResult.error) {
                is SyncAllError.NoAccount -> _errorHasOccurred.postValue("Error! No account!")
                is SyncAllError.CouldNotReachServer -> _errorHasOccurred.postValue("Error! Could not reach server!")
                is SyncAllError.ExecuteWorkError -> { // more will be done about this since it can send a wide variety of errors
                    _errorHasOccurred.postValue("Unable to sync work.")
                }
                is SyncAllError.UnexpectedError -> {
                    Timber.e("Unable to sync all files: ${error.error}")
                    _errorHasOccurred.postValue(
                        UNEXPECTED_ERROR_OCCURRED
                    )
                }
            }
        }
    }

    private fun startUpInRoot() {
        when (val result = coreModel.setParentToRoot()) {
            is Ok -> refreshFiles()
            is Err -> when (val error = result.error) {
                is GetRootError.NoRoot -> _errorHasOccurred.postValue("No root!")
                is GetRootError.UnexpectedError -> {
                    Timber.e("Unable to set parent to root: ${error.error}")
                    _errorHasOccurred.postValue(
                        UNEXPECTED_ERROR_OCCURRED
                    )
                }
            }
        }
    }

    fun handleActivityResult(requestCode: Int, resultCode: Int, data: Intent?) {
        uiScope.launch {
            withContext(Dispatchers.IO) {
                if (data is Intent) {
                    when (requestCode) {
<<<<<<< HEAD
                        NEW_FILE_REQUEST_CODE -> handleNewFileRequest(data)
=======
                        TEXT_EDITOR_REQUEST_CODE -> handleTextEditorRequest(data)
>>>>>>> 68a53988
                        POP_UP_INFO_REQUEST_CODE -> handlePopUpInfoRequest(resultCode, data)
                    }
                } else if (resultCode != RESULT_CANCELED) {
                    Timber.e("Unable to recognize resultCode.")
                    _errorHasOccurred.postValue(UNEXPECTED_ERROR_OCCURRED)
                }
            }
        }
    }

    fun handleNewFileRequest(name: String) {
        createInsertRefreshFiles(name, Klaxon().toJsonString(fileCreationType))
    }

    private fun handlePopUpInfoRequest(resultCode: Int, data: Intent) {
        val id = data.getStringExtra("id")
        if (id is String) {
            when (resultCode) {
                RENAME_RESULT_CODE -> {
                    val newName = data.getStringExtra("new_name")
                    if (newName != null) {
                        renameRefreshFiles(id, newName)
                    } else {
                        Timber.e("newName is null.")
                        _errorHasOccurred.postValue(UNEXPECTED_ERROR_OCCURRED)
                    }
                }
                DELETE_RESULT_CODE -> deleteRefreshFiles(id)
                else -> {
                    Timber.e("Unrecognized result code.")
                    _errorHasOccurred.postValue(UNEXPECTED_ERROR_OCCURRED)
                }
            }
        } else {
            Timber.e("id is null.")
            _errorHasOccurred.postValue(UNEXPECTED_ERROR_OCCURRED)
        }
    }

    fun syncRefresh() {
        uiScope.launch {
            withContext(Dispatchers.IO) {
                sync()
                refreshFiles()
                _listFilesRefreshing.postValue(false)
            }
        }
    }

    fun onNewDocumentFABClicked() {
        fileCreationType = FileType.Document
        _collapseExpandFAB.postValue(Unit)
        _createFileNameDialog.postValue(Unit)
    }

    fun onNewFolderFABClicked() {
        fileCreationType = FileType.Folder
        _collapseExpandFAB.postValue(Unit)
        _createFileNameDialog.postValue(Unit)
    }

    fun collapseFAB() {
        _collapseExpandFAB.postValue(Unit)
    }

    fun onSortPressed(id: Int) {
        uiScope.launch {
            withContext(Dispatchers.IO) {
                val pref = PreferenceManager.getDefaultSharedPreferences(getApplication()).edit()
                when (id) {
                    R.id.menu_list_files_sort_last_changed -> pref.putString(SORT_FILES_KEY, SORT_FILES_LAST_CHANGED).apply()
                    R.id.menu_list_files_sort_a_z -> pref.putString(SORT_FILES_KEY, SORT_FILES_A_Z).apply()
                    R.id.menu_list_files_sort_z_a -> pref.putString(SORT_FILES_KEY, SORT_FILES_Z_A).apply()
                    R.id.menu_list_files_sort_first_changed -> pref.putString(SORT_FILES_KEY, SORT_FILES_FIRST_CHANGED).apply()
                    R.id.menu_list_files_sort_type -> pref.putString(SORT_FILES_KEY, SORT_FILES_TYPE).apply()
                    else -> {
                        Timber.e("Unrecognized sort item id.")
                        _errorHasOccurred.postValue(UNEXPECTED_ERROR_OCCURRED)
                    }
                }

                val files = _files.value
                if (files is List<FileMetadata>) {
                    matchToDefaultSortOption(files)
                } else {
                    _errorHasOccurred.postValue("Unable to retrieve files from LiveData.")
                }
            }
        }
    }

    override fun onItemClick(position: Int) {
        uiScope.launch {
            withContext(Dispatchers.IO) {
                _files.value?.let {
                    val fileMetadata = it[position]

                    if (fileMetadata.file_type == FileType.Folder) {
                        intoFolder(fileMetadata)
                    } else {
                        handleReadDocument(fileMetadata)
                    }
                }
            }
        }
    }

    override fun onLongClick(position: Int) {
        uiScope.launch {
            withContext(Dispatchers.IO) {
                _files.value?.let {
                    _navigateToPopUpInfo.postValue(it[position])
                }
            }
        }
    }
}<|MERGE_RESOLUTION|>--- conflicted
+++ resolved
@@ -309,11 +309,6 @@
             withContext(Dispatchers.IO) {
                 if (data is Intent) {
                     when (requestCode) {
-<<<<<<< HEAD
-                        NEW_FILE_REQUEST_CODE -> handleNewFileRequest(data)
-=======
-                        TEXT_EDITOR_REQUEST_CODE -> handleTextEditorRequest(data)
->>>>>>> 68a53988
                         POP_UP_INFO_REQUEST_CODE -> handlePopUpInfoRequest(resultCode, data)
                     }
                 } else if (resultCode != RESULT_CANCELED) {
