--- conflicted
+++ resolved
@@ -7,14 +7,11 @@
 import androidx.lifecycle.DefaultLifecycleObserver
 import androidx.lifecycle.LifecycleOwner
 import androidx.lifecycle.ProcessLifecycleOwner
-import androidx.preference.Preference
 import androidx.preference.PreferenceManager
 import androidx.work.*
 import app.lockbook.App.Companion.PERIODIC_SYNC_TAG
 import app.lockbook.billing.BillingClientLifecycle
 import app.lockbook.model.CoreModel
-import app.lockbook.screen.SettingsActivity
-import app.lockbook.screen.SettingsFragment
 import app.lockbook.util.*
 import com.github.michaelbull.result.Err
 import com.github.michaelbull.result.Ok
@@ -107,26 +104,4 @@
             Result.success()
         }
     }
-<<<<<<< HEAD
-=======
-}
-
-fun AndroidViewModel.getContext(): Context {
-    return this.getApplication<Application>()
-}
-
-fun AndroidViewModel.getRes(): Resources {
-    return this.getApplication<Application>().resources
-}
-
-fun AndroidViewModel.getString(
-    @StringRes stringRes: Int,
-    vararg formatArgs: Any = emptyArray()
-): String {
-    return getString(this.getRes(), stringRes, *formatArgs)
-}
-
-fun Preference.getSettingsFragment(): SettingsFragment {
-    return (context as SettingsActivity).supportFragmentManager.fragments[0] as SettingsFragment
->>>>>>> f4e31998
 }