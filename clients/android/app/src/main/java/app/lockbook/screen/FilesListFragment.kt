--- conflicted
+++ resolved
@@ -234,34 +234,10 @@
             binding.drawerLayout.close()
             true
         }
-
         binding.filesToolbar.setOnMenuItemClickListener { item ->
             when (item.itemId) {
                 R.id.menu_files_list_search -> {
                     activityModel.updateMainScreenUI(UpdateMainScreenUI.ShowSearch)
-<<<<<<< HEAD
-=======
-                }
-                R.id.menu_list_files_sort_last_changed -> {
-                    model.changeFileSort(SortStyle.LastChanged)
-                    menu.menu!!.findItem(R.id.menu_list_files_sort_last_changed)?.isChecked = true
-                }
-                R.id.menu_list_files_sort_a_z -> {
-                    model.changeFileSort(SortStyle.AToZ)
-                    menu.menu!!.findItem(R.id.menu_list_files_sort_a_z)?.isChecked = true
-                }
-                R.id.menu_list_files_sort_z_a -> {
-                    model.changeFileSort(SortStyle.ZToA)
-                    menu.menu!!.findItem(R.id.menu_list_files_sort_z_a)?.isChecked = true
-                }
-                R.id.menu_list_files_sort_first_changed -> {
-                    model.changeFileSort(SortStyle.FirstChanged)
-                    menu.menu!!.findItem(R.id.menu_list_files_sort_first_changed)?.isChecked = true
-                }
-                R.id.menu_list_files_sort_type -> {
-                    model.changeFileSort(SortStyle.FileType)
-                    menu.menu!!.findItem(R.id.menu_list_files_sort_type)?.isChecked = true
->>>>>>> 6cbb5dfa
                 }
             }
 
