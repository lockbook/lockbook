--- conflicted
+++ resolved
@@ -32,11 +32,6 @@
 import com.github.michaelbull.result.Ok
 import com.google.zxing.BarcodeFormat
 import com.journeyapps.barcodescanner.BarcodeEncoder
-<<<<<<< HEAD
-=======
-import kotlinx.android.synthetic.main.activity_account_qr_code.view.*
-import kotlinx.android.synthetic.main.preference_usage_bar.*
->>>>>>> ab673d2e
 import timber.log.Timber
 import java.io.File
 
@@ -80,54 +75,6 @@
         }
     }
 
-<<<<<<< HEAD
-    private fun setCurrentUsage() {
-        when (val getUsageHumanStringResult = CoreModel.getUsageHumanString(config, false)) {
-            is Ok ->
-                findPreference<Preference>(BYTE_USAGE_KEY)?.summary =
-                    getUsageHumanStringResult.value
-            is Err -> when (val error = getUsageHumanStringResult.error) {
-                GetUsageError.NoAccount -> {
-                    AlertModel.errorHasOccurred(
-                        requireActivity().findViewById(android.R.id.content),
-                        "Error! No account.",
-                        OnFinishAlert.DoNothingOnFinishAlert
-                    )
-                    findPreference<Preference>(BYTE_USAGE_KEY)?.summary =
-                        "Error! No account."
-                }
-                GetUsageError.CouldNotReachServer -> {
-                    AlertModel.errorHasOccurred(
-                        requireActivity().findViewById(android.R.id.content),
-                        "You are offline.",
-                        OnFinishAlert.DoNothingOnFinishAlert
-                    )
-                    findPreference<Preference>(BYTE_USAGE_KEY)?.summary =
-                        resources.getString(R.string.list_files_offline_snackbar)
-                }
-                GetUsageError.ClientUpdateRequired -> {
-                    AlertModel.errorHasOccurred(
-                        requireActivity().findViewById(android.R.id.content),
-                        "Update required.",
-                        OnFinishAlert.DoNothingOnFinishAlert
-                    )
-                    findPreference<Preference>(BYTE_USAGE_KEY)?.summary =
-                        "Update required."
-                }
-                is GetUsageError.Unexpected -> {
-                    AlertModel.unexpectedCoreErrorHasOccurred(
-                        requireContext(),
-                        error.error,
-                        OnFinishAlert.DoNothingOnFinishAlert
-                    )
-                    Timber.e("Unable to get usage: ${error.error}")
-                }
-            }
-        }.exhaustive
-    }
-
-=======
->>>>>>> ab673d2e
     override fun onDisplayPreferenceDialog(preference: Preference?) {
         if (preference is NumberPickerPreference) {
             val numberPickerPreferenceDialog =
