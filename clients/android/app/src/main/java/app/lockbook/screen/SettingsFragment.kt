package app.lockbook.screen

import android.content.ClipData
import android.content.ClipboardManager
import android.content.Context
import android.content.Intent
import android.os.Bundle
import android.view.Gravity
import android.view.View
import android.view.ViewGroup
import android.widget.ImageView
import android.widget.PopupWindow
import androidx.activity.result.contract.ActivityResultContracts
import androidx.appcompat.app.AlertDialog
import androidx.fragment.app.viewModels
import androidx.lifecycle.ViewModel
import androidx.lifecycle.ViewModelProvider
import androidx.preference.*
import app.lockbook.R
import app.lockbook.model.*
import app.lockbook.ui.NumberPickerPreference
<<<<<<< HEAD
import app.lockbook.ui.NumberPickerPreferenceDialogFragment
=======
import app.lockbook.ui.NumberPickerPreferenceDialog
import app.lockbook.ui.UsageBarPreference
import app.lockbook.util.GooglePlayAccountState
import app.lockbook.util.PaymentPlatform
>>>>>>> f4e31998
import app.lockbook.util.exhaustive
import com.github.michaelbull.result.Err
import com.github.michaelbull.result.Ok
import com.google.zxing.BarcodeFormat
import com.journeyapps.barcodescanner.BarcodeEncoder
import java.io.File
import java.lang.ref.WeakReference

class SettingsFragment : PreferenceFragmentCompat() {

    val onUpgrade =
        registerForActivityResult(ActivityResultContracts.StartActivityForResult()) {
            if (it.resultCode == SUCCESSFUL_SUBSCRIPTION_PURCHASE) {
                model.updateUsage()
            }
        }

    val alertModel by lazy {
        AlertModel(WeakReference(requireActivity()))
    }

    val model: SettingsViewModel by viewModels(
        factoryProducer = {
            object : ViewModelProvider.Factory {
                override fun <T : ViewModel> create(modelClass: Class<T>): T {
                    if (modelClass.isAssignableFrom(SettingsViewModel::class.java))
                        return SettingsViewModel(requireActivity().application) as T
                    throw IllegalArgumentException("Unknown ViewModel class")
                }
            }
        }
    )

    override fun onCreatePreferences(savedInstanceState: Bundle?, rootKey: String?) {
        setPreferencesFromResource(R.xml.settings_preference, rootKey)
        setUpPreferences()
    }

    override fun onViewCreated(view: View, savedInstanceState: Bundle?) {
        super.onViewCreated(view, savedInstanceState)

        model.canceledSubscription.observe(
            viewLifecycleOwner
        ) {
            alertModel.notify(getString(R.string.settings_cancel_completed))
        }

        model.determineSettingsInfo.observe(
            viewLifecycleOwner
        ) { settingsInfo ->
            addDataToPreferences(settingsInfo)
        }

        model.notifyError.observe(
            viewLifecycleOwner
        ) { error ->
            alertModel.notifyError(error)
        }
    }

    private fun addDataToPreferences(settingsInfo: SettingsInfo) {
        val maybePaymentPlatform = settingsInfo.subscriptionInfo?.paymentPlatform

        val isPremium = settingsInfo.usage.dataCap.exact == UsageBarPreference.PAID_TIER_USAGE_BYTES
        val isOkState = (maybePaymentPlatform as? PaymentPlatform.GooglePlay)?.accountState == GooglePlayAccountState.Ok || (maybePaymentPlatform as? PaymentPlatform.Stripe) != null

        findPreference<PreferenceCategory>(getString(R.string.premium_key))!!.isVisible = isPremium
        findPreference<Preference>(getString(R.string.cancel_subscription_key))!!.isVisible = isPremium && isOkState
    }

    private fun setUpPreferences() {
        findPreference<Preference>(getString(R.string.biometric_key))?.setOnPreferenceChangeListener { _, newValue ->
            if (newValue is String) {
                BiometricModel.verify(
                    requireActivity(),
                    VerificationItem.BiometricsSettingsChange,
                    {
                        findPreference<ListPreference>(getString(R.string.biometric_key))?.value = newValue
                    }
                )
            }

            false
        }

        findPreference<Preference>(getString(R.string.background_sync_period_key))?.isEnabled =
            PreferenceManager.getDefaultSharedPreferences(
                requireContext()
            ).getBoolean(
                getString(R.string.background_sync_enabled_key),
                true
            )

        if (!BiometricModel.isBiometricVerificationAvailable(requireContext())) {
            findPreference<ListPreference>(getString(R.string.biometric_key))?.isEnabled = false
        }
    }

    override fun onDisplayPreferenceDialog(preference: Preference) {
        if (preference is NumberPickerPreference) {
            val numberPickerPreferenceDialog =
                NumberPickerPreferenceDialogFragment.newInstance(preference.key)
            @Suppress("DEPRECATION")
            numberPickerPreferenceDialog.setTargetFragment(this, 0)
            numberPickerPreferenceDialog.show(parentFragmentManager, null)
        } else {
            super.onDisplayPreferenceDialog(preference)
        }
    }

    override fun onPreferenceTreeClick(preference: Preference): Boolean {
        when (preference.key) {
            getString(R.string.export_account_qr_key) -> BiometricModel.verify(
                requireActivity(),
                VerificationItem.ViewPrivateKey,
                ::exportAccountQR
            )
            getString(R.string.export_account_raw_key) -> BiometricModel.verify(
                requireActivity(),
                VerificationItem.ViewPrivateKey,
                ::exportAccountRaw
            )
            getString(R.string.view_logs_key) -> startActivity(Intent(context, LogActivity::class.java))
            getString(R.string.clear_logs_key) -> File("${requireContext().filesDir.absolutePath}/${LogActivity.LOG_FILE_NAME}").writeText(
                ""
            )
            getString(R.string.background_sync_enabled_key) ->
                findPreference<Preference>(getString(R.string.background_sync_period_key))?.isEnabled =
                    (preference as SwitchPreference).isChecked
            getString(R.string.cancel_subscription_key) -> {
                val dialog = AlertDialog.Builder(requireContext(), R.style.Main_Widget_Dialog)
                    .setTitle(R.string.settings_cancel_sub_confirmation_title)
                    .setMessage(R.string.settings_cancel_sub_confirmation_details)
                    .setPositiveButton(R.string.yes) { _, _ ->
                        model.cancelSubscription()
                    }
                    .setNegativeButton(R.string.no, null)

                dialog.show()
            }
            else -> super.onPreferenceTreeClick(preference)
        }

        return true
    }

    private fun exportAccountQR() {
        when (val exportResult = CoreModel.exportAccount()) {
            is Ok -> {
                val bitmap = BarcodeEncoder().encodeBitmap(
                    exportResult.value,
                    BarcodeFormat.QR_CODE,
                    400,
                    400
                )

                val qrCodeView = layoutInflater.inflate(
                    R.layout.popup_window_qr_code,
                    view as ViewGroup,
                    false
                )
                qrCodeView.findViewById<ImageView>(R.id.qr_code).setImageBitmap(bitmap)
                val popUpWindow = PopupWindow(qrCodeView, 900, 900, true)
                popUpWindow.showAtLocation(view, Gravity.CENTER, 0, 0)
            }
            is Err -> alertModel.notifyError(exportResult.error.toLbError(resources))
        }.exhaustive
    }

    private fun exportAccountRaw() {
        when (val exportResult = CoreModel.exportAccount()) {
            is Ok -> {
                val clipBoard: ClipboardManager =
                    requireContext().getSystemService(Context.CLIPBOARD_SERVICE) as ClipboardManager
                val clipBoardData = ClipData.newPlainText("account string", exportResult.value)
                clipBoard.setPrimaryClip(clipBoardData)
                alertModel.notify(getString(R.string.settings_export_account_copied))
            }
            is Err -> alertModel.notifyError(exportResult.error.toLbError(resources))
        }.exhaustive
    }
}<|MERGE_RESOLUTION|>--- conflicted
+++ resolved
@@ -11,7 +11,6 @@
 import android.widget.ImageView
 import android.widget.PopupWindow
 import androidx.activity.result.contract.ActivityResultContracts
-import androidx.appcompat.app.AlertDialog
 import androidx.fragment.app.viewModels
 import androidx.lifecycle.ViewModel
 import androidx.lifecycle.ViewModelProvider
@@ -19,17 +18,14 @@
 import app.lockbook.R
 import app.lockbook.model.*
 import app.lockbook.ui.NumberPickerPreference
-<<<<<<< HEAD
 import app.lockbook.ui.NumberPickerPreferenceDialogFragment
-=======
-import app.lockbook.ui.NumberPickerPreferenceDialog
 import app.lockbook.ui.UsageBarPreference
 import app.lockbook.util.GooglePlayAccountState
 import app.lockbook.util.PaymentPlatform
->>>>>>> f4e31998
 import app.lockbook.util.exhaustive
 import com.github.michaelbull.result.Err
 import com.github.michaelbull.result.Ok
+import com.google.android.material.dialog.MaterialAlertDialogBuilder
 import com.google.zxing.BarcodeFormat
 import com.journeyapps.barcodescanner.BarcodeEncoder
 import java.io.File
@@ -157,7 +153,7 @@
                 findPreference<Preference>(getString(R.string.background_sync_period_key))?.isEnabled =
                     (preference as SwitchPreference).isChecked
             getString(R.string.cancel_subscription_key) -> {
-                val dialog = AlertDialog.Builder(requireContext(), R.style.Main_Widget_Dialog)
+                val dialog = MaterialAlertDialogBuilder(requireContext())
                     .setTitle(R.string.settings_cancel_sub_confirmation_title)
                     .setMessage(R.string.settings_cancel_sub_confirmation_details)
                     .setPositiveButton(R.string.yes) { _, _ ->
