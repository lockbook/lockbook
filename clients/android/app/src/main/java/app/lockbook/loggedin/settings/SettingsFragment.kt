package app.lockbook.loggedin.settings

import android.content.ClipData
import android.content.ClipboardManager
import android.content.Context
import android.content.Intent
import android.os.Bundle
import android.view.Gravity
import android.view.ViewGroup
import android.widget.PopupWindow
import androidx.appcompat.app.AlertDialog
import androidx.biometric.BiometricConstants
import androidx.biometric.BiometricManager
import androidx.biometric.BiometricPrompt
import androidx.core.content.ContextCompat
import androidx.preference.*
import app.lockbook.R
import app.lockbook.loggedin.logs.LogActivity
import app.lockbook.utils.*
import app.lockbook.utils.Messages.UNEXPECTED_CLIENT_ERROR
import app.lockbook.utils.Messages.UNEXPECTED_ERROR
import app.lockbook.utils.SharedPreferences.BACKGROUND_SYNC_ENABLED_KEY
import app.lockbook.utils.SharedPreferences.BACKGROUND_SYNC_PERIOD_KEY
import app.lockbook.utils.SharedPreferences.BIOMETRIC_NONE
import app.lockbook.utils.SharedPreferences.BIOMETRIC_OPTION_KEY
import app.lockbook.utils.SharedPreferences.BIOMETRIC_RECOMMENDED
import app.lockbook.utils.SharedPreferences.BIOMETRIC_STRICT
import app.lockbook.utils.SharedPreferences.CLEAR_LOGS_KEY
import app.lockbook.utils.SharedPreferences.EXPORT_ACCOUNT_QR_KEY
import app.lockbook.utils.SharedPreferences.EXPORT_ACCOUNT_RAW_KEY
import app.lockbook.utils.SharedPreferences.VIEW_LOGS_KEY
import com.github.michaelbull.result.Err
import com.github.michaelbull.result.Ok
import com.google.android.material.snackbar.Snackbar
import com.google.zxing.BarcodeFormat
import com.journeyapps.barcodescanner.BarcodeEncoder
import kotlinx.android.synthetic.main.activity_account_qr_code.view.*
import kotlinx.android.synthetic.main.splash_screen.*
import timber.log.Timber
import java.io.File

class SettingsFragment : PreferenceFragmentCompat() {
    lateinit var config: Config

    override fun onCreatePreferences(savedInstanceState: Bundle?, rootKey: String?) {
        setPreferencesFromResource(R.xml.settings_preference, rootKey)
        config = Config(requireContext().filesDir.absolutePath)
        setUpPreferences()
    }

    private fun setUpPreferences() {
        findPreference<Preference>(BIOMETRIC_OPTION_KEY)?.setOnPreferenceChangeListener { preference, newValue ->
            if (newValue is String) {
                performBiometricFlow(preference.key, newValue)
            }

            false
        }

        findPreference<Preference>(BACKGROUND_SYNC_PERIOD_KEY)?.isEnabled =
            PreferenceManager.getDefaultSharedPreferences(
                requireContext()
            ).getBoolean(
                BACKGROUND_SYNC_ENABLED_KEY,
                true
            )

        if (!isBiometricsOptionsAvailable()) {
            findPreference<ListPreference>(BIOMETRIC_OPTION_KEY)?.isEnabled = false
        }
    }

    override fun onDisplayPreferenceDialog(preference: Preference?) {
        if (preference is NumberPickerPreference) {
            val numberPickerPreferenceDialog =
                NumberPickerPreferenceDialog.newInstance(preference.key)
            numberPickerPreferenceDialog.setTargetFragment(this, 0)
            numberPickerPreferenceDialog.show(requireFragmentManager(), null)
        } else {
            super.onDisplayPreferenceDialog(preference)
        }
    }

    override fun onPreferenceTreeClick(preference: Preference?): Boolean {
        when (preference?.key) {
            EXPORT_ACCOUNT_QR_KEY, EXPORT_ACCOUNT_RAW_KEY -> performBiometricFlow(preference.key)
            VIEW_LOGS_KEY -> startActivity(Intent(context, LogActivity::class.java))
            CLEAR_LOGS_KEY -> File("${config.writeable_path}/$LOG_FILE_NAME").writeText("")
            BACKGROUND_SYNC_ENABLED_KEY ->
                findPreference<Preference>(BACKGROUND_SYNC_PERIOD_KEY)?.isEnabled =
                    (preference as SwitchPreference).isChecked
            else -> super.onPreferenceTreeClick(preference)
        }

        return true
    }

    private fun performBiometricFlow(key: String, newValue: String = "") {
        when (
            val optionValue = PreferenceManager.getDefaultSharedPreferences(
                requireContext()
            ).getString(
                BIOMETRIC_OPTION_KEY,
                BIOMETRIC_NONE
            )
        ) {
            BIOMETRIC_RECOMMENDED, BIOMETRIC_STRICT -> {
                if (BiometricManager.from(requireContext())
                    .canAuthenticate() != BiometricManager.BIOMETRIC_SUCCESS
                ) {
                    Timber.e("Biometric shared preference is strict despite no biometrics.")
                    Snackbar.make(
                        splash_screen,
                        UNEXPECTED_CLIENT_ERROR,
                        Snackbar.LENGTH_SHORT
                    ).show()
                    return
                }

                val executor = ContextCompat.getMainExecutor(requireContext())
                val biometricPrompt = BiometricPrompt(
                    this,
                    executor,
                    object : BiometricPrompt.AuthenticationCallback() {
                        override fun onAuthenticationError(
                            errorCode: Int,
                            errString: CharSequence
                        ) {
                            super.onAuthenticationError(errorCode, errString)
                            when (errorCode) {
                                BiometricConstants.ERROR_HW_UNAVAILABLE, BiometricConstants.ERROR_UNABLE_TO_PROCESS, BiometricConstants.ERROR_NO_BIOMETRICS, BiometricConstants.ERROR_HW_NOT_PRESENT -> {
                                    Timber.e("Biometric authentication error: $errString")
                                    Snackbar.make(
                                        splash_screen,
                                        UNEXPECTED_CLIENT_ERROR,
                                        Snackbar.LENGTH_SHORT
                                    ).show()
                                }
                                BiometricConstants.ERROR_LOCKOUT, BiometricConstants.ERROR_LOCKOUT_PERMANENT -> {
                                    Snackbar.make(
                                        splash_screen,
                                        "Too many tries, try again later!",
                                        Snackbar.LENGTH_SHORT
                                    ).show()
                                }
                                else -> {}
                            }
                        }

                        override fun onAuthenticationSucceeded(
                            result: BiometricPrompt.AuthenticationResult
                        ) {
                            super.onAuthenticationSucceeded(result)
                            matchKey(key, newValue)
                        }
                    }
                )

                val promptInfo = BiometricPrompt.PromptInfo.Builder()
                    .setTitle("Lockbook Biometric Verification")
                    .setSubtitle("Enter your fingerprint to modify this biometric sensitive setting.")
                    .setDeviceCredentialAllowed(true)
                    .build()

                biometricPrompt.authenticate(promptInfo)
            }
            BIOMETRIC_NONE -> matchKey(key, newValue)
            else -> {
                Timber.e("Biometric shared preference does not match every supposed option: $optionValue")
                Snackbar.make(
                    splash_screen,
                    UNEXPECTED_CLIENT_ERROR,
                    Snackbar.LENGTH_SHORT
                ).show()
            }
        }
    }

    private fun matchKey(key: String, newValue: String) {
        when (key) {
            EXPORT_ACCOUNT_RAW_KEY -> exportAccountRaw()
            EXPORT_ACCOUNT_QR_KEY -> exportAccountQR()
            BIOMETRIC_OPTION_KEY -> changeBiometricPreference(newValue)
            else -> {
                Timber.e("Shared preference key not matched: $key")
                Snackbar.make(
                    splash_screen,
                    UNEXPECTED_CLIENT_ERROR,
                    Snackbar.LENGTH_SHORT
                ).show()
            }
        }
    }

    private fun changeBiometricPreference(newValue: String) {
        findPreference<ListPreference>(BIOMETRIC_OPTION_KEY)?.value = newValue
    }

    private fun exportAccountQR() {
        when (val exportResult = CoreModel.exportAccount(config)) {
            is Ok -> {
                val bitmap = BarcodeEncoder().encodeBitmap(
                    exportResult.value,
                    BarcodeFormat.QR_CODE,
                    400,
                    400
                )

                val qrCodeView = layoutInflater.inflate(
                    R.layout.activity_account_qr_code,
                    view as ViewGroup,
                    false
                )
                qrCodeView.qr_code.setImageBitmap(bitmap)
                val popUpWindow = PopupWindow(qrCodeView, 900, 900, true)
                popUpWindow.showAtLocation(view, Gravity.CENTER, 0, 0)
            }
            is Err -> {
                when (val error = exportResult.error) {
<<<<<<< HEAD
                    is AccountExportError.NoAccount -> Snackbar.make(
                        splash_screen,
=======
                    is CoreError.NoAccount -> Toast.makeText(
                        context,
>>>>>>> d00c6b8d
                        "Error! No account!",
                        Snackbar.LENGTH_SHORT
                    ).show()
                    is CoreError.Unexpected -> {
                        Timber.e("Unable to export account: ${error.error}")
                        AlertDialog.Builder(requireContext(), R.style.DarkBlue_Dialog)
                            .setTitle(UNEXPECTED_ERROR)
                            .setMessage(error.error)
                            .show()
                    }
                    else -> {
                        Timber.e("AccountExportError not matched: ${error::class.simpleName}.")
                        Snackbar.make(
                            splash_screen,
                            UNEXPECTED_CLIENT_ERROR,
                            Snackbar.LENGTH_SHORT
                        ).show()
                    }
                }
            }
        }
    }

    private fun exportAccountRaw() {
        when (val exportResult = CoreModel.exportAccount(config)) {
            is Ok -> {
                val clipBoard: ClipboardManager =
                    requireContext().getSystemService(Context.CLIPBOARD_SERVICE) as ClipboardManager
                val clipBoardData = ClipData.newPlainText("account string", exportResult.value)
                clipBoard.setPrimaryClip(clipBoardData)
                Snackbar.make(
                    splash_screen,
                    "Account string copied!",
                    Snackbar.LENGTH_SHORT
                ).show()
            }
            is Err -> when (val error = exportResult.error) {
<<<<<<< HEAD
                is AccountExportError.NoAccount -> Snackbar.make(
                    splash_screen,
=======
                is CoreError.NoAccount -> Toast.makeText(
                    context,
>>>>>>> d00c6b8d
                    "Error! No account!",
                    Snackbar.LENGTH_SHORT
                ).show()
                is CoreError.Unexpected -> {
                    Timber.e("Unable to export account: ${error.error}")
                    AlertDialog.Builder(requireContext(), R.style.DarkBlue_Dialog)
                        .setTitle(UNEXPECTED_ERROR)
                        .setMessage(error.error)
                        .show()
                }
                else -> {
                    Timber.e("AccountExportError not matched: ${error::class.simpleName}.")
                    Snackbar.make(
                        splash_screen,
                        UNEXPECTED_CLIENT_ERROR,
                        Snackbar.LENGTH_SHORT
                    ).show()
                }
            }
        }
    }

    private fun isBiometricsOptionsAvailable(): Boolean =
        BiometricManager.from(requireContext())
            .canAuthenticate() == BiometricManager.BIOMETRIC_SUCCESS
}<|MERGE_RESOLUTION|>--- conflicted
+++ resolved
@@ -217,17 +217,12 @@
             }
             is Err -> {
                 when (val error = exportResult.error) {
-<<<<<<< HEAD
                     is AccountExportError.NoAccount -> Snackbar.make(
                         splash_screen,
-=======
-                    is CoreError.NoAccount -> Toast.makeText(
-                        context,
->>>>>>> d00c6b8d
                         "Error! No account!",
                         Snackbar.LENGTH_SHORT
                     ).show()
-                    is CoreError.Unexpected -> {
+                    is AccountExportError.Unexpected -> {
                         Timber.e("Unable to export account: ${error.error}")
                         AlertDialog.Builder(requireContext(), R.style.DarkBlue_Dialog)
                             .setTitle(UNEXPECTED_ERROR)
@@ -261,17 +256,12 @@
                 ).show()
             }
             is Err -> when (val error = exportResult.error) {
-<<<<<<< HEAD
                 is AccountExportError.NoAccount -> Snackbar.make(
                     splash_screen,
-=======
-                is CoreError.NoAccount -> Toast.makeText(
-                    context,
->>>>>>> d00c6b8d
                     "Error! No account!",
                     Snackbar.LENGTH_SHORT
                 ).show()
-                is CoreError.Unexpected -> {
+                is AccountExportError.Unexpected -> {
                     Timber.e("Unable to export account: ${error.error}")
                     AlertDialog.Builder(requireContext(), R.style.DarkBlue_Dialog)
                         .setTitle(UNEXPECTED_ERROR)
