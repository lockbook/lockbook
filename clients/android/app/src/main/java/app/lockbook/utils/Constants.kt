package app.lockbook.utils

object SharedPreferences {
    const val LOGGED_IN_KEY = "loggedin"

    const val BIOMETRIC_OPTION_KEY = "biometric"
    const val BIOMETRIC_NONE = "biometric_none"
    const val BIOMETRIC_RECOMMENDED = "biometric_recommended"
    const val BIOMETRIC_STRICT = "biometric_strict"

    const val EXPORT_ACCOUNT_RAW_KEY = "export_account_raw"

    const val EXPORT_ACCOUNT_QR_KEY = "export_account_qr"

    const val SORT_FILES_KEY = "sort_files"
    const val SORT_FILES_A_Z = "sort_files_a_z"
    const val SORT_FILES_Z_A = "sort_files_z_a"
    const val SORT_FILES_TYPE = "sort_files_type"
    const val SORT_FILES_FIRST_CHANGED = "sort_files_first_changed"
    const val SORT_FILES_LAST_CHANGED = "sort_files_last_changed"

    const val BACKGROUND_SYNC_PERIOD_KEY = "background_sync_period"
    const val BACKGROUND_SYNC_ENABLED_KEY = "background_sync_enabled"
    const val SYNC_AUTOMATICALLY_KEY = "sync_automatically_in_app"
<<<<<<< HEAD
    const val SYNC_SNACKBAR_KEY = "sync_snackbar"
=======
>>>>>>> f05b6b25
}

object RequestResultCodes {
    const val TEXT_EDITOR_REQUEST_CODE: Int = 102
    const val POP_UP_INFO_REQUEST_CODE: Int = 103


    const val RENAME_RESULT_CODE: Int = 201
    const val DELETE_RESULT_CODE: Int = 202
}

object Messages {
    const val UNEXPECTED_ERROR_OCCURRED = "An unexpected error has occurred!"
}

object WorkManagerTags {
    const val PERIODIC_SYNC_TAG = "periodic_sync"
}

const val TEXT_EDITOR_BACKGROUND_SAVE_PERIOD: Long = 5000<|MERGE_RESOLUTION|>--- conflicted
+++ resolved
@@ -22,16 +22,11 @@
     const val BACKGROUND_SYNC_PERIOD_KEY = "background_sync_period"
     const val BACKGROUND_SYNC_ENABLED_KEY = "background_sync_enabled"
     const val SYNC_AUTOMATICALLY_KEY = "sync_automatically_in_app"
-<<<<<<< HEAD
-    const val SYNC_SNACKBAR_KEY = "sync_snackbar"
-=======
->>>>>>> f05b6b25
 }
 
 object RequestResultCodes {
     const val TEXT_EDITOR_REQUEST_CODE: Int = 102
     const val POP_UP_INFO_REQUEST_CODE: Int = 103
-
 
     const val RENAME_RESULT_CODE: Int = 201
     const val DELETE_RESULT_CODE: Int = 202
