--- conflicted
+++ resolved
@@ -33,45 +33,7 @@
     override fun toJson(value: Any): String = Klaxon().toJsonString(value)
 }
 
-<<<<<<< HEAD
-val getUsageConverters = object : Converter {
-    override fun canConvert(cls: Class<*>): Boolean = true
-
-    override fun fromJson(jv: JsonValue): Any? {
-        val okResult = jv.obj?.array<FileUsage>("Ok")
-
-        if (okResult != null) {
-            return Ok(Klaxon().parseFromJsonArray<FileUsage>(okResult))
-        }
-
-        when (jv.obj?.get("Err")) {
-            GetUsageError.NoAccount::class.simpleName -> return Err(
-                GetUsageError.NoAccount
-            )
-            GetUsageError.CouldNotReachServer::class.simpleName -> return Err(
-                GetUsageError.CouldNotReachServer
-            )
-            GetUsageError.ClientUpdateRequired::class.simpleName -> return Err(
-                GetUsageError.ClientUpdateRequired
-            )
-        }
-
-        val unexpectedResult = jv.obj?.get("UnexpectedError")
-
-        if (unexpectedResult is String) {
-            return Err(GetUsageError.UnexpectedError(unexpectedResult))
-        }
-
-        return Err(GetUsageError.UnexpectedError("Unable to parse GetUsageResult: ${jv.obj?.toJsonString()}"))
-    }
-
-    override fun toJson(value: Any): String = Klaxon().toJsonString(value)
-}
-
-val createAccountConverter = object : Converter {
-=======
 val getStateConverter = object : Converter {
->>>>>>> b23bfd16
     override fun canConvert(cls: Class<*>): Boolean = true
 
     override fun fromJson(jv: JsonValue): Any? = when (jv.obj?.string("tag")) {
