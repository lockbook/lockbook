<?xml version="1.0" encoding="utf-8"?>
<LinearLayout xmlns:android="http://schemas.android.com/apk/res/android"
    android:layout_width="match_parent"
    android:layout_height="wrap_content"
    android:orientation="vertical"
    android:paddingHorizontal="20dp">

    <com.google.android.material.progressindicator.LinearProgressIndicator
        android:id="@+id/usage_bar"
<<<<<<< HEAD
        android:layout_width="match_parent"
        android:layout_height="wrap_content"
        android:layout_marginVertical="20dp"
        android:layout_marginHorizontal="30dp"
        android:layout_gravity="center_horizontal" />
=======
        style="?android:attr/progressBarStyleHorizontal"
        android:layout_width="match_parent"
        android:layout_height="wrap_content"
        android:layout_gravity="center_horizontal"
        android:layout_marginHorizontal="10dp"
        android:layout_marginVertical="15dp"
        android:background="@color/transparent" />
>>>>>>> f4e31998

    <com.google.android.material.textview.MaterialTextView
        android:id="@+id/usage_info"
        android:layout_width="wrap_content"
        android:layout_height="wrap_content"
        android:layout_marginBottom="15dp"
<<<<<<< HEAD
        android:layout_marginHorizontal="20dp"
        android:text="@string/default_value"/>
=======
        android:text="@string/default_value" />

    <LinearLayout
        android:id="@+id/premium_info_for_free"
        android:layout_width="match_parent"
        android:layout_height="wrap_content"
        android:orientation="vertical"
        android:visibility="gone">

        <TextView
            android:id="@+id/premium_tier_pitch"
            android:layout_width="wrap_content"
            android:layout_height="wrap_content"
            android:layout_marginTop="20dp"
            android:text="@string/upgrade_pitch"
            android:textStyle="bold" />

        <ProgressBar
            android:id="@+id/premium_usage_bar"
            style="?android:attr/progressBarStyleHorizontal"
            android:layout_width="match_parent"
            android:layout_height="wrap_content"
            android:layout_gravity="center_horizontal"
            android:layout_marginHorizontal="10dp"
            android:layout_marginTop="10dp"
            android:background="@color/transparent" />
>>>>>>> f4e31998

        <Button
            android:id="@+id/upgrade_account"
            style="@style/Main.Button.Borderless.Colored"
            android:layout_width="wrap_content"
            android:layout_height="wrap_content"
            android:paddingHorizontal="5dp"
            android:text="@string/update_to_premium" />
    </LinearLayout>
</LinearLayout><|MERGE_RESOLUTION|>--- conflicted
+++ resolved
@@ -7,65 +7,47 @@
 
     <com.google.android.material.progressindicator.LinearProgressIndicator
         android:id="@+id/usage_bar"
-<<<<<<< HEAD
-        android:layout_width="match_parent"
-        android:layout_height="wrap_content"
-        android:layout_marginVertical="20dp"
-        android:layout_marginHorizontal="30dp"
-        android:layout_gravity="center_horizontal" />
-=======
-        style="?android:attr/progressBarStyleHorizontal"
         android:layout_width="match_parent"
         android:layout_height="wrap_content"
         android:layout_gravity="center_horizontal"
         android:layout_marginHorizontal="10dp"
-        android:layout_marginVertical="15dp"
-        android:background="@color/transparent" />
->>>>>>> f4e31998
+        android:layout_marginVertical="15dp" />
 
     <com.google.android.material.textview.MaterialTextView
         android:id="@+id/usage_info"
         android:layout_width="wrap_content"
         android:layout_height="wrap_content"
         android:layout_marginBottom="15dp"
-<<<<<<< HEAD
-        android:layout_marginHorizontal="20dp"
-        android:text="@string/default_value"/>
-=======
         android:text="@string/default_value" />
 
     <LinearLayout
         android:id="@+id/premium_info_for_free"
         android:layout_width="match_parent"
         android:layout_height="wrap_content"
-        android:orientation="vertical"
-        android:visibility="gone">
+        android:orientation="vertical">
 
-        <TextView
+        <com.google.android.material.textview.MaterialTextView
             android:id="@+id/premium_tier_pitch"
             android:layout_width="wrap_content"
             android:layout_height="wrap_content"
             android:layout_marginTop="20dp"
+            android:layout_marginBottom="5dp"
             android:text="@string/upgrade_pitch"
             android:textStyle="bold" />
 
-        <ProgressBar
+        <com.google.android.material.progressindicator.LinearProgressIndicator
             android:id="@+id/premium_usage_bar"
-            style="?android:attr/progressBarStyleHorizontal"
             android:layout_width="match_parent"
             android:layout_height="wrap_content"
             android:layout_gravity="center_horizontal"
             android:layout_marginHorizontal="10dp"
-            android:layout_marginTop="10dp"
-            android:background="@color/transparent" />
->>>>>>> f4e31998
+            android:layout_marginTop="10dp" />
 
-        <Button
+        <com.google.android.material.button.MaterialButton
             android:id="@+id/upgrade_account"
-            style="@style/Main.Button.Borderless.Colored"
             android:layout_width="wrap_content"
             android:layout_height="wrap_content"
-            android:paddingHorizontal="5dp"
+            android:layout_marginVertical="10dp"
             android:text="@string/update_to_premium" />
     </LinearLayout>
 </LinearLayout>