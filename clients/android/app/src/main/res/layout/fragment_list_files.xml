<?xml version="1.0" encoding="utf-8"?>
<layout xmlns:android="http://schemas.android.com/apk/res/android"
    xmlns:app="http://schemas.android.com/apk/res-auto">

    <data>

        <variable
            name="listFilesViewModel"
            type="app.lockbook.loggedin.listfiles.ListFilesViewModel" />
    </data>

    <androidx.coordinatorlayout.widget.CoordinatorLayout
        android:layout_width="match_parent"
        android:layout_height="match_parent">

        <LinearLayout
            android:layout_width="match_parent"
            android:layout_height="match_parent"
            android:orientation="vertical">
<<<<<<< HEAD

            <ProgressBar
                android:id="@+id/list_files_incremental_sync_progress"
                style="@android:style/Widget.Material.ProgressBar.Horizontal"
                android:layout_marginTop="-4dp"
                android:layout_marginBottom="-8dp"
                android:layout_width="match_parent"
                android:layout_height="wrap_content"
                android:visibility="gone"
                android:progress="0"/>
=======
>>>>>>> f05b6b25

            <androidx.swiperefreshlayout.widget.SwipeRefreshLayout
                android:id="@+id/list_files_refresh"
                android:layout_width="match_parent"
                android:layout_height="match_parent" >

                <androidx.recyclerview.widget.RecyclerView
                    android:id="@+id/files_list"
                    android:layout_width="match_parent"
                    android:layout_height="wrap_content"
                    app:layoutManager="androidx.recyclerview.widget.LinearLayoutManager" />

            </androidx.swiperefreshlayout.widget.SwipeRefreshLayout>

        </LinearLayout>


        <FrameLayout
            android:id="@+id/list_files_layout"
            android:layout_width="match_parent"
            android:layout_height="match_parent"
            android:animateLayoutChanges="true">

            <LinearLayout
                android:layout_width="wrap_content"
                android:layout_height="wrap_content"
                android:layout_gravity="bottom|end"
                android:gravity="center_horizontal"
                android:orientation="vertical">

                <com.google.android.material.floatingactionbutton.FloatingActionButton
                    android:id="@+id/list_files_fab_folder"
                    android:layout_width="wrap_content"
                    android:layout_height="wrap_content"
                    android:layout_margin="10dp"
                    android:onClick="@{() -> listFilesViewModel.onNewFolderFABClicked()}"
                    android:src="@drawable/round_folder_white_18dp"
                    android:visibility="gone"
                    app:rippleColor="@color/light" />

                <com.google.android.material.floatingactionbutton.FloatingActionButton
                    android:id="@+id/list_files_fab_document"
                    android:layout_width="wrap_content"
                    android:layout_height="wrap_content"
                    android:layout_margin="10dp"
                    android:onClick="@{() -> listFilesViewModel.onNewDocumentFABClicked()}"
                    android:src="@drawable/round_insert_drive_file_white_18dp"
                    android:visibility="gone"
                    app:rippleColor="@color/light" />

                <com.google.android.material.floatingactionbutton.FloatingActionButton
                    android:id="@+id/list_files_fab"
                    android:layout_width="wrap_content"
                    android:layout_height="wrap_content"
                    android:layout_marginLeft="18dp"
                    android:layout_marginTop="10dp"
                    android:layout_marginRight="18dp"
                    android:layout_marginBottom="18dp"
                    android:onClick="@{() -> listFilesViewModel.collapseFAB()}"
                    android:src="@drawable/ic_baseline_add_24"
                    app:rippleColor="@color/light" />
            </LinearLayout>
        </FrameLayout>
    </androidx.coordinatorlayout.widget.CoordinatorLayout>

</layout><|MERGE_RESOLUTION|>--- conflicted
+++ resolved
@@ -17,19 +17,6 @@
             android:layout_width="match_parent"
             android:layout_height="match_parent"
             android:orientation="vertical">
-<<<<<<< HEAD
-
-            <ProgressBar
-                android:id="@+id/list_files_incremental_sync_progress"
-                style="@android:style/Widget.Material.ProgressBar.Horizontal"
-                android:layout_marginTop="-4dp"
-                android:layout_marginBottom="-8dp"
-                android:layout_width="match_parent"
-                android:layout_height="wrap_content"
-                android:visibility="gone"
-                android:progress="0"/>
-=======
->>>>>>> f05b6b25
 
             <androidx.swiperefreshlayout.widget.SwipeRefreshLayout
                 android:id="@+id/list_files_refresh"
