<?xml version="1.0" encoding="utf-8"?>
<resources>
    <string name="app_name">Lockbook</string>
    <string name="settings_title">Settings</string>

    <!-- Strings used for fragments for navigation -->
    <string name="first_fragment_label">First Fragment</string>
    <string name="second_fragment_label">Second Fragment</string>
    <string name="next">Next</string>
    <string name="previous">Previous</string>
    <string name="hello_first_fragment">Hello first fragment</string>
    <string name="hello_second_fragment">Hello second fragment. Arg: %1$s</string>

    <string name="lockbook_title">lockbook</string>
    <string name="lockbook_moto">Secure. Private. Reliable.</string>
    <string name="lockbook_import">Import Lockbook</string>
    <string name="lockbook_new_account">New Lockbook</string>

    <string name="import_description">Enter an account string.</string>
    <string name="import_account_import_button">Import</string>

    <string name="new_account_description_one">Press continue to generate a keypair.</string>
    <string name="new_account_description_two">The private component stays on your device.</string>
    <string name="new_account_description_three">Lockbook is available on every platform, login on another device to keep your key safe.</string>
    <string name="new_account_description_four">No one can access your content besides you.</string>
    <string name="new_account_description_five">No one can keep your keys safe besides you.</string>
    <string name="new_account_username">Select a username.</string>
    <string name="new_account_submit">Continue</string>

    <string name="new_file_name">Name</string>
    <string name="new_file_file">File</string>
    <string name="new_file_folder">Folder</string>
    <string name="new_file_create">Create</string>
    <string name="new_file_cancel">Cancel</string>

    <string name="pop_up_info_new_name">New Name</string>
    <string name="pop_up_info_rename_button_title">Rename File</string>
    <string name="pop_up_info_delete_button_title">Delete File</string>
    <string name="popup_info_name">Name: %s</string>
    <string name="popup_info_id">ID: %s</string>
    <string name="popup_info_content_version">Content Version: %s</string>
    <string name="popup_info_file_type">File Type: %s</string>
    <string name="popup_info_metadata_version">Metadata Version: %s</string>

    <string name="last_synced">Last synced: %s</string>
    <string name="never_synced">never</string>
    <string name="pop_up_info_never_synced">never synced</string>

    <string name="text_editor_text">Input</string>
    <string name="text_editor_save_button_title">Save</string>

    <string name="settings_export_account_raw">Copy account string to clipboard</string>
    <string name="settings_export_account_qr">Export account string (QR Code)</string>
    <string name="settings_protect_account_biometric">Biometric options</string>

    <array name="settings_biometric_names">
        <item>@string/biometric_disabled</item>
        <item>@string/biometric_recommended</item>
        <item>@string/biometric_strict</item>
    </array>

    <string name="biometrics_save">Save</string>
    <string name="biometrics_cancel">Cancel</string>
    <string name="biometrics_title">Protect your key with biometrics.</string>

    <string name="biometric_disabled">Disabled</string>
    <string name="biometric_recommended">Protect key export with fingerprint (recommended)</string>
    <string name="biometric_strict">Use fingerprint every time you open the app (strict mode)</string>

    <string name="menu_search">Search</string>
    <string name="menu_sort">Sort</string>
    <string name="menu_text_editor_view_md">View Markdown</string>
    <string name="menu_text_editor_search">Search</string>
    <string name="menu_text_editor_done">Save</string>
    <string name="menu_text_editor_redo">Redo</string>
    <string name="menu_text_editor_undo">Undo</string>

    <string name="biometric_none_value">biometric_none</string>
    <string name="biometric_recommended_value">biometric_recommended</string>
    <string name="biometric_strict_value">biometric_strict</string>
    <string name="menu_list_files_sort_a_z">Sort from a-z</string>
    <string name="menu_list_files_last_changed">Sort by last changed</string>
    <string name="menu_list_files_sort_z_a">Sort from z-a</string>
    <string name="menu_list_files_sort_first_changed">Sort by first changed</string>
    <string name="dialog_file_name">File name</string>
    <string name="new_file_title">New File</string>

    <string name="settings_sync_startup">Sync at startup</string>
    <string name="settings_sync_edit">Sync automatically in app</string>
    <string name="settings_preference_background_summary_sync_period">The time between each automatic sync</string>
    <string name="settings_preference_background_title_sync_period">Background sync period</string>
    <string name="settings_preference_background_title_background_sync_enabled">Background sync enabled</string>
    <string name="settings_preference_title_biometrics">Biometrics</string>
    <string name="settings_preference_title_account">Export Account</string>
    <string name="settings_preference_title_background_sync">Background Sync</string>
    <string name="settings_preference_title_incremental_sync">Incremental Sync</string>
    <string name="menu_list_files_sort_type">Sort by type</string>
    <string name="qr_code_content_description">QR code</string>
    <string name="file_image_content_description">File image</string>
    <string name="overflow">Overflow</string>

    <array name="settings_biometric_values">
        <item>@string/biometric_none_value</item>
        <item>@string/biometric_recommended_value</item>
        <item>@string/biometric_strict_value</item>
    </array>

    <string name="list_files_offline_snackbar">You are offline</string>
    <string name="list_files_presync_snackbar">%s items to sync</string>
    <string name="list_files_sync_snackbar">Syncing %s items…</string>
    <string name="list_files_sync_finished_snackbar">Up to date</string>
    <string name="settings_preference_logs">View logs</string>
    <string name="settings_preference_clear_logs">Clear logs</string>
    <string name="dialog_duration_hours_label">Hours</string>
    <string name="dialog_duration_minutes_label">Minutes</string>
    <string name="dialog_duration_days_label">Days</string>
    <string name="dialog_duration_error">Your duration cannot be less than 15 minutes.</string>

    <string name="handwriting_editor_pallete_red">Red</string>
    <string name="handwriting_editor_pallete_blue">Blue</string>
    <string name="handwriting_editor_pallete_white">White</string>
    <string name="handwriting_editor_pallete_yellow">Yellow</string>

    <array name="handwriting_editor_pallete_colors">
        <item>@string/handwriting_editor_pallete_white</item>
        <item>@string/handwriting_editor_pallete_yellow</item>
        <item>@string/handwriting_editor_pallete_red</item>
        <item>@string/handwriting_editor_pallete_blue</item>
    </array>

    <string name="handwriting_editor_pen_1">1dp</string>
    <string name="handwriting_editor_pen_2">5dp</string>
    <string name="handwriting_editor_pen_3">15dp</string>
    <string name="handwriting_editor_pen_4">20dp</string>
    <string name="list_files_create_folder">Create a new folder.</string>
    <string name="list_files_create_document">Create a new document.</string>
    <string name="list_files_create_file">Create a new file.</string>
    <string name="settings_preference_debug">Debug</string>
    <string name="settings_preference_usage">Usage</string>
    <string name="settings_bytes_usage">Bytes used</string>
    <string name="handwriting_editor_erase">Erase</string>
<<<<<<< HEAD
    <string name="menu_list_files_rename">Rename file</string>
    <string name="menu_list_files_delete">Delete file</string>
    <string name="menu_list_files_info">File info</string>
    <string name="menu_list_files_move">Move file</string>
    <string name="default_value">ERROR</string>
    <string name="dialog_rename_file_title">Rename File</string>
    <string name="popup_info_title">File Info</string>
=======
    <string name="menu_markdown_link">Insert link</string>
    <string name="menu_markdown_code">Insert code</string>
    <string name="menu_markdown_italics">Format italics</string>
    <string name="menu_markdown_bold">Insert bold text</string>
    <string name="menu_markdown_title">Insert title</string>
    <string name="menu_markdown_image">Insert image</string>
>>>>>>> fa2b621c

    <array name="handwriting_editor_pen_size">
        <item>@string/handwriting_editor_pen_1</item>
        <item>@string/handwriting_editor_pen_2</item>
        <item>@string/handwriting_editor_pen_3</item>
        <item>@string/handwriting_editor_pen_4</item>
    </array>
</resources><|MERGE_RESOLUTION|>--- conflicted
+++ resolved
@@ -139,7 +139,6 @@
     <string name="settings_preference_usage">Usage</string>
     <string name="settings_bytes_usage">Bytes used</string>
     <string name="handwriting_editor_erase">Erase</string>
-<<<<<<< HEAD
     <string name="menu_list_files_rename">Rename file</string>
     <string name="menu_list_files_delete">Delete file</string>
     <string name="menu_list_files_info">File info</string>
@@ -147,14 +146,12 @@
     <string name="default_value">ERROR</string>
     <string name="dialog_rename_file_title">Rename File</string>
     <string name="popup_info_title">File Info</string>
-=======
     <string name="menu_markdown_link">Insert link</string>
     <string name="menu_markdown_code">Insert code</string>
     <string name="menu_markdown_italics">Format italics</string>
     <string name="menu_markdown_bold">Insert bold text</string>
     <string name="menu_markdown_title">Insert title</string>
     <string name="menu_markdown_image">Insert image</string>
->>>>>>> fa2b621c
 
     <array name="handwriting_editor_pen_size">
         <item>@string/handwriting_editor_pen_1</item>
