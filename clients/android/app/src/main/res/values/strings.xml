--- conflicted
+++ resolved
@@ -190,13 +190,11 @@
     <string name="link_target_nonexistent">You cannot link to a file that does not exist.</string>
     <string name="multiple_links_to_same_file">You cannot link to a file that is already linked to.</string>
     <string name="insufficient_permissions">Error, you have insufficient permissions.</string>
-<<<<<<< HEAD
     <string name="cannot_cancel_for_app_store">Cannot cancel an Apple App Store subscription from Android. Please manage your subscription from an Apple device.</string>
-=======
+
     <string name="cannot_share_root">You cannot share root.</string>
     <string name="share_already_exists">Error, this file is already shared.</string>
     <string name="share_non_existant">This pending share does not exist.</string>
->>>>>>> 4b2701b2
 
     <string name="unexpected_error">An unexpected error has occurred!</string>
     <string name="basic_error">An error has occurred.</string>
