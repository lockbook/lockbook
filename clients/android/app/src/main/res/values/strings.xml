--- conflicted
+++ resolved
@@ -132,12 +132,9 @@
     <string name="handwriting_editor_pen_2">5dp</string>
     <string name="handwriting_editor_pen_3">15dp</string>
     <string name="handwriting_editor_pen_4">20dp</string>
-<<<<<<< HEAD
-=======
     <string name="list_files_create_folder">Create a new folder.</string>
     <string name="list_files_create_document">Create a new document.</string>
     <string name="list_files_create_file">Create a new file.</string>
->>>>>>> 433d3c03
 
     <array name="handwriting_editor_pen_size">
         <item>@string/handwriting_editor_pen_1</item>
