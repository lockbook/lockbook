<?xml version="1.0" encoding="utf-8"?>
<resources>
    <string name="app_name">Lockbook</string>
    <string name="settings_title">Settings</string>

    <!-- Strings used for fragments for navigation -->
    <string name="first_fragment_label">First Fragment</string>
    <string name="second_fragment_label">Second Fragment</string>
    <string name="next">Next</string>
    <string name="previous">Previous</string>
    <string name="hello_first_fragment">Hello first fragment</string>
    <string name="hello_second_fragment">Hello second fragment. Arg: %1$s</string>

    <string name="lockbook_title">lockbook</string>
    <string name="lockbook_moto">Secure. Private. Reliable.</string>
    <string name="lockbook_import">Import Lockbook</string>
    <string name="lockbook_new_account">New Lockbook</string>

    <string name="import_description">Enter an account string.</string>
    <string name="import_account_import_button">Import</string>

    <string name="new_account_description_one">Press continue to generate a keypair.</string>
    <string name="new_account_description_two">The private component stays on your device.</string>
    <string name="new_account_description_three">Lockbook is available on every platform, login on another device to keep your key safe.</string>
    <string name="new_account_description_four">No one can access your content besides you.</string>
    <string name="new_account_description_five">No one can keep your keys safe besides you.</string>
    <string name="new_account_username">Select a username.</string>
    <string name="new_account_submit">Continue</string>

    <string name="new_file_name">Name</string>
    <string name="new_file_file">File</string>
    <string name="new_file_folder">Folder</string>
    <string name="new_file_create">Create</string>
    <string name="new_file_cancel">Cancel</string>

    <string name="pop_up_info_new_name">New Name</string>
    <string name="pop_up_info_rename_button_title">Rename File</string>
    <string name="pop_up_info_delete_button_title">Delete File</string>
    <string name="popup_info_name">Name: %s</string>
    <string name="popup_info_id">ID: %s</string>
    <string name="popup_info_content_version">Content Version: %s</string>
    <string name="popup_info_file_type">File Type: %s</string>
    <string name="popup_info_metadata_version">Metadata Version: %s</string>

    <string name="last_synced">Last synced: %s</string>
    <string name="never_synced">never</string>
    <string name="pop_up_info_never_synced">never synced</string>

    <string name="text_editor_text">Input</string>
    <string name="text_editor_save_button_title">Save</string>

    <string name="settings_export_account_raw">Copy account string to clipboard</string>
    <string name="settings_export_account_qr">Export account string (QR Code)</string>
    <string name="settings_protect_account_biometric">Biometric options</string>

    <array name="settings_biometric_names">
        <item>@string/biometric_disabled</item>
        <item>@string/biometric_recommended</item>
        <item>@string/biometric_strict</item>
    </array>

    <string name="biometrics_save">Save</string>
    <string name="biometrics_cancel">Cancel</string>
    <string name="biometrics_title">Protect your key with biometrics.</string>

    <string name="biometric_disabled">Disabled</string>
    <string name="biometric_recommended">Protect key export with fingerprint (recommended)</string>
    <string name="biometric_strict">Use fingerprint every time you open the app (strict mode)</string>

    <string name="menu_search">Search</string>
    <string name="menu_sort">Sort</string>
    <string name="menu_text_editor_view_md">View Markdown</string>
    <string name="menu_text_editor_search">Search</string>
    <string name="menu_text_editor_done">Save</string>
    <string name="menu_text_editor_redo">Redo</string>
    <string name="menu_text_editor_undo">Undo</string>

    <string name="biometric_none_value">biometric_none</string>
    <string name="biometric_recommended_value">biometric_recommended</string>
    <string name="biometric_strict_value">biometric_strict</string>
    <string name="menu_list_files_sort_a_z">Sort from a-z</string>
    <string name="menu_list_files_last_changed">Sort by last changed</string>
    <string name="menu_list_files_sort_z_a">Sort from z-a</string>
    <string name="menu_list_files_sort_first_changed">Sort by first changed</string>
    <string name="dialog_file_name">File name</string>
    <string name="new_file_title">New File</string>

    <string name="settings_sync_startup">Sync at startup</string>
    <string name="settings_sync_edit">Sync automatically in app</string>
    <string name="settings_preference_background_summary_sync_period">The time between each automatic sync</string>
    <string name="settings_preference_background_title_sync_period">Background sync period</string>
    <string name="settings_preference_background_title_background_sync_enabled">Background sync enabled</string>
    <string name="settings_preference_title_biometrics">Biometrics</string>
    <string name="settings_preference_title_account">Export Account</string>
    <string name="settings_preference_title_background_sync">Background Sync</string>
    <string name="settings_preference_title_incremental_sync">Incremental Sync</string>
    <string name="menu_list_files_sort_type">Sort by type</string>
    <string name="qr_code_content_description">QR code</string>
    <string name="file_image_content_description">File image</string>
    <string name="overflow">Overflow</string>

    <array name="settings_biometric_values">
        <item>@string/biometric_none_value</item>
        <item>@string/biometric_recommended_value</item>
        <item>@string/biometric_strict_value</item>
    </array>

    <string name="list_files_offline_snackbar">You are offline</string>
    <string name="list_files_presync_snackbar">%s items to sync</string>
    <string name="list_files_sync_snackbar">Syncing %s items…</string>
    <string name="list_files_sync_finished_snackbar">Up to date</string>
    <string name="settings_preference_logs">View logs</string>
    <string name="settings_preference_clear_logs">Clear logs</string>
    <string name="dialog_duration_hours_label">Hours</string>
    <string name="dialog_duration_minutes_label">Minutes</string>
    <string name="dialog_duration_days_label">Days</string>
    <string name="dialog_duration_error">Your duration cannot be less than 15 minutes.</string>

    <string name="handwriting_editor_pallete_red">Red</string>
    <string name="handwriting_editor_pallete_blue">Blue</string>
    <string name="handwriting_editor_pallete_white">White</string>
    <string name="handwriting_editor_pallete_yellow">Yellow</string>

    <array name="handwriting_editor_pallete_colors">
        <item>@string/handwriting_editor_pallete_white</item>
        <item>@string/handwriting_editor_pallete_yellow</item>
        <item>@string/handwriting_editor_pallete_red</item>
        <item>@string/handwriting_editor_pallete_blue</item>
    </array>

    <string name="handwriting_editor_pen_1">1dp</string>
    <string name="handwriting_editor_pen_2">5dp</string>
    <string name="handwriting_editor_pen_3">15dp</string>
    <string name="handwriting_editor_pen_4">20dp</string>
    <string name="list_files_create_folder">Create a new folder.</string>
    <string name="list_files_create_document">Create a new document.</string>
    <string name="list_files_create_file">Create a new file.</string>
    <string name="settings_preference_debug">Debug</string>
    <string name="settings_preference_usage">Usage</string>
    <string name="settings_bytes_usage">Bytes used</string>
<<<<<<< HEAD
    <string name="handwriting_editor_erase">Erase</string>
=======
    <string name="menu_markdown_link">Insert link</string>
    <string name="menu_markdown_code">Insert code</string>
    <string name="menu_markdown_italics">Format italics</string>
    <string name="menu_markdown_bold">Insert bold text</string>
    <string name="menu_markdown_title">Insert title</string>
    <string name="menu_markdown_image">Insert image</string>
>>>>>>> fe0bface

    <array name="handwriting_editor_pen_size">
        <item>@string/handwriting_editor_pen_1</item>
        <item>@string/handwriting_editor_pen_2</item>
        <item>@string/handwriting_editor_pen_3</item>
        <item>@string/handwriting_editor_pen_4</item>
    </array>
</resources><|MERGE_RESOLUTION|>--- conflicted
+++ resolved
@@ -138,16 +138,13 @@
     <string name="settings_preference_debug">Debug</string>
     <string name="settings_preference_usage">Usage</string>
     <string name="settings_bytes_usage">Bytes used</string>
-<<<<<<< HEAD
     <string name="handwriting_editor_erase">Erase</string>
-=======
     <string name="menu_markdown_link">Insert link</string>
     <string name="menu_markdown_code">Insert code</string>
     <string name="menu_markdown_italics">Format italics</string>
     <string name="menu_markdown_bold">Insert bold text</string>
     <string name="menu_markdown_title">Insert title</string>
     <string name="menu_markdown_image">Insert image</string>
->>>>>>> fe0bface
 
     <array name="handwriting_editor_pen_size">
         <item>@string/handwriting_editor_pen_1</item>
