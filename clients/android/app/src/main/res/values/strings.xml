--- conflicted
+++ resolved
@@ -111,7 +111,9 @@
     <string name="drawing_eraser_description">Eraser</string>
     <string name="settings_open_new_document_automatically">Automatically open new documents</string>
 
-<<<<<<< HEAD
+    <string name="pdf_page_indicator">%1$d / %2$d</string>
+    <string name="could_not_load_pdf">This PDF could not be loaded.</string>
+
     <string name="settings_protect_account_biometric_summary">Secure your account with biometrics.</string>
 
     <string name="biometrics_title">Lockbook Biometric Verification</string>
@@ -139,10 +141,6 @@
     <string name="before_you_start">Before you start…</string>
     <string name="before_you_start_description">Lockbook <a href="https://en.wikipedia.org/wiki/End-to-end_encryption">encrypts</a> your notes with a key that stays on your Lockbook devices. This makes your notes unreadable to anyone but you. If you lose the key, your notes are not recoverable, so we recommend you make a backup in case something happens to this device.</string>
     <string name="drawing_parse_error">Could not open drawing.</string>
-=======
-    <string name="pdf_page_indicator">%1$d / %2$d</string>
-    <string name="could_not_load_pdf">This PDF could not be loaded.</string>
->>>>>>> 34ba542a
 
     <!-- Errors -->
     <string name="no_account">You have no account.</string>
@@ -177,6 +175,7 @@
     <string name="invalid_purchase_token">Failed to verify purchase.</string>
     <string name="existing_request_pending">You are accessing billing too quickly, please try again in a minute.</string>
     <string name="not_premium">Error, you are not premium.</string>
+    <string name="already_canceled">You have already canceled your subscription.</string>
     <string name="usage_is_over_free_tier_data_cap">Your totally data usage exceeds free tier, please remove some data.</string>
 
 
@@ -246,5 +245,7 @@
     <string name="next_renewal_day">Next Renewal Date:</string>
     <string name="expiration_day">Expiration Day:</string>
     <string name="grace_period">End of Grace Period:</string>
+    <string name="google_play">Google Play</string>
+    <string name="stripe">Stripe</string>
 
 </resources>