--- conflicted
+++ resolved
@@ -263,10 +263,7 @@
     <string name="recent_documents">Recent Documents</string>
     <string name="recent_file_icon">Recent file icon</string>
     <string name="recent_files_folder">%s/</string>
-<<<<<<< HEAD
     <string name="search">Search</string>
     <string name="no_search_results">No search results</string>
-=======
     <string name="exit_app">Exit App</string>
->>>>>>> c92a96c6
 </resources>