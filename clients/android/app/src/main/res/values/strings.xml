<?xml version="1.0" encoding="utf-8"?>
<resources>
    <string name="app_name">Lockbook</string>
    <string name="settings_title">Settings</string>

    <string name="lockbook_title">Lockbook</string>
    <string name="lockbook_import">Import Account</string>
    <string name="create_account">Create Account</string>

    <string name="import_description">Account key</string>
    <string name="new_account_username">Username (a–z, 0–9)</string>

    <string name="import_qr_scanner_prompt">Place the account key QR code in view to scan.</string>

    <string name="popup_info_name">"Name: "</string>
    <string name="popup_info_id">"Id: "</string>
    <string name="popup_info_file_type">"File Type: "</string>
    <string name="popup_info_metadata_version">"Last modified: "</string>

    <string name="settings_export_account_raw">Copy your account key to clipboard</string>
    <string name="settings_export_account_qr">Export your account key (QR Code)</string>
    <string name="settings_export_account_copied">Account key copied!</string>
    <string name="settings_protect_account_biometric">Biometric options</string>

    <string name="biometric_disabled">Disabled</string>
    <string name="biometric_recommended">Protect key export with biometrics (recommended)</string>
    <string name="biometric_strict">Use biometrics every time you open the app (strict mode)</string>

    <string name="menu_text_editor_view_md">View Markdown</string>
    <string name="menu_text_editor_redo">Redo</string>
    <string name="menu_text_editor_undo">Undo</string>

    <string name="dialog_file_name">Name</string>

    <string name="settings_sync_edit">Sync automatically in app</string>
    <string name="settings_preference_background_summary_sync_period">The time between each automatic sync.</string>
    <string name="settings_preference_background_title_sync_period">Background sync period</string>
    <string name="settings_preference_background_title_background_sync_enabled">Background sync enabled</string>
    <string name="settings_preference_title_biometrics">Biometrics</string>
    <string name="settings_preference_title_account">Export Account</string>
    <string name="settings_preference_title_background_sync">Background Sync</string>
    <string name="settings_preference_title_incremental_sync">Incremental Sync</string>
    <string name="qr_code_content_description">QR code</string>

    <string name="list_files_sync_snackbar">Syncing %s items…</string>
    <string name="list_files_sync_finished_snackbar">Up to date!</string>
    <string name="settings_preference_logs">View logs</string>
    <string name="settings_preference_clear_logs">Clear logs</string>
    <string name="dialog_duration_hours_label">Hours</string>
    <string name="dialog_duration_minutes_label">Minutes</string>
    <string name="dialog_duration_days_label">Days</string>
    <string name="dialog_duration_error">Your duration cannot be less than 15 minutes.</string>

    <string name="settings_preference_debug">Debug</string>
    <string name="settings_preference_usage">Usage</string>
    <string name="settings_usage_current">Usage:</string>
    <string name="settings_usage_data_cap">Data Cap:</string>
    <string name="settings_usage_uncompressed_usage">Uncompressed Usage:</string>
    <string name="menu_list_files_rename">Rename</string>
    <string name="menu_list_files_delete">Delete</string>
    <string name="menu_list_files_info">File info</string>
    <string name="menu_list_files_move">Move</string>
    <string name="menu_list_files_share">Share</string>
    <string name="default_value">Loading…</string>
    <string name="dialog_rename_file_title">Rename File</string>
    <string name="popup_info_title">File Info</string>
    <string name="move_file_title">Move File</string>
    <string name="menu_markdown_link">Insert link</string>
    <string name="menu_markdown_code">Insert code</string>
    <string name="menu_markdown_italics">Format italics</string>
    <string name="menu_markdown_bold">Insert bold text</string>
    <string name="menu_markdown_title">Insert title</string>
    <string name="menu_markdown_image">Insert image</string>
    <string name="cancel">Cancel</string>
    <string name="confirm">Confirm</string>
    <string name="move_file_move">Move</string>
    <string name="delete_file_delete">Delete</string>
    <string name="delete_shared_reject">Reject</string>
    <string name="delete_1_file_message">Are you sure you want to delete \"%s\"?</string>
    <string name="delete_file_message">Are you sure you want to delete %d files?</string>

    <string name="delete_shared_1_message">Are you sure you want to reject \"%1$s\"?</string>
    <string name="delete_shared_message">Are you sure you want to reject %d files?</string>

    <string name="text_editor_hint">Type here</string>
    <string name="rename_file_rename">Rename</string>
    <string name="create">Create</string>
    <string name="dialog_file_extension">Ext.</string>
    <string name="empty_folder">No files</string>
    <string name="bread_crumb_folder">Folder</string>

    <string name="document">Document</string>
    <string name="folder">Folder</string>
    <string name="drawing">Drawing</string>
    <string name="file">File</string>

    <string name="create_file_title_folder">New Folder</string>
    <string name="create_file_title_document">New Document</string>
    <string name="create_file_title_drawing">New Drawing</string>

    <string name="files_list_items_selected">%d Selected</string>

    <string name="drawing_eraser_description">Eraser</string>
    <string name="settings_open_new_document_automatically">Automatically open new files.</string>

    <string name="pdf_page_indicator">%1$d / %2$d</string>
    <string name="could_not_load_pdf">This PDF could not be loaded.</string>

    <string name="settings_protect_account_biometric_summary">Secure your account with biometrics.</string>

    <string name="biometrics_title">Lockbook Biometric Verification</string>
    <string name="biometrics_subtitle">Verify your identity to access Lockbook.</string>
    <string name="biometrics_cancel">Cancel</string>

    <array name="settings_biometric_names">
        <item>@string/biometric_disabled</item>
        <item>@string/biometric_recommended</item>
        <item>@string/biometric_strict</item>
    </array>

    <string name="settings_cancel_subscription">Cancel your subscription</string>

    <string name="settings_cancel_sub_confirmation_title">Cancel Subscription</string>
    <string name="settings_cancel_sub_confirmation_details">Are you sure you want to cancel your Lockbook subscription?</string>
    <string name="settings_cancel_completed">Your Lockbook subscription has been canceled.</string>
    <string name="yes">Yes</string>
    <string name="no">No</string>

    <string name="learn_more"><a href="https://lockbook.net">Learn more…</a></string>
    <string name="on_boarding_create">Create</string>
    <string name="on_boarding_import">Import</string>
    <string name="import_account_starting_import">Starting import…</string>
    <string name="before_you_start">Before you start…</string>
    <string name="before_you_start_description">Lockbook <a href="https://en.wikipedia.org/wiki/End-to-end_encryption">encrypts</a> your notes with a key that stays on your Lockbook devices. This makes your notes unreadable to anyone but you. If you lose the key, your notes are not recoverable, so we recommend you make a backup in case something happens to this device.</string>

    <string name="free_space">%1$s used out of %2$s</string>
    <string name="last_sync">Synced %s</string>

    <plurals name="files_to_push">
        <item quantity="one">%d file to push</item>
        <item quantity="other">%d files to push</item>
    </plurals>

    <plurals name="files_to_pull">
        <item quantity="one">%d file to pull</item>
        <item quantity="other">%d files to pull</item>
    </plurals>

    <!-- Errors -->
    <string name="no_account">You have no account.</string>
    <string name="could_not_reach_server">Offline.</string>
    <string name="client_update_required">Update required.</string>
    <string name="username_taken">This username has been taken.</string>
    <string name="invalid_username">This username is invalid.</string>
    <string name="account_exists_already">An account already exists on this device.</string>
    <string name="account_string_corrupted">Invalid account key.</string>
    <string name="account_does_not_exist">That account does not exist.</string>
    <string name="username_pk_mismatch">That username does not correspond with that public_key on this server.</string>
    <string name="file_does_not_exist">That file does not exist.</string>
    <string name="folder_treated_as_document">A folder cannot be treated as document.</string>
    <string name="document_treated_as_folder">A document cannot be treated as folder.</string>
    <string name="could_not_find_a_parent">Could not find that file\'s parent.</string>
    <string name="file_name_not_available">That file name is not available.</string>
    <string name="file_name_contains_slash">A file name cannot contain a slash.</string>
    <string name="file_name_empty">A file\'s name cannot be empty.</string>
    <string name="no_file_with_that_id">No file with that id exists.</string>
    <string name="cannot_delete_root">You cannot delete root.</string>
    <string name="bad_path">A bad path was given.</string>
    <string name="file_already_exists_on_disk">A file with that name already exists on your device.</string>
    <string name="folder_treated_as_drawing">A folder cannot be treated as a drawing.</string>
    <string name="invalid_drawing">That drawing is invalid.</string>
    <string name="cannot_rename_root">You cannot rename root.</string>
    <string name="target_parent_has_a_child_named_that">Your target parent already has a child named that.</string>
    <string name="folder_moved_into_itself">A folder cannot be moved into itself.</string>
    <string name="no_root">No root!</string>
    <string name="cannot_move_root">Cannot move root!</string>
    <string name="new_account_disabled">This server is not accepting any new accounts at this moment. Please try again another time.</string>
    <string name="already_premium">Error, you are already premium.</string>
    <string name="invalid_purchase_token">Failed to verify purchase.</string>
    <string name="existing_request_pending">You are accessing billing too quickly. Please try again in a minute.</string>
    <string name="not_premium">Error, you are not premium.</string>
    <string name="already_canceled">You have already canceled your subscription.</string>
    <string name="usage_is_over_free_tier_data_cap">Your total data usage exceeds free tier. Please remove some data.</string>
    <string name="retry_sync">Please retry syncing.</string>
    <string name="link_in_shared_folder">You cannot share a folder that contains a link.</string>
    <string name="link_target_is_owned">You cannot create a link to a file you own.</string>
    <string name="link_target_nonexistent">You cannot link to a file that does not exist.</string>
    <string name="multiple_links_to_same_file">You cannot link to a file that is already linked to.</string>
    <string name="insufficient_permissions">Error, you have insufficient permissions.</string>
    <string name="cannot_share_root">You cannot share root.</string>
    <string name="share_already_exists">Error, this file is already shared.</string>
    <string name="share_non_existant">This pending share does not exist.</string>

    <string name="unexpected_error">An unexpected error has occurred!</string>
    <string name="basic_error">An error has occurred.</string>
    <string name="unrecoverable_billing_error">Billing is currently not available right now, please try again later.</string>

    <!-- Preference keys -->

    <array name="settings_biometric_values">
        <item>@string/biometric_none_value</item>
        <item>@string/biometric_recommended_value</item>
        <item>@string/biometric_strict_value</item>
    </array>

    <string name="biometric_key" translatable="false">biometric</string>
    <string name="biometric_none_value" translatable="false">biometric_none</string>
    <string name="biometric_recommended_value" translatable="false">biometric_recommended</string>
    <string name="biometric_strict_value" translatable="false">biometric_strict</string>

    <string name="usage_bar_key" translatable="false">usage_bar</string>

    <string name="export_account_raw_key" translatable="false">export_account_raw</string>
    <string name="export_account_qr_key" translatable="false">export_account_qr</string>

    <string name="background_sync_period_key" translatable="false">background_sync_period</string>
    <string name="background_sync_enabled_key" translatable="false">background_sync_enabled</string>
    <string name="sync_automatically_key" translatable="false">sync_automatically_in_app</string>

    <string name="view_logs_key" translatable="false">view_logs</string>
    <string name="clear_logs_key" translatable="false">clear_logs</string>

    <string name="open_new_doc_automatically_key" translatable="false">open_new_doc_automatically</string>
    <string name="cancel_subscription_key">cancel_subscription</string>

    <string name="subscription_info_key">subscription_info</string>
    <string name="premium_key">premium</string>
    <string name="show_running_out_of_space_0.9_key">running_out_of_space_0.9_key</string>
    <string name="show_running_out_of_space_0.8_key">running_out_of_space_0.8_key</string>

    <!--    Billing-->

    <string name="update_to_premium">View Subscription Options</string>
    <string name="choose_your_plan">Choose your plan</string>
    <string name="monthly_plan">Premium</string>
    <string name="exit">Exit</string>
    <string name="premium_space">Storage Space</string>
    <string name="subscribe">Subscribe</string>
    <string name="free_tier_current">Free (Current)</string>
    <string name="premium_gb">30 GB</string>
    <string name="per_month">/ month</string>
    <string name="one_mb">1 MB</string>
    <string name="premium_price">$2.99</string>
    <string name="success_subscription_benefit">Your data cap has been extended to 30 GB.</string>
    <string name="successful_purchase">Thank you for purchasing premium.</string>
    <string name="upgrade_pitch">If you upgraded to premium, your usage would be:</string>
    <string name="settings_premium">Premium</string>
    <string name="settings_miscellaneous">Miscellaneous</string>
    <string name="payment_issue">Your renewal has been declined due to a payment issue. Please click the button below to resolve it.</string>
    <string name="update_payment_method">Update Payment Method</string>
    <string name="payment_platform">Payment Platform:</string>
    <string name="next_renewal_day">Next Renewal Date:</string>
    <string name="expiration_day">Expiration Day:</string>
    <string name="grace_period">End of Grace Period:</string>
    <string name="google_play">Google Play</string>
    <string name="stripe">Stripe</string>

    <string name="sync_finished">Sync finished</string>
    <string name="backup_my_secret">Backup my secret</string>
    <string name="folder_action">Folder action</string>
    <string name="document_action">Document action</string>
    <string name="recent_documents">Recent Documents</string>
    <string name="recent_file_icon">Recent file icon</string>
    <string name="recent_files_folder">%s/</string>
    <string name="search">Search</string>
    <string name="no_search_results">No search results</string>
    <string name="exit_app">Exit App</string>
    <string name="note">note</string>
<<<<<<< HEAD
    <string name="pending_shares">Pending Shares</string>
    <string name="shared_file_icon">Shared file icon</string>
    <string name="reject_all_shared">Reject all</string>
    <string name="create_link_file_for">Creating link for \"%s\".</string>
    <string name="no_shared_files">No shared files.</string>
    <string name="export">Export</string>
    <string name="write_access">Write access:</string>
    <string name="read_access">Read access:</string>
    <string name="username">Username</string>
    <string name="add">Add</string>

    <string name="share_mode_read">Read</string>
    <string name="share_mode_write">Write</string>
    <string name="access_mode">Access Mode</string>
    <string name="link_destination">Link destination</string>
    <string name="created_link">Created link!</string>
    <string name="no_pending_shares">You have no pending shares!</string>

    <string name="no_username">Please enter a username.</string>
    <string name="no_access_mode">Please choose an access mode.</string>
    <string name="reject_pending_share">Reject pending share</string>
    <string name="accept_pending_share">Accept pending share</string>

    <array name="share_mode">
        <item>@string/share_mode_read</item>
        <item>@string/share_mode_write</item>
    </array>
=======

    <string name="running_out_of_space">You are running out of space!</string>
    <string name="out_of_space">You are out of space!</string>
    <string name="more_info">More info</string>
    <string name="upgrade_now">Upgrade now</string>
>>>>>>> 302c67e5

</resources><|MERGE_RESOLUTION|>--- conflicted
+++ resolved
@@ -266,7 +266,12 @@
     <string name="no_search_results">No search results</string>
     <string name="exit_app">Exit App</string>
     <string name="note">note</string>
-<<<<<<< HEAD
+
+    <string name="running_out_of_space">You are running out of space!</string>
+    <string name="out_of_space">You are out of space!</string>
+    <string name="more_info">More info</string>
+    <string name="upgrade_now">Upgrade now</string>
+
     <string name="pending_shares">Pending Shares</string>
     <string name="shared_file_icon">Shared file icon</string>
     <string name="reject_all_shared">Reject all</string>
@@ -294,12 +299,5 @@
         <item>@string/share_mode_read</item>
         <item>@string/share_mode_write</item>
     </array>
-=======
-
-    <string name="running_out_of_space">You are running out of space!</string>
-    <string name="out_of_space">You are out of space!</string>
-    <string name="more_info">More info</string>
-    <string name="upgrade_now">Upgrade now</string>
->>>>>>> 302c67e5
 
 </resources>