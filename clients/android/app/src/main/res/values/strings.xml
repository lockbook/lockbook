--- conflicted
+++ resolved
@@ -216,16 +216,6 @@
     <string name="clear_logs_key" translatable="false">clear_logs</string>
 
     <string name="open_new_doc_automatically_key" translatable="false">open_new_doc_automatically</string>
-<<<<<<< HEAD
-    <string name="learn_more"><a href="https://lockbook.net">Learn more…</a></string>
-    <string name="on_boarding_create">Create</string>
-    <string name="on_boarding_import">Import</string>
-    <string name="import_account_starting_import">Starting import…</string>
-    <string name="before_you_start">Before you start…</string>
-    <string name="before_you_start_description">Lockbook <a href="https://en.wikipedia.org/wiki/End-to-end_encryption">encrypts</a> your notes with a key that stays on your Lockbook devices. This makes your notes unreadable to anyone but you. If you lose the key, your notes are not recoverable, so we recommend you make a backup in case something happens to this device.</string>
-    <string name="drawing_parse_error">Could not open drawing.</string>
-    <string name="sync_finished">Sync finished</string>
-=======
     <string name="cancel_subscription_key">cancel_subscription</string>
 
     <string name="subscription_info_key">subscription_info</string>
@@ -258,5 +248,6 @@
     <string name="google_play">Google Play</string>
     <string name="stripe">Stripe</string>
 
->>>>>>> f4e31998
+    <string name="sync_finished">Sync finished</string>
+    <string name="backup_my_secret">Backup my secret</string>
 </resources>