<?xml version="1.0" encoding="utf-8"?>
<manifest xmlns:android="http://schemas.android.com/apk/res/android"
    xmlns:tools="http://schemas.android.com/tools"
    package="app.lockbook">

    <uses-sdk tools:overrideLibrary="com.google.zxing.client.android" />

    <uses-permission android:name="android.permission.INTERNET" />
    <uses-feature android:name="android.hardware.camera" android:required="false" />
    <!--
        allowBackup is set to false because it may backup keys in plaintext to google drive

        can explore setting it to true when / if keys are stored in secure element
    -->
    <application
        android:name="app.lockbook.App"
        android:icon="@mipmap/ic_launcher"
        android:label="@string/app_name"
        android:supportsRtl="true"
        android:theme="@style/AppTheme">
        <activity
            android:name=".screen.InitialLaunchFigureOuter"
            android:noHistory="true"
            android:exported="true">
            <intent-filter>
                <action android:name="android.intent.action.MAIN" />
                <category android:name="android.intent.category.LAUNCHER" />
            </intent-filter>
        </activity>
        <activity android:name=".screen.CaptureActivityAutoRotate"
            android:theme="@style/AppTheme.QRCapture"
            android:screenOrientation="fullSensor" />
        <activity
            android:name=".screen.OnBoardingActivity"
            android:windowSoftInputMode="adjustPan" />
        <activity
            android:name=".screen.ImportAccountActivity"
            android:alwaysRetainTaskState="true" />
        <activity android:name=".screen.MainScreenActivity" />
        <activity android:name=".screen.SettingsActivity" />
        <activity android:name=".screen.LogActivity" />
<<<<<<< HEAD
        <activity android:name=".screen.SharesActivity" />
        <activity android:name=".screen.UpgradeAccountActivity"
            android:screenOrientation="portrait"
            tools:ignore="LockedOrientationActivity" />
=======
        <activity android:name=".screen.UpgradeAccountActivity" />
>>>>>>> 302c67e5
        <provider
            android:name="androidx.core.content.FileProvider"
            android:authorities="app.lockbook.fileprovider"
            android:grantUriPermissions="true"
            android:exported="false">
            <meta-data
                android:name="android.support.FILE_PROVIDER_PATHS"
                android:resource="@xml/files_path" />
        </provider>

    </application>

</manifest><|MERGE_RESOLUTION|>--- conflicted
+++ resolved
@@ -39,14 +39,8 @@
         <activity android:name=".screen.MainScreenActivity" />
         <activity android:name=".screen.SettingsActivity" />
         <activity android:name=".screen.LogActivity" />
-<<<<<<< HEAD
         <activity android:name=".screen.SharesActivity" />
-        <activity android:name=".screen.UpgradeAccountActivity"
-            android:screenOrientation="portrait"
-            tools:ignore="LockedOrientationActivity" />
-=======
         <activity android:name=".screen.UpgradeAccountActivity" />
->>>>>>> 302c67e5
         <provider
             android:name="androidx.core.content.FileProvider"
             android:authorities="app.lockbook.fileprovider"
