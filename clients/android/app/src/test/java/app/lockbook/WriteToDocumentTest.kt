--- conflicted
+++ resolved
@@ -27,26 +27,14 @@
     @Test
     fun writeToDocumentOk() {
         assertType<Unit>(
-<<<<<<< HEAD
-            this::writeToDocumentOk.name,
-=======
->>>>>>> d17ade83
             CoreModel.generateAccount(config, generateAlphaString()).component1()
         )
 
         val rootFileMetadata = assertTypeReturn<FileMetadata>(
-<<<<<<< HEAD
-            this::writeToDocumentOk.name,
-=======
->>>>>>> d17ade83
             CoreModel.getRoot(config).component1()
         )
 
         val document = assertTypeReturn<FileMetadata>(
-<<<<<<< HEAD
-            this::writeToDocumentOk.name,
-=======
->>>>>>> d17ade83
             CoreModel.createFile(
                 config,
                 rootFileMetadata.id,
@@ -56,18 +44,10 @@
         )
 
         assertType<Unit>(
-<<<<<<< HEAD
-            this::writeToDocumentOk.name,
-=======
->>>>>>> d17ade83
             CoreModel.insertFile(config, document).component1()
         )
 
         assertType<Unit>(
-<<<<<<< HEAD
-            this::writeToDocumentOk.name,
-=======
->>>>>>> d17ade83
             CoreModel.writeContentToDocument(config, document.id, "").component1()
         )
     }
@@ -75,18 +55,10 @@
     @Test
     fun writeToDocumentFileDoesNotExist() {
         assertType<Unit>(
-<<<<<<< HEAD
-            this::writeToDocumentFileDoesNotExist.name,
-=======
->>>>>>> d17ade83
             CoreModel.generateAccount(config, generateAlphaString()).component1()
         )
 
         assertType<WriteToDocumentError.FileDoesNotExist>(
-<<<<<<< HEAD
-            this::writeToDocumentFileDoesNotExist.name,
-=======
->>>>>>> d17ade83
             CoreModel.writeContentToDocument(config, generateId(), "").component2()
         )
     }
@@ -94,26 +66,14 @@
     @Test
     fun writeToDocumentFolderTreatedAsDocument() {
         assertType<Unit>(
-<<<<<<< HEAD
-            this::writeToDocumentFolderTreatedAsDocument.name,
-=======
->>>>>>> d17ade83
             CoreModel.generateAccount(config, generateAlphaString()).component1()
         )
 
         val rootFileMetadata = assertTypeReturn<FileMetadata>(
-<<<<<<< HEAD
-            this::writeToDocumentFolderTreatedAsDocument.name,
-=======
->>>>>>> d17ade83
             CoreModel.getRoot(config).component1()
         )
 
         val folder = assertTypeReturn<FileMetadata>(
-<<<<<<< HEAD
-            this::writeToDocumentFolderTreatedAsDocument.name,
-=======
->>>>>>> d17ade83
             CoreModel.createFile(
                 config,
                 rootFileMetadata.id,
@@ -123,18 +83,10 @@
         )
 
         assertType<Unit>(
-<<<<<<< HEAD
-            this::writeToDocumentFolderTreatedAsDocument.name,
-=======
->>>>>>> d17ade83
             CoreModel.insertFile(config, folder).component1()
         )
 
         assertType<WriteToDocumentError.FolderTreatedAsDocument>(
-<<<<<<< HEAD
-            this::writeToDocumentFolderTreatedAsDocument.name,
-=======
->>>>>>> d17ade83
             CoreModel.writeContentToDocument(config, folder.id, "").component2()
         )
     }
@@ -145,10 +97,6 @@
             Klaxon().converter(writeDocumentConverter).parse(writeDocument("", "", ""))
 
         assertType<WriteToDocumentError.UnexpectedError>(
-<<<<<<< HEAD
-            this::writeToDocumentUnexpectedError.name,
-=======
->>>>>>> d17ade83
             writeResult?.component2()
         )
     }
