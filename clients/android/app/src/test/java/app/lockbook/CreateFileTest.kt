--- conflicted
+++ resolved
@@ -27,26 +27,14 @@
     @Test
     fun createFileOk() {
         assertType<Unit>(
-<<<<<<< HEAD
-            this::createFileOk.name,
-=======
->>>>>>> f01adea4
             CoreModel.generateAccount(config, generateAlphaString()).component1()
         )
 
         val rootFileMetadata = assertTypeReturn<FileMetadata>(
-<<<<<<< HEAD
-            this::createFileOk.name,
-=======
->>>>>>> f01adea4
             CoreModel.getRoot(config).component1()
         )
 
         assertType<FileMetadata>(
-<<<<<<< HEAD
-            this::createFileOk.name,
-=======
->>>>>>> f01adea4
             CoreModel.createFile(
                 config,
                 rootFileMetadata.id,
@@ -56,10 +44,6 @@
         )
 
         assertType<FileMetadata>(
-<<<<<<< HEAD
-            this::createFileOk.name,
-=======
->>>>>>> f01adea4
             CoreModel.createFile(
                 config,
                 rootFileMetadata.id,
@@ -72,26 +56,14 @@
     @Test
     fun createFileContainsSlash() {
         assertType<Unit>(
-<<<<<<< HEAD
-            this::createFileContainsSlash.name,
-=======
->>>>>>> f01adea4
             CoreModel.generateAccount(config, generateAlphaString()).component1()
         )
 
         val rootFileMetadata = assertTypeReturn<FileMetadata>(
-<<<<<<< HEAD
-            this::createFileContainsSlash.name,
-=======
->>>>>>> f01adea4
             CoreModel.getRoot(config).component1()
         )
 
         assertType<CreateFileError.FileNameContainsSlash>(
-<<<<<<< HEAD
-            this::createFileContainsSlash.name,
-=======
->>>>>>> f01adea4
             CoreModel.createFile(
                 config,
                 rootFileMetadata.id,
@@ -101,10 +73,6 @@
         )
 
         assertType<CreateFileError.FileNameContainsSlash>(
-<<<<<<< HEAD
-            this::createFileContainsSlash.name,
-=======
->>>>>>> f01adea4
             CoreModel.createFile(
                 config,
                 rootFileMetadata.id,
@@ -119,26 +87,14 @@
         val fileName = generateAlphaString()
 
         assertType<Unit>(
-<<<<<<< HEAD
-            this::createFileNotAvailable.name,
-=======
->>>>>>> f01adea4
             CoreModel.generateAccount(config, generateAlphaString()).component1()
         )
 
         val rootFileMetadata = assertTypeReturn<FileMetadata>(
-<<<<<<< HEAD
-            this::createFileNotAvailable.name,
-=======
->>>>>>> f01adea4
             CoreModel.getRoot(config).component1()
         )
 
         assertType<FileMetadata>(
-<<<<<<< HEAD
-            this::createFileNotAvailable.name,
-=======
->>>>>>> f01adea4
             CoreModel.createFile(
                 config,
                 rootFileMetadata.id,
@@ -148,10 +104,6 @@
         )
 
         assertType<CreateFileError.FileNameNotAvailable>(
-<<<<<<< HEAD
-            this::createFileNotAvailable.name,
-=======
->>>>>>> f01adea4
             CoreModel.createFile(
                 config,
                 rootFileMetadata.id,
@@ -164,10 +116,6 @@
     @Test
     fun createFileNoAccount() {
         assertType<CreateFileError.NoAccount>(
-<<<<<<< HEAD
-            this::createFileNoAccount.name,
-=======
->>>>>>> f01adea4
             CoreModel.createFile(
                 config,
                 generateId(),
@@ -184,10 +132,6 @@
                 .parse(createFile("", "", "", ""))
 
         assertType<CreateFileError.UnexpectedError>(
-<<<<<<< HEAD
-            this::createFileUnexpectedError.name,
-=======
->>>>>>> f01adea4
             createFileResult?.component2()
         )
     }
