--- conflicted
+++ resolved
@@ -27,58 +27,21 @@
     }
 
     @Test
-<<<<<<< HEAD
-    fun getLocalAndServerUsageOk() {
+    fun getUsageOk() {
         CoreModel.generateAccount(config, generateAlphaString()).unwrap()
 
-        CoreModel.getLocalAndServerUsage(config, true).unwrap()
-
-        CoreModel.getLocalAndServerUsage(config, false).unwrap()
-    }
-
-    @Test
-    fun getLocalAndServerUsageNoAccount() {
-        CoreModel.getLocalAndServerUsage(config, true).unwrapErrorType<GetUsageError.NoAccount>()
-
-        CoreModel.getLocalAndServerUsage(config, false).unwrapErrorType<GetUsageError.NoAccount>()
-    }
-
-    @Test
-    fun getLocalAndServerUsageUnexpectedError() {
-        Klaxon().converter(getLocalAndServerUsageConverter)
-            .parse<Result<LocalAndServerUsages, GetUsageError>>(
-                getLocalAndServerUsage("", false)
-            ).unwrapErrorType<GetUsageError.Unexpected>()
-
-        Klaxon().converter(getLocalAndServerUsageConverter)
-            .parse<Result<LocalAndServerUsages, GetUsageError>>(
-                getLocalAndServerUsage("", true)
-            ).unwrapErrorType<GetUsageError.Unexpected>()
-=======
-    fun getUsageOk() {
-        assertType<Unit>(
-            CoreModel.generateAccount(config, generateAlphaString()).component1()
-        )
-
-        assertType<UsageMetrics>(
-            CoreModel.getUsage(config).component1()
-        )
+        CoreModel.getUsage(config).unwrap()
     }
 
     @Test
     fun getUsageNoAccount() {
-        assertType<GetUsageError.NoAccount>(
-            CoreModel.getUsage(config).component2()
-        )
+        CoreModel.getUsage(config).unwrapErrorType<GetUsageError.NoAccount>()
     }
 
     @Test
     fun getUsageUnexpectedError() {
-        assertType<GetUsageError.Unexpected>(
-            Klaxon().converter(getUsageConverter).parse<Result<UsageMetrics, GetUsageError>>(
-                getUsage("")
-            )?.component2()
-        )
->>>>>>> 89e50dd7
+        Klaxon().converter(getUsageConverter)
+            .parse<Result<UsageMetrics, GetUsageError>>(getUsage(""))
+            .unwrapErrorType<GetUsageError.Unexpected>()
     }
 }