package app.lockbook

import app.lockbook.core.syncAll
import app.lockbook.utils.*
import com.beust.klaxon.Klaxon
import com.github.michaelbull.result.Result
import org.junit.After
import org.junit.BeforeClass
import org.junit.Test

class SyncAllTest {
    var config = Config(createRandomPath())

    companion object {
        @BeforeClass
        @JvmStatic
        fun loadLib() {
            System.loadLibrary("lockbook_core")
        }
    }

    @After
    fun createDirectory() {
        config = Config(createRandomPath())
    }

    @Test
    fun syncAllOk() {
        assertType<Unit>(
<<<<<<< HEAD
            this::syncAllOk.name,
=======
>>>>>>> f01adea4
            CoreModel.generateAccount(config, generateAlphaString()).component1()
        )

        val rootFileMetadata = assertTypeReturn<FileMetadata>(
<<<<<<< HEAD
            this::syncAllOk.name,
=======
>>>>>>> f01adea4
            CoreModel.getRoot(config).component1()
        )

        val document = assertTypeReturn<FileMetadata>(
<<<<<<< HEAD
            this::syncAllOk.name,
=======
>>>>>>> f01adea4
            CoreModel.createFile(
                config,
                rootFileMetadata.id,
                generateAlphaString(),
                Klaxon().toJsonString(FileType.Document)
            ).component1()
        )

        val folder = assertTypeReturn<FileMetadata>(
<<<<<<< HEAD
            this::syncAllOk.name,
=======
>>>>>>> f01adea4
            CoreModel.createFile(
                config,
                rootFileMetadata.id,
                generateAlphaString(),
                Klaxon().toJsonString(FileType.Folder)
            ).component1()
        )

        assertType<Unit>(
<<<<<<< HEAD
            this::syncAllOk.name,
=======
>>>>>>> f01adea4
            CoreModel.insertFile(config, document).component1()
        )

        assertType<Unit>(
<<<<<<< HEAD
            this::syncAllOk.name,
=======
>>>>>>> f01adea4
            CoreModel.insertFile(config, folder).component1()
        )

        assertType<Unit>(
<<<<<<< HEAD
            this::syncAllOk.name,
=======
>>>>>>> f01adea4
            CoreModel.syncAllFiles(config).component1()
        )
    }

    @Test
    fun syncAllNoAccount() {
        assertType<SyncAllError.NoAccount>(
<<<<<<< HEAD
            this::syncAllNoAccount.name,
=======
>>>>>>> f01adea4
            CoreModel.syncAllFiles(config).component2()
        )
    }

    @Test
    fun syncAllUnexpectedError() {
        val syncResult: Result<Unit, SyncAllError>? =
            Klaxon().converter(syncAllConverter).parse(syncAll(Klaxon().toJsonString("")))

        assertType<SyncAllError.UnexpectedError>(
<<<<<<< HEAD
            this::syncAllUnexpectedError.name,
=======
>>>>>>> f01adea4
            syncResult?.component2()
        )
    }
}<|MERGE_RESOLUTION|>--- conflicted
+++ resolved
@@ -27,26 +27,14 @@
     @Test
     fun syncAllOk() {
         assertType<Unit>(
-<<<<<<< HEAD
-            this::syncAllOk.name,
-=======
->>>>>>> f01adea4
             CoreModel.generateAccount(config, generateAlphaString()).component1()
         )
 
         val rootFileMetadata = assertTypeReturn<FileMetadata>(
-<<<<<<< HEAD
-            this::syncAllOk.name,
-=======
->>>>>>> f01adea4
             CoreModel.getRoot(config).component1()
         )
 
         val document = assertTypeReturn<FileMetadata>(
-<<<<<<< HEAD
-            this::syncAllOk.name,
-=======
->>>>>>> f01adea4
             CoreModel.createFile(
                 config,
                 rootFileMetadata.id,
@@ -56,10 +44,6 @@
         )
 
         val folder = assertTypeReturn<FileMetadata>(
-<<<<<<< HEAD
-            this::syncAllOk.name,
-=======
->>>>>>> f01adea4
             CoreModel.createFile(
                 config,
                 rootFileMetadata.id,
@@ -69,26 +53,14 @@
         )
 
         assertType<Unit>(
-<<<<<<< HEAD
-            this::syncAllOk.name,
-=======
->>>>>>> f01adea4
             CoreModel.insertFile(config, document).component1()
         )
 
         assertType<Unit>(
-<<<<<<< HEAD
-            this::syncAllOk.name,
-=======
->>>>>>> f01adea4
             CoreModel.insertFile(config, folder).component1()
         )
 
         assertType<Unit>(
-<<<<<<< HEAD
-            this::syncAllOk.name,
-=======
->>>>>>> f01adea4
             CoreModel.syncAllFiles(config).component1()
         )
     }
@@ -96,10 +68,6 @@
     @Test
     fun syncAllNoAccount() {
         assertType<SyncAllError.NoAccount>(
-<<<<<<< HEAD
-            this::syncAllNoAccount.name,
-=======
->>>>>>> f01adea4
             CoreModel.syncAllFiles(config).component2()
         )
     }
@@ -110,10 +78,6 @@
             Klaxon().converter(syncAllConverter).parse(syncAll(Klaxon().toJsonString("")))
 
         assertType<SyncAllError.UnexpectedError>(
-<<<<<<< HEAD
-            this::syncAllUnexpectedError.name,
-=======
->>>>>>> f01adea4
             syncResult?.component2()
         )
     }
