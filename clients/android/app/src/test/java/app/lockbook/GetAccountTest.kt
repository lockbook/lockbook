--- conflicted
+++ resolved
@@ -27,18 +27,10 @@
     @Test
     fun getAccountOk() {
         assertType<Unit>(
-<<<<<<< HEAD
-            this::getAccountOk.name,
-=======
->>>>>>> d17ade83
             CoreModel.generateAccount(config, generateAlphaString()).component1()
         )
 
         assertType<Account>(
-<<<<<<< HEAD
-            this::getAccountOk.name,
-=======
->>>>>>> d17ade83
             CoreModel.getAccount(config).component1()
         )
     }
@@ -46,10 +38,6 @@
     @Test
     fun getAccountNoAccount() {
         assertType<GetAccountError.NoAccount>(
-<<<<<<< HEAD
-            this::getAccountNoAccount.name,
-=======
->>>>>>> d17ade83
             CoreModel.getAccount(config).component2()
         )
     }
@@ -60,10 +48,6 @@
             Klaxon().converter(getAccountConverter).parse(getAccount(""))
 
         assertType<GetAccountError.UnexpectedError>(
-<<<<<<< HEAD
-            this::getAccountUnexpectedError.name,
-=======
->>>>>>> d17ade83
             getAccountResult?.component2()
         )
     }
