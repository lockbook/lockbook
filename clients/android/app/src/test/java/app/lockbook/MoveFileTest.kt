package app.lockbook

import app.lockbook.core.moveFile
import app.lockbook.utils.*
import com.beust.klaxon.Klaxon
import com.github.michaelbull.result.Result
import org.junit.After
import org.junit.BeforeClass
import org.junit.Test

class MoveFileTest {
    var config = Config(createRandomPath())

    companion object {
        @BeforeClass
        @JvmStatic
        fun loadLib() {
            System.loadLibrary("lockbook_core")
        }
    }

    @After
    fun createDirectory() {
        config = Config(createRandomPath())
    }

    @Test
    fun moveFileOk() {
        assertType<Unit>(
<<<<<<< HEAD
            this::moveFileOk.name,
=======
>>>>>>> f01adea4
            CoreModel.generateAccount(config, generateAlphaString()).component1()
        )

        val rootFileMetadata = assertTypeReturn<FileMetadata>(
<<<<<<< HEAD
            this::moveFileOk.name,
=======
>>>>>>> f01adea4
            CoreModel.getRoot(config).component1()
        )

        val document = assertTypeReturn<FileMetadata>(
<<<<<<< HEAD
            this::moveFileOk.name,
=======
>>>>>>> f01adea4
            CoreModel.createFile(
                config,
                rootFileMetadata.id,
                generateAlphaString(),
                Klaxon().toJsonString(FileType.Document)
            ).component1()
        )

        val folder = assertTypeReturn<FileMetadata>(
<<<<<<< HEAD
            this::moveFileOk.name,
=======
>>>>>>> f01adea4
            CoreModel.createFile(
                config,
                rootFileMetadata.id,
                generateAlphaString(),
                Klaxon().toJsonString(FileType.Folder)
            ).component1()
        )

        assertType<Unit>(
<<<<<<< HEAD
            this::moveFileOk.name,
=======
>>>>>>> f01adea4
            CoreModel.insertFile(config, document).component1()
        )

        assertType<Unit>(
<<<<<<< HEAD
            this::moveFileOk.name,
=======
>>>>>>> f01adea4
            CoreModel.insertFile(config, folder).component1()
        )

        assertType<Unit>(
<<<<<<< HEAD
            this::moveFileOk.name,
=======
>>>>>>> f01adea4
            CoreModel.moveFile(config, document.id, folder.id).component1()
        )
    }

    @Test
    fun moveFileDoesNotExist() {
        assertType<Unit>(
<<<<<<< HEAD
            this::moveFileDoesNotExist.name,
=======
>>>>>>> f01adea4
            CoreModel.generateAccount(config, generateAlphaString()).component1()
        )

        val rootFileMetadata = assertTypeReturn<FileMetadata>(
<<<<<<< HEAD
            this::moveFileDoesNotExist.name,
=======
>>>>>>> f01adea4
            CoreModel.getRoot(config).component1()
        )

        val folder = assertTypeReturn<FileMetadata>(
<<<<<<< HEAD
            this::moveFileDoesNotExist.name,
=======
>>>>>>> f01adea4
            CoreModel.createFile(
                config,
                rootFileMetadata.id,
                generateAlphaString(),
                Klaxon().toJsonString(FileType.Folder)
            ).component1()
        )

        assertType<Unit>(
<<<<<<< HEAD
            this::moveFileDoesNotExist.name,
=======
>>>>>>> f01adea4
            CoreModel.insertFile(config, folder).component1()
        )

        assertType<MoveFileError.FileDoesNotExist>(
<<<<<<< HEAD
            this::moveFileDoesNotExist.name,
=======
>>>>>>> f01adea4
            CoreModel.moveFile(config, generateId(), folder.id).component2()
        )
    }

    @Test
    fun moveFileDocumentTreatedAsFolder() {
        assertType<Unit>(
<<<<<<< HEAD
            this::moveFileDocumentTreatedAsFolder.name,
=======
>>>>>>> f01adea4
            CoreModel.generateAccount(config, generateAlphaString()).component1()
        )

        val rootFileMetadata = assertTypeReturn<FileMetadata>(
<<<<<<< HEAD
            this::moveFileDocumentTreatedAsFolder.name,
=======
>>>>>>> f01adea4
            CoreModel.getRoot(config).component1()
        )

        val document = assertTypeReturn<FileMetadata>(
<<<<<<< HEAD
            this::moveFileDocumentTreatedAsFolder.name,
=======
>>>>>>> f01adea4
            CoreModel.createFile(
                config,
                rootFileMetadata.id,
                generateAlphaString(),
                Klaxon().toJsonString(FileType.Document)
            ).component1()
        )

        val folder = assertTypeReturn<FileMetadata>(
<<<<<<< HEAD
            this::moveFileDocumentTreatedAsFolder.name,
=======
>>>>>>> f01adea4
            CoreModel.createFile(
                config,
                rootFileMetadata.id,
                generateAlphaString(),
                Klaxon().toJsonString(FileType.Folder)
            ).component1()
        )

        assertType<Unit>(
<<<<<<< HEAD
            this::moveFileDocumentTreatedAsFolder.name,
=======
>>>>>>> f01adea4
            CoreModel.insertFile(config, document).component1()
        )

        assertType<Unit>(
<<<<<<< HEAD
            this::moveFileDocumentTreatedAsFolder.name,
=======
>>>>>>> f01adea4
            CoreModel.insertFile(config, folder).component1()
        )

        assertType<MoveFileError.DocumentTreatedAsFolder>(
<<<<<<< HEAD
            this::moveFileDocumentTreatedAsFolder.name,
=======
>>>>>>> f01adea4
            CoreModel.moveFile(config, folder.id, document.id).component2()
        )
    }

    @Test
    fun moveFileTargetParentDoesNotExist() {
        assertType<Unit>(
<<<<<<< HEAD
            this::moveFileTargetParentDoesNotExist.name,
=======
>>>>>>> f01adea4
            CoreModel.generateAccount(config, generateAlphaString()).component1()
        )

        val rootFileMetadata = assertTypeReturn<FileMetadata>(
<<<<<<< HEAD
            this::moveFileTargetParentDoesNotExist.name,
=======
>>>>>>> f01adea4
            CoreModel.getRoot(config).component1()
        )

        val document = assertTypeReturn<FileMetadata>(
<<<<<<< HEAD
            this::moveFileTargetParentDoesNotExist.name,
=======
>>>>>>> f01adea4
            CoreModel.createFile(
                config,
                rootFileMetadata.id,
                generateAlphaString(),
                Klaxon().toJsonString(FileType.Document)
            ).component1()
        )

        assertType<Unit>(
<<<<<<< HEAD
            this::moveFileTargetParentDoesNotExist.name,
=======
>>>>>>> f01adea4
            CoreModel.insertFile(config, document).component1()
        )

        assertType<MoveFileError.TargetParentDoesNotExist>(
<<<<<<< HEAD
            this::moveFileTargetParentDoesNotExist.name,
=======
>>>>>>> f01adea4
            CoreModel.moveFile(config, document.id, generateId()).component2()
        )
    }

    @Test
    fun moveFileTargetParentHasChildNamedThat() {
        val documentName = generateAlphaString()

        assertType<Unit>(
<<<<<<< HEAD
            this::moveFileTargetParentHasChildNamedThat.name,
=======
>>>>>>> f01adea4
            CoreModel.generateAccount(config, generateAlphaString()).component1()
        )

        val rootFileMetadata = assertTypeReturn<FileMetadata>(
<<<<<<< HEAD
            this::moveFileTargetParentHasChildNamedThat.name,
=======
>>>>>>> f01adea4
            CoreModel.getRoot(config).component1()
        )

        val folder = assertTypeReturn<FileMetadata>(
<<<<<<< HEAD
            this::moveFileTargetParentHasChildNamedThat.name,
=======
>>>>>>> f01adea4
            CoreModel.createFile(
                config,
                rootFileMetadata.id,
                generateAlphaString(),
                Klaxon().toJsonString(FileType.Folder)
            ).component1()
        )

        val firstDocument = assertTypeReturn<FileMetadata>(
<<<<<<< HEAD
            this::moveFileTargetParentHasChildNamedThat.name,
=======
>>>>>>> f01adea4
            CoreModel.createFile(
                config,
                rootFileMetadata.id,
                documentName,
                Klaxon().toJsonString(FileType.Document)
            ).component1()
        )

        val secondDocument = assertTypeReturn<FileMetadata>(
<<<<<<< HEAD
            this::moveFileTargetParentHasChildNamedThat.name,
=======
>>>>>>> f01adea4
            CoreModel.createFile(
                config,
                folder.id,
                documentName,
                Klaxon().toJsonString(FileType.Document)
            ).component1()
        )

        assertType<Unit>(
<<<<<<< HEAD
            this::moveFileTargetParentHasChildNamedThat.name,
=======
>>>>>>> f01adea4
            CoreModel.insertFile(config, folder).component1()
        )

        assertType<Unit>(
<<<<<<< HEAD
            this::moveFileTargetParentHasChildNamedThat.name,
=======
>>>>>>> f01adea4
            CoreModel.insertFile(config, firstDocument).component1()
        )

        assertType<Unit>(
<<<<<<< HEAD
            this::moveFileTargetParentHasChildNamedThat.name,
=======
>>>>>>> f01adea4
            CoreModel.insertFile(config, secondDocument).component1()
        )

        assertType<MoveFileError.TargetParentHasChildNamedThat>(
<<<<<<< HEAD
            this::moveFileTargetParentHasChildNamedThat.name,
=======
>>>>>>> f01adea4
            CoreModel.moveFile(config, firstDocument.id, folder.id).component2()
        )
    }

    @Test
    fun moveFileUnexpectedError() {
        val moveResult: Result<Unit, MoveFileError>? =
            Klaxon().converter(moveFileConverter).parse(moveFile("", "", ""))

        assertType<MoveFileError.UnexpectedError>(
<<<<<<< HEAD
            this::moveFileUnexpectedError.name,
=======
>>>>>>> f01adea4
            moveResult?.component2()
        )
    }
}<|MERGE_RESOLUTION|>--- conflicted
+++ resolved
@@ -27,68 +27,40 @@
     @Test
     fun moveFileOk() {
         assertType<Unit>(
-<<<<<<< HEAD
-            this::moveFileOk.name,
-=======
->>>>>>> f01adea4
-            CoreModel.generateAccount(config, generateAlphaString()).component1()
-        )
-
-        val rootFileMetadata = assertTypeReturn<FileMetadata>(
-<<<<<<< HEAD
-            this::moveFileOk.name,
-=======
->>>>>>> f01adea4
+            CoreModel.generateAccount(config, generateAlphaString()).component1()
+        )
+
+        val rootFileMetadata = assertTypeReturn<FileMetadata>(
             CoreModel.getRoot(config).component1()
         )
 
         val document = assertTypeReturn<FileMetadata>(
-<<<<<<< HEAD
-            this::moveFileOk.name,
-=======
->>>>>>> f01adea4
-            CoreModel.createFile(
-                config,
-                rootFileMetadata.id,
-                generateAlphaString(),
-                Klaxon().toJsonString(FileType.Document)
-            ).component1()
-        )
-
-        val folder = assertTypeReturn<FileMetadata>(
-<<<<<<< HEAD
-            this::moveFileOk.name,
-=======
->>>>>>> f01adea4
-            CoreModel.createFile(
-                config,
-                rootFileMetadata.id,
-                generateAlphaString(),
-                Klaxon().toJsonString(FileType.Folder)
-            ).component1()
-        )
-
-        assertType<Unit>(
-<<<<<<< HEAD
-            this::moveFileOk.name,
-=======
->>>>>>> f01adea4
+            CoreModel.createFile(
+                config,
+                rootFileMetadata.id,
+                generateAlphaString(),
+                Klaxon().toJsonString(FileType.Document)
+            ).component1()
+        )
+
+        val folder = assertTypeReturn<FileMetadata>(
+            CoreModel.createFile(
+                config,
+                rootFileMetadata.id,
+                generateAlphaString(),
+                Klaxon().toJsonString(FileType.Folder)
+            ).component1()
+        )
+
+        assertType<Unit>(
             CoreModel.insertFile(config, document).component1()
         )
 
         assertType<Unit>(
-<<<<<<< HEAD
-            this::moveFileOk.name,
-=======
->>>>>>> f01adea4
-            CoreModel.insertFile(config, folder).component1()
-        )
-
-        assertType<Unit>(
-<<<<<<< HEAD
-            this::moveFileOk.name,
-=======
->>>>>>> f01adea4
+            CoreModel.insertFile(config, folder).component1()
+        )
+
+        assertType<Unit>(
             CoreModel.moveFile(config, document.id, folder.id).component1()
         )
     }
@@ -96,47 +68,27 @@
     @Test
     fun moveFileDoesNotExist() {
         assertType<Unit>(
-<<<<<<< HEAD
-            this::moveFileDoesNotExist.name,
-=======
->>>>>>> f01adea4
-            CoreModel.generateAccount(config, generateAlphaString()).component1()
-        )
-
-        val rootFileMetadata = assertTypeReturn<FileMetadata>(
-<<<<<<< HEAD
-            this::moveFileDoesNotExist.name,
-=======
->>>>>>> f01adea4
-            CoreModel.getRoot(config).component1()
-        )
-
-        val folder = assertTypeReturn<FileMetadata>(
-<<<<<<< HEAD
-            this::moveFileDoesNotExist.name,
-=======
->>>>>>> f01adea4
-            CoreModel.createFile(
-                config,
-                rootFileMetadata.id,
-                generateAlphaString(),
-                Klaxon().toJsonString(FileType.Folder)
-            ).component1()
-        )
-
-        assertType<Unit>(
-<<<<<<< HEAD
-            this::moveFileDoesNotExist.name,
-=======
->>>>>>> f01adea4
+            CoreModel.generateAccount(config, generateAlphaString()).component1()
+        )
+
+        val rootFileMetadata = assertTypeReturn<FileMetadata>(
+            CoreModel.getRoot(config).component1()
+        )
+
+        val folder = assertTypeReturn<FileMetadata>(
+            CoreModel.createFile(
+                config,
+                rootFileMetadata.id,
+                generateAlphaString(),
+                Klaxon().toJsonString(FileType.Folder)
+            ).component1()
+        )
+
+        assertType<Unit>(
             CoreModel.insertFile(config, folder).component1()
         )
 
         assertType<MoveFileError.FileDoesNotExist>(
-<<<<<<< HEAD
-            this::moveFileDoesNotExist.name,
-=======
->>>>>>> f01adea4
             CoreModel.moveFile(config, generateId(), folder.id).component2()
         )
     }
@@ -144,68 +96,40 @@
     @Test
     fun moveFileDocumentTreatedAsFolder() {
         assertType<Unit>(
-<<<<<<< HEAD
-            this::moveFileDocumentTreatedAsFolder.name,
-=======
->>>>>>> f01adea4
-            CoreModel.generateAccount(config, generateAlphaString()).component1()
-        )
-
-        val rootFileMetadata = assertTypeReturn<FileMetadata>(
-<<<<<<< HEAD
-            this::moveFileDocumentTreatedAsFolder.name,
-=======
->>>>>>> f01adea4
+            CoreModel.generateAccount(config, generateAlphaString()).component1()
+        )
+
+        val rootFileMetadata = assertTypeReturn<FileMetadata>(
             CoreModel.getRoot(config).component1()
         )
 
         val document = assertTypeReturn<FileMetadata>(
-<<<<<<< HEAD
-            this::moveFileDocumentTreatedAsFolder.name,
-=======
->>>>>>> f01adea4
-            CoreModel.createFile(
-                config,
-                rootFileMetadata.id,
-                generateAlphaString(),
-                Klaxon().toJsonString(FileType.Document)
-            ).component1()
-        )
-
-        val folder = assertTypeReturn<FileMetadata>(
-<<<<<<< HEAD
-            this::moveFileDocumentTreatedAsFolder.name,
-=======
->>>>>>> f01adea4
-            CoreModel.createFile(
-                config,
-                rootFileMetadata.id,
-                generateAlphaString(),
-                Klaxon().toJsonString(FileType.Folder)
-            ).component1()
-        )
-
-        assertType<Unit>(
-<<<<<<< HEAD
-            this::moveFileDocumentTreatedAsFolder.name,
-=======
->>>>>>> f01adea4
+            CoreModel.createFile(
+                config,
+                rootFileMetadata.id,
+                generateAlphaString(),
+                Klaxon().toJsonString(FileType.Document)
+            ).component1()
+        )
+
+        val folder = assertTypeReturn<FileMetadata>(
+            CoreModel.createFile(
+                config,
+                rootFileMetadata.id,
+                generateAlphaString(),
+                Klaxon().toJsonString(FileType.Folder)
+            ).component1()
+        )
+
+        assertType<Unit>(
             CoreModel.insertFile(config, document).component1()
         )
 
         assertType<Unit>(
-<<<<<<< HEAD
-            this::moveFileDocumentTreatedAsFolder.name,
-=======
->>>>>>> f01adea4
             CoreModel.insertFile(config, folder).component1()
         )
 
         assertType<MoveFileError.DocumentTreatedAsFolder>(
-<<<<<<< HEAD
-            this::moveFileDocumentTreatedAsFolder.name,
-=======
->>>>>>> f01adea4
             CoreModel.moveFile(config, folder.id, document.id).component2()
         )
     }
@@ -213,47 +137,27 @@
     @Test
     fun moveFileTargetParentDoesNotExist() {
         assertType<Unit>(
-<<<<<<< HEAD
-            this::moveFileTargetParentDoesNotExist.name,
-=======
->>>>>>> f01adea4
-            CoreModel.generateAccount(config, generateAlphaString()).component1()
-        )
-
-        val rootFileMetadata = assertTypeReturn<FileMetadata>(
-<<<<<<< HEAD
-            this::moveFileTargetParentDoesNotExist.name,
-=======
->>>>>>> f01adea4
+            CoreModel.generateAccount(config, generateAlphaString()).component1()
+        )
+
+        val rootFileMetadata = assertTypeReturn<FileMetadata>(
             CoreModel.getRoot(config).component1()
         )
 
         val document = assertTypeReturn<FileMetadata>(
-<<<<<<< HEAD
-            this::moveFileTargetParentDoesNotExist.name,
-=======
->>>>>>> f01adea4
-            CoreModel.createFile(
-                config,
-                rootFileMetadata.id,
-                generateAlphaString(),
-                Klaxon().toJsonString(FileType.Document)
-            ).component1()
-        )
-
-        assertType<Unit>(
-<<<<<<< HEAD
-            this::moveFileTargetParentDoesNotExist.name,
-=======
->>>>>>> f01adea4
+            CoreModel.createFile(
+                config,
+                rootFileMetadata.id,
+                generateAlphaString(),
+                Klaxon().toJsonString(FileType.Document)
+            ).component1()
+        )
+
+        assertType<Unit>(
             CoreModel.insertFile(config, document).component1()
         )
 
         assertType<MoveFileError.TargetParentDoesNotExist>(
-<<<<<<< HEAD
-            this::moveFileTargetParentDoesNotExist.name,
-=======
->>>>>>> f01adea4
             CoreModel.moveFile(config, document.id, generateId()).component2()
         )
     }
@@ -263,26 +167,14 @@
         val documentName = generateAlphaString()
 
         assertType<Unit>(
-<<<<<<< HEAD
-            this::moveFileTargetParentHasChildNamedThat.name,
-=======
->>>>>>> f01adea4
-            CoreModel.generateAccount(config, generateAlphaString()).component1()
-        )
-
-        val rootFileMetadata = assertTypeReturn<FileMetadata>(
-<<<<<<< HEAD
-            this::moveFileTargetParentHasChildNamedThat.name,
-=======
->>>>>>> f01adea4
-            CoreModel.getRoot(config).component1()
-        )
-
-        val folder = assertTypeReturn<FileMetadata>(
-<<<<<<< HEAD
-            this::moveFileTargetParentHasChildNamedThat.name,
-=======
->>>>>>> f01adea4
+            CoreModel.generateAccount(config, generateAlphaString()).component1()
+        )
+
+        val rootFileMetadata = assertTypeReturn<FileMetadata>(
+            CoreModel.getRoot(config).component1()
+        )
+
+        val folder = assertTypeReturn<FileMetadata>(
             CoreModel.createFile(
                 config,
                 rootFileMetadata.id,
@@ -292,10 +184,6 @@
         )
 
         val firstDocument = assertTypeReturn<FileMetadata>(
-<<<<<<< HEAD
-            this::moveFileTargetParentHasChildNamedThat.name,
-=======
->>>>>>> f01adea4
             CoreModel.createFile(
                 config,
                 rootFileMetadata.id,
@@ -305,10 +193,6 @@
         )
 
         val secondDocument = assertTypeReturn<FileMetadata>(
-<<<<<<< HEAD
-            this::moveFileTargetParentHasChildNamedThat.name,
-=======
->>>>>>> f01adea4
             CoreModel.createFile(
                 config,
                 folder.id,
@@ -318,34 +202,18 @@
         )
 
         assertType<Unit>(
-<<<<<<< HEAD
-            this::moveFileTargetParentHasChildNamedThat.name,
-=======
->>>>>>> f01adea4
-            CoreModel.insertFile(config, folder).component1()
-        )
-
-        assertType<Unit>(
-<<<<<<< HEAD
-            this::moveFileTargetParentHasChildNamedThat.name,
-=======
->>>>>>> f01adea4
+            CoreModel.insertFile(config, folder).component1()
+        )
+
+        assertType<Unit>(
             CoreModel.insertFile(config, firstDocument).component1()
         )
 
         assertType<Unit>(
-<<<<<<< HEAD
-            this::moveFileTargetParentHasChildNamedThat.name,
-=======
->>>>>>> f01adea4
             CoreModel.insertFile(config, secondDocument).component1()
         )
 
         assertType<MoveFileError.TargetParentHasChildNamedThat>(
-<<<<<<< HEAD
-            this::moveFileTargetParentHasChildNamedThat.name,
-=======
->>>>>>> f01adea4
             CoreModel.moveFile(config, firstDocument.id, folder.id).component2()
         )
     }
@@ -356,10 +224,6 @@
             Klaxon().converter(moveFileConverter).parse(moveFile("", "", ""))
 
         assertType<MoveFileError.UnexpectedError>(
-<<<<<<< HEAD
-            this::moveFileUnexpectedError.name,
-=======
->>>>>>> f01adea4
             moveResult?.component2()
         )
     }
