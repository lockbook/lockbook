--- conflicted
+++ resolved
@@ -27,26 +27,14 @@
     @Test
     fun executeWorkOk() {
         assertType<Unit>(
-<<<<<<< HEAD
-            this::executeWorkOk.name,
-=======
->>>>>>> 75af3486
             CoreModel.generateAccount(config, generateAlphaString()).component1()
         )
 
         val rootFileMetadata = assertTypeReturn<FileMetadata>(
-<<<<<<< HEAD
-            this::executeWorkOk.name,
-=======
->>>>>>> 75af3486
             CoreModel.getRoot(config).component1()
         )
 
         val document = assertTypeReturn<FileMetadata>(
-<<<<<<< HEAD
-            this::executeWorkOk.name,
-=======
->>>>>>> 75af3486
             CoreModel.createFile(
                 config,
                 rootFileMetadata.id,
@@ -56,10 +44,6 @@
         )
 
         val folder = assertTypeReturn<FileMetadata>(
-<<<<<<< HEAD
-            this::executeWorkOk.name,
-=======
->>>>>>> 75af3486
             CoreModel.createFile(
                 config,
                 rootFileMetadata.id,
@@ -69,37 +53,10 @@
         )
 
         assertType<Unit>(
-<<<<<<< HEAD
-            this::executeWorkOk.name,
-=======
->>>>>>> 75af3486
             CoreModel.insertFile(config, document).component1()
         )
 
         assertType<Unit>(
-<<<<<<< HEAD
-            this::executeWorkOk.name,
-            CoreModel.insertFile(config, folder).component1()
-        )
-
-        val syncWork = assertTypeReturn<WorkCalculated>(
-            this::executeWorkOk.name,
-            CoreModel.calculateFileSyncWork(config).component1()
-        )
-
-        for (workUnit in syncWork.work_units) {
-            assertType<Unit>(
-                this::executeWorkOk.name,
-                CoreModel.executeFileSyncWork(
-                    config,
-                    assertTypeReturn(
-                        this::executeWorkOk.name,
-                        CoreModel.getAccount(config).component1()
-                    ),
-                    workUnit
-                ).component1()
-            )
-=======
             CoreModel.insertFile(config, folder).component1()
         )
         repeat(10) {
@@ -187,7 +144,6 @@
                     ).component1()
                 )
             }
->>>>>>> 75af3486
         }
     }
 
@@ -197,10 +153,6 @@
             Klaxon().converter(executeSyncWorkConverter).parse(executeSyncWork("", "", ""))
 
         assertType<ExecuteWorkError.UnexpectedError>(
-<<<<<<< HEAD
-            this::executeWorkUnexpectedError.name,
-=======
->>>>>>> 75af3486
             executeSyncWorkResult?.component2()
         )
     }
