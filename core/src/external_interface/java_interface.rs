--- conflicted
+++ resolved
@@ -16,11 +16,8 @@
     get_all_error_variants, unexpected_only, Config, Error, SupportedImageFormats, UnexpectedError,
 };
 use lockbook_shared::clock;
-<<<<<<< HEAD
 use lockbook_shared::file::ShareMode;
-=======
 use lockbook_shared::drawing::Drawing;
->>>>>>> 1d6002d5
 use lockbook_shared::file_metadata::FileType;
 use lockbook_shared::work_unit::ClientWorkUnit;
 
@@ -760,78 +757,91 @@
 }
 
 #[no_mangle]
-<<<<<<< HEAD
 pub extern "system" fn Java_app_lockbook_core_CoreKt_shareFile(
     env: JNIEnv, _: JClass, jid: JString, jusername: JString, jmode: JString,
-=======
+) -> jstring {
+    let id = match deserialize_id(&env, jid) {
+        Ok(ok) => ok,
+        Err(err) => return err,
+    };
+
+    let username = match jstring_to_string(&env, jusername, "username") {
+        Ok(ok) => ok,
+        Err(err) => return err,
+    };
+
+    let mode = match deserialize::<ShareMode>(&env, jmode, "share mode") {
+        Ok(ok) => ok,
+        Err(err) => return err,
+    };
+
+    string_to_jstring(
+        &env,
+        match static_state::get() {
+            Ok(core) => translate(core.share_file(id, &username, mode)),
+            e => translate(e.map(|_| ())),
+        },
+    )
+}
+
+#[no_mangle]
+pub extern "system" fn Java_app_lockbook_core_CoreKt_getPendingShares(
+    env: JNIEnv, _: JClass,
+) -> jstring {
+    string_to_jstring(
+        &env,
+        match static_state::get() {
+            Ok(core) => translate(core.get_pending_shares()),
+            e => translate(e.map(|_| ())),
+        },
+    )
+}
+
+#[no_mangle]
+pub extern "system" fn Java_app_lockbook_core_CoreKt_deletePendingShare(
+    env: JNIEnv, _: JClass, jid: JString,
+) -> jstring {
+    let id = match deserialize_id(&env, jid) {
+        Ok(ok) => ok,
+        Err(err) => return err,
+    };
+
+    string_to_jstring(
+        &env,
+        match static_state::get() {
+            Ok(core) => translate(core.delete_pending_share(id)),
+            e => translate(e.map(|_| ())),
+        },
+    )
+}
+
+#[no_mangle]
 pub extern "system" fn Java_app_lockbook_core_CoreKt_getDrawing(
     env: JNIEnv, _: JClass, jid: JString,
->>>>>>> 1d6002d5
-) -> jstring {
-    let id = match deserialize_id(&env, jid) {
-        Ok(ok) => ok,
-        Err(err) => return err,
-    };
-
-<<<<<<< HEAD
-    let username = match jstring_to_string(&env, jusername, "username") {
-        Ok(ok) => ok,
-        Err(err) => return err,
-    };
-
-    let mode = match deserialize::<ShareMode>(&env, jmode, "share mode") {
-        Ok(ok) => ok,
-        Err(err) => return err,
-    };
-
-    string_to_jstring(
-        &env,
-        match static_state::get() {
-            Ok(core) => translate(core.share_file(id, &username, mode)),
-            e => translate(e.map(|_| ())),
-        },
-    )
-}
-
-#[no_mangle]
-pub extern "system" fn Java_app_lockbook_core_CoreKt_getPendingShares(
-    env: JNIEnv, _: JClass,
-) -> jstring {
-    string_to_jstring(
-        &env,
-        match static_state::get() {
-            Ok(core) => translate(core.get_pending_shares()),
-=======
+) -> jstring {
+    let id = match deserialize_id(&env, jid) {
+        Ok(ok) => ok,
+        Err(err) => return err,
+    };
+
     string_to_jstring(
         &env,
         match static_state::get() {
             Ok(core) => translate(core.get_drawing(id)),
->>>>>>> 1d6002d5
-            e => translate(e.map(|_| ())),
-        },
-    )
-}
-
-#[no_mangle]
-<<<<<<< HEAD
-pub extern "system" fn Java_app_lockbook_core_CoreKt_deletePendingShare(
-    env: JNIEnv, _: JClass, jid: JString,
-=======
+            e => translate(e.map(|_| ())),
+        },
+    )
+}
+
+#[no_mangle]
 pub extern "system" fn Java_app_lockbook_core_CoreKt_saveDrawing(
     env: JNIEnv, _: JClass, jid: JString, jdrawing: JString,
->>>>>>> 1d6002d5
-) -> jstring {
-    let id = match deserialize_id(&env, jid) {
-        Ok(ok) => ok,
-        Err(err) => return err,
-    };
-
-<<<<<<< HEAD
-    string_to_jstring(
-        &env,
-        match static_state::get() {
-            Ok(core) => translate(core.delete_pending_share(id)),
-=======
+) -> jstring {
+    let id = match deserialize_id(&env, jid) {
+        Ok(ok) => ok,
+        Err(err) => return err,
+    };
+
     let drawing = match deserialize::<Drawing>(&env, jdrawing, "drawing") {
         Ok(ok) => ok,
         Err(err) => return err,
@@ -841,7 +851,6 @@
         &env,
         match static_state::get() {
             Ok(core) => translate(core.save_drawing(id, &drawing)),
->>>>>>> 1d6002d5
             e => translate(e.map(|_| ())),
         },
     )
