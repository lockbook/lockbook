#![allow(non_snake_case)]

use basic_human_duration::ChronoHumanDuration;
use chrono::Duration;
use jni::objects::{JClass, JObject, JString, JValue};
use jni::sys::{jboolean, jbyteArray, jlong, jstring};
use jni::JNIEnv;
use serde::de::DeserializeOwned;
use serde::Serialize;
use std::path::PathBuf;
use std::str::FromStr;
use uuid::Uuid;

use crate::{
    get_all_error_variants, unexpected_only, Config, Error, SupportedImageFormats, UnexpectedError,
};
use lockbook_crypto::clock_service;
use lockbook_models::file_metadata::FileType;
use lockbook_models::work_unit::ClientWorkUnit;

use crate::external_interface::json_interface::translate;
use crate::external_interface::static_state;
use crate::service::sync_service::SyncProgress;

fn serialize_to_jstring<U: Serialize>(env: &JNIEnv, result: U) -> jstring {
    let serialized_result =
        serde_json::to_string(&result).expect("Couldn't serialize result into result string!");

    env.new_string(serialized_result)
        .expect("Couldn't create JString from rust string!")
        .into_inner()
}

fn string_to_jstring(env: &JNIEnv, result: String) -> jstring {
    env.new_string(result)
        .expect("Couldn't create JString from rust string!")
        .into_inner()
}

fn jstring_to_string(env: &JNIEnv, json: JString, name: &str) -> Result<String, jstring> {
    env.get_string(json).map(|ok| ok.into()).map_err(|err| {
        string_to_jstring(
            env,
            translate::<(), Error<()>>(Err(Error::<()>::Unexpected(format!(
                "Could not parse {} jstring: {:?}",
                name, err
            )))),
        )
    })
}

fn deserialize_id(env: &JNIEnv, json: JString) -> Result<Uuid, jstring> {
    let json_string = jstring_to_string(env, json, "id")?;

    Uuid::parse_str(&json_string).map_err(|err| {
        string_to_jstring(
            env,
            translate::<(), Error<()>>(Err(Error::<()>::Unexpected(format!(
                "Couldn't deserialize id: {:?}",
                err
            )))),
        )
    })
}

fn deserialize<U: DeserializeOwned>(env: &JNIEnv, json: JString, name: &str) -> Result<U, jstring> {
    let json_string = jstring_to_string(env, json, name)?;

    serde_json::from_str::<U>(&json_string).map_err(|err| {
        string_to_jstring(
            env,
            translate::<(), UnexpectedError>(Err(unexpected_only!(
                "Couldn't deserialize {}: {:?}",
                name,
                err
            ))),
        )
    })
}

#[no_mangle]
pub extern "system" fn Java_app_lockbook_core_CoreKt_init(
    env: JNIEnv, _: JClass, jconfig: JString,
) -> jstring {
    let config = match deserialize::<Config>(&env, jconfig, "config") {
        Ok(ok) => ok,
        Err(err) => return err,
    };

    string_to_jstring(&env, translate(static_state::init(&config)))
}

#[no_mangle]
pub extern "system" fn Java_app_lockbook_core_CoreKt_createAccount(
    env: JNIEnv, _: JClass, jusername: JString, japi_url: JString,
) -> jstring {
    let username = match jstring_to_string(&env, jusername, "username") {
        Ok(ok) => ok,
        Err(err) => return err,
    };
    let api_url = match jstring_to_string(&env, japi_url, "api_url") {
        Ok(ok) => ok,
        Err(err) => return err,
    };

    string_to_jstring(
        &env,
        match static_state::get() {
            Ok(core) => translate(core.create_account(&username, &api_url)),
            e => translate(e.map(|_| ())),
        },
    )
}

#[no_mangle]
pub extern "system" fn Java_app_lockbook_core_CoreKt_importAccount(
    env: JNIEnv, _: JClass, jaccount: JString,
) -> jstring {
    let account = match jstring_to_string(&env, jaccount, "account") {
        Ok(ok) => ok,
        Err(err) => return err,
    };

    string_to_jstring(
        &env,
        match static_state::get() {
            Ok(core) => translate(core.import_account(account.as_str())),
            e => translate(e.map(|_| ())),
        },
    )
}

#[no_mangle]
pub extern "system" fn Java_app_lockbook_core_CoreKt_exportAccount(
    env: JNIEnv, _: JClass,
) -> jstring {
    string_to_jstring(
        &env,
        match static_state::get() {
            Ok(core) => translate(core.export_account()),
            e => translate(e.map(|_| ())),
        },
    )
}

#[no_mangle]
pub extern "system" fn Java_app_lockbook_core_CoreKt_getAccount(env: JNIEnv, _: JClass) -> jstring {
    string_to_jstring(
        &env,
        match static_state::get() {
            Ok(core) => translate(core.get_account()),
            e => translate(e.map(|_| ())),
        },
    )
}

#[no_mangle]
pub extern "system" fn Java_app_lockbook_core_CoreKt_getRoot(env: JNIEnv, _: JClass) -> jstring {
    string_to_jstring(
        &env,
        match static_state::get() {
            Ok(core) => translate(core.get_root()),
            e => translate(e.map(|_| ())),
        },
    )
}

#[no_mangle]
pub extern "system" fn Java_app_lockbook_core_CoreKt_getChildren(
    env: JNIEnv, _: JClass, jid: JString,
) -> jstring {
    let id = match deserialize_id(&env, jid) {
        Ok(ok) => ok,
        Err(err) => return err,
    };

    string_to_jstring(&env, translate(static_state::get().and_then(|core| core.get_children(id))))
}

#[no_mangle]
pub extern "system" fn Java_app_lockbook_core_CoreKt_getFileById(
    env: JNIEnv, _: JClass, jid: JString,
) -> jstring {
    let id = match deserialize_id(&env, jid) {
        Ok(ok) => ok,
        Err(err) => return err,
    };

    string_to_jstring(
        &env,
        match static_state::get() {
            Ok(core) => translate(core.get_file_by_id(id)),
            e => translate(e.map(|_| ())),
        },
    )
}

#[no_mangle]
pub extern "system" fn Java_app_lockbook_core_CoreKt_renameFile(
    env: JNIEnv, _: JClass, jid: JString, jname: JString,
) -> jstring {
    let id = match deserialize_id(&env, jid) {
        Ok(ok) => ok,
        Err(err) => return err,
    };

    let name = &match jstring_to_string(&env, jname, "name") {
        Ok(ok) => ok,
        Err(err) => return err,
    };

    string_to_jstring(
        &env,
        match static_state::get() {
            Ok(core) => translate(core.rename_file(id, name)),
            e => translate(e.map(|_| ())),
        },
    )
}

#[no_mangle]
pub extern "system" fn Java_app_lockbook_core_CoreKt_createFile(
    env: JNIEnv, _: JClass, jname: JString, jid: JString, jfiletype: JString,
) -> jstring {
    let file_type = match deserialize::<FileType>(&env, jfiletype, "filetype") {
        Ok(ok) => ok,
        Err(err) => return err,
    };
    let id = match deserialize_id(&env, jid) {
        Ok(ok) => ok,
        Err(err) => return err,
    };
    let name = match jstring_to_string(&env, jname, "name") {
        Ok(ok) => ok,
        Err(err) => return err,
    };

    string_to_jstring(
        &env,
        match static_state::get() {
            Ok(core) => translate(core.create_file(name.as_str(), id, file_type)),
            e => translate(e.map(|_| ())),
        },
    )
}

#[no_mangle]
pub extern "system" fn Java_app_lockbook_core_CoreKt_convertToHumanDuration(
    env: JNIEnv, _: JClass, metadata_version: jlong,
) -> jstring {
    string_to_jstring(
        &env,
        if metadata_version != 0 {
            Duration::milliseconds(clock_service::get_time().0 - metadata_version)
                .format_human()
                .to_string()
        } else {
            "never".to_string()
        },
    )
}

#[no_mangle]
pub extern "system" fn Java_app_lockbook_core_CoreKt_getUsage(env: JNIEnv, _: JClass) -> jstring {
    string_to_jstring(
        &env,
        match static_state::get() {
            Ok(core) => translate(core.get_usage()),
            e => translate(e.map(|_| ())),
        },
    )
}

#[no_mangle]
pub extern "system" fn Java_app_lockbook_core_CoreKt_getUncompressedUsage(
    env: JNIEnv, _: JClass,
) -> jstring {
    string_to_jstring(
        &env,
        match static_state::get() {
            Ok(core) => translate(core.get_uncompressed_usage()),
            e => translate(e.map(|_| ())),
        },
    )
}

#[no_mangle]
pub extern "system" fn Java_app_lockbook_core_CoreKt_deleteFile(
    env: JNIEnv, _: JClass, jid: JString,
) -> jstring {
    let id = match deserialize_id(&env, jid) {
        Ok(ok) => ok,
        Err(err) => return err,
    };

    string_to_jstring(
        &env,
        match static_state::get() {
            Ok(core) => translate(core.delete_file(id)),
            e => translate(e.map(|_| ())),
        },
    )
}

#[no_mangle]
pub extern "system" fn Java_app_lockbook_core_CoreKt_readDocument(
    env: JNIEnv, _: JClass, jid: JString,
) -> jstring {
    let id = match deserialize_id(&env, jid) {
        Ok(ok) => ok,
        Err(err) => return err,
    };

    string_to_jstring(
        &env,
        match static_state::get() {
            Ok(core) => translate(
                core.read_document(id)
                    .map(|b| String::from(String::from_utf8_lossy(&b))),
            ),
            e => translate(e.map(|_| ())),
        },
    )
}

// Unlike readDocument, this function does not return any specific type  of error. Any error will result in this function returning null.
#[no_mangle]
pub extern "system" fn Java_app_lockbook_core_CoreKt_readDocumentBytes(
    env: JNIEnv, _: JClass, jid: JString,
) -> jbyteArray {
    let id = match deserialize_id(&env, jid) {
        Ok(ok) => ok,
        Err(err) => return err,
    };

    match static_state::get()
        .ok()
        .and_then(|core| core.read_document(id).ok())
    {
        None => ::std::ptr::null_mut() as jbyteArray,
        Some(document_bytes) => env
            .byte_array_from_slice(document_bytes.as_slice())
            .unwrap_or(::std::ptr::null_mut() as jbyteArray),
    }
}

#[no_mangle]
pub extern "system" fn Java_app_lockbook_core_CoreKt_saveDocumentToDisk(
    env: JNIEnv, _: JClass, jid: JString, jlocation: JString,
) -> jstring {
    let id = match deserialize_id(&env, jid) {
        Ok(ok) => ok,
        Err(err) => return err,
    };

    let location = match jstring_to_string(&env, jlocation, "path") {
        Ok(ok) => ok,
        Err(err) => return err,
    };

    string_to_jstring(
        &env,
        match static_state::get() {
            Ok(core) => translate(core.save_document_to_disk(id, &location)),
            e => translate(e.map(|_| ())),
        },
    )
}

#[no_mangle]
pub extern "system" fn Java_app_lockbook_core_CoreKt_exportDrawingToDisk(
    env: JNIEnv, _: JClass, jid: JString, jformat: JString, jlocation: JString,
) -> jstring {
    let id = match deserialize_id(&env, jid) {
        Ok(ok) => ok,
        Err(err) => return err,
    };

    let format = match deserialize::<SupportedImageFormats>(&env, jformat, "image format") {
        Ok(ok) => ok,
        Err(err) => return err,
    };

    let location = match jstring_to_string(&env, jlocation, "path") {
        Ok(ok) => ok,
        Err(err) => return err,
    };

    string_to_jstring(
        &env,
        match static_state::get() {
            Ok(core) => translate(core.export_drawing_to_disk(id, format, None, &location)),
            e => translate(e.map(|_| ())),
        },
    )
}

#[no_mangle]
pub extern "system" fn Java_app_lockbook_core_CoreKt_writeDocument(
    env: JNIEnv, _: JClass, jid: JString, jcontent: JString,
) -> jstring {
    let id = match deserialize_id(&env, jid) {
        Ok(ok) => ok,
        Err(err) => return err,
    };

    let content = match jstring_to_string(&env, jcontent, "content") {
        Ok(ok) => ok,
        Err(err) => return err,
    };

    string_to_jstring(
        &env,
        match static_state::get() {
            Ok(core) => translate(core.write_document(id, &content.into_bytes())),
            e => translate(e.map(|_| ())),
        },
    )
}

#[no_mangle]
pub extern "system" fn Java_app_lockbook_core_CoreKt_moveFile(
    env: JNIEnv, _: JClass, jid: JString, jparentid: JString,
) -> jstring {
    let id = match deserialize_id(&env, jid) {
        Ok(ok) => ok,
        Err(err) => return err,
    };

    let parent_id = match deserialize_id(&env, jparentid) {
        Ok(ok) => ok,
        Err(err) => return err,
    };

    string_to_jstring(
        &env,
        match static_state::get() {
            Ok(core) => translate(core.move_file(id, parent_id)),
            e => translate(e.map(|_| ())),
        },
    )
}

#[no_mangle]
pub extern "system" fn Java_app_lockbook_core_CoreKt_syncAll(
    env: JNIEnv<'static>, _: JClass, jsyncmodel: JObject<'static>,
) -> jstring {
    let env_c = env.clone();
    let closure = move |sync_progress: SyncProgress| {
        let (is_pushing, file_name) = match sync_progress.current_work_unit {
            ClientWorkUnit::PullMetadata => (JValue::Bool(0), JValue::Object(JObject::null())),
            ClientWorkUnit::PushMetadata => (JValue::Bool(1), JValue::Object(JObject::null())),
            ClientWorkUnit::PullDocument(file_name) => {
                let obj = env_c
                    .new_string(file_name)
                    .expect("Couldn't create JString from rust string!");

                (JValue::Bool(0), JValue::Object(JObject::from(obj)))
            }
            ClientWorkUnit::PushDocument(file_name) => {
                let obj = env_c
                    .new_string(file_name)
                    .expect("Couldn't create JString from rust string!");

                (JValue::Bool(1), JValue::Object(JObject::from(obj)))
            }
        };

        let args = [
            JValue::Int(sync_progress.total as i32),
            JValue::Int(sync_progress.progress as i32),
            is_pushing,
            file_name,
        ]
        .to_vec();
        env_c
            .call_method(
                jsyncmodel,
                "updateSyncProgressAndTotal",
                "(IIZLjava/lang/String;)V",
                args.as_slice(),
            )
            .unwrap();
    };

    string_to_jstring(
        &env,
        match static_state::get() {
            Ok(core) => translate(core.sync(Some(Box::new(closure)))),
            e => translate(e.map(|_| ())),
        },
    )
}

#[no_mangle]
pub extern "system" fn Java_app_lockbook_core_CoreKt_backgroundSync(
    env: JNIEnv, _: JClass,
) -> jstring {
    string_to_jstring(
        &env,
        match static_state::get() {
            Ok(core) => translate(core.sync(None)),
            e => translate(e.map(|_| ())),
        },
    )
}

#[no_mangle]
pub extern "system" fn Java_app_lockbook_core_CoreKt_calculateWork(
    env: JNIEnv, _: JClass,
) -> jstring {
    string_to_jstring(
        &env,
        match static_state::get() {
            Ok(core) => translate(core.calculate_work()),
            e => translate(e.map(|_| ())),
        },
    )
}

#[no_mangle]
<<<<<<< HEAD
pub extern "system" fn Java_app_lockbook_core_CoreKt_upgradeAccountGooglePlay(
    env: JNIEnv, _: JClass, jpurchase_token: JString, jaccount_id: JString,
) -> jstring {
    let purchase_token = &match jstring_to_string(&env, jpurchase_token, "purchase token") {
=======
pub extern "system" fn Java_app_lockbook_core_CoreKt_exportFile(
    env: JNIEnv, _: JClass, jid: JString, jdestination: JString, jedit: jboolean,
) -> jstring {
    let id = match deserialize_id(&env, jid) {
>>>>>>> 34ba542a
        Ok(ok) => ok,
        Err(err) => return err,
    };

<<<<<<< HEAD
    let account_id = &match jstring_to_string(&env, jaccount_id, "account id") {
        Ok(ok) => ok,
        Err(err) => return err,
    };

    string_to_jstring(
        &env,
        match static_state::get() {
            Ok(core) => translate(core.upgrade_account_google_play(purchase_token, account_id)),
            e => translate(e.map(|_| ())),
        },
    )
}

#[no_mangle]
pub extern "system" fn Java_app_lockbook_core_CoreKt_cancelSubscription(
    env: JNIEnv, _: JClass,
) -> jstring {
    string_to_jstring(
        &env,
        match static_state::get() {
            Ok(core) => translate(core.cancel_subscription()),
            e => translate(e.map(|_| ())),
        },
    )
}

#[no_mangle]
pub extern "system" fn Java_app_lockbook_core_CoreKt_getSubscriptionInfo(
    env: JNIEnv, _: JClass,
) -> jstring {
    string_to_jstring(
        &env,
        match static_state::get() {
            Ok(core) => translate(core.get_subscription_info()),
=======
    let destination =
        match jstring_to_string(&env, jdestination, "path").and_then(|destination_str| {
            PathBuf::from_str(&destination_str).map_err(|_| {
                string_to_jstring(&env, "Could not parse destination as PathBuf.".to_string())
            })
        }) {
            Ok(ok) => ok,
            Err(err) => return err,
        };

    let edit = jedit == 1;

    string_to_jstring(
        &env,
        match static_state::get() {
            Ok(core) => translate(core.export_file(id, destination, edit, None)),
>>>>>>> 34ba542a
            e => translate(e.map(|_| ())),
        },
    )
}

#[no_mangle]
pub extern "system" fn Java_app_lockbook_core_CoreKt_getAllErrorVariants(
    env: JNIEnv, _: JClass,
) -> jstring {
    serialize_to_jstring(&env, get_all_error_variants())
}<|MERGE_RESOLUTION|>--- conflicted
+++ resolved
@@ -519,58 +519,14 @@
 }
 
 #[no_mangle]
-<<<<<<< HEAD
-pub extern "system" fn Java_app_lockbook_core_CoreKt_upgradeAccountGooglePlay(
-    env: JNIEnv, _: JClass, jpurchase_token: JString, jaccount_id: JString,
-) -> jstring {
-    let purchase_token = &match jstring_to_string(&env, jpurchase_token, "purchase token") {
-=======
 pub extern "system" fn Java_app_lockbook_core_CoreKt_exportFile(
     env: JNIEnv, _: JClass, jid: JString, jdestination: JString, jedit: jboolean,
 ) -> jstring {
     let id = match deserialize_id(&env, jid) {
->>>>>>> 34ba542a
-        Ok(ok) => ok,
-        Err(err) => return err,
-    };
-
-<<<<<<< HEAD
-    let account_id = &match jstring_to_string(&env, jaccount_id, "account id") {
-        Ok(ok) => ok,
-        Err(err) => return err,
-    };
-
-    string_to_jstring(
-        &env,
-        match static_state::get() {
-            Ok(core) => translate(core.upgrade_account_google_play(purchase_token, account_id)),
-            e => translate(e.map(|_| ())),
-        },
-    )
-}
-
-#[no_mangle]
-pub extern "system" fn Java_app_lockbook_core_CoreKt_cancelSubscription(
-    env: JNIEnv, _: JClass,
-) -> jstring {
-    string_to_jstring(
-        &env,
-        match static_state::get() {
-            Ok(core) => translate(core.cancel_subscription()),
-            e => translate(e.map(|_| ())),
-        },
-    )
-}
-
-#[no_mangle]
-pub extern "system" fn Java_app_lockbook_core_CoreKt_getSubscriptionInfo(
-    env: JNIEnv, _: JClass,
-) -> jstring {
-    string_to_jstring(
-        &env,
-        match static_state::get() {
-            Ok(core) => translate(core.get_subscription_info()),
-=======
+        Ok(ok) => ok,
+        Err(err) => return err,
+    };
+
     let destination =
         match jstring_to_string(&env, jdestination, "path").and_then(|destination_str| {
             PathBuf::from_str(&destination_str).map_err(|_| {
@@ -587,7 +543,55 @@
         &env,
         match static_state::get() {
             Ok(core) => translate(core.export_file(id, destination, edit, None)),
->>>>>>> 34ba542a
+            e => translate(e.map(|_| ())),
+        },
+    )
+}
+
+#[no_mangle]
+pub extern "system" fn Java_app_lockbook_core_CoreKt_upgradeAccountGooglePlay(
+    env: JNIEnv, _: JClass, jpurchase_token: JString, jaccount_id: JString,
+) -> jstring {
+    let purchase_token = &match jstring_to_string(&env, jpurchase_token, "purchase token") {
+        Ok(ok) => ok,
+        Err(err) => return err,
+    };
+
+    let account_id = &match jstring_to_string(&env, jaccount_id, "account id") {
+        Ok(ok) => ok,
+        Err(err) => return err,
+    };
+
+    string_to_jstring(
+        &env,
+        match static_state::get() {
+            Ok(core) => translate(core.upgrade_account_google_play(purchase_token, account_id)),
+            e => translate(e.map(|_| ())),
+        },
+    )
+}
+
+#[no_mangle]
+pub extern "system" fn Java_app_lockbook_core_CoreKt_cancelSubscription(
+    env: JNIEnv, _: JClass,
+) -> jstring {
+    string_to_jstring(
+        &env,
+        match static_state::get() {
+            Ok(core) => translate(core.cancel_subscription()),
+            e => translate(e.map(|_| ())),
+        },
+    )
+}
+
+#[no_mangle]
+pub extern "system" fn Java_app_lockbook_core_CoreKt_getSubscriptionInfo(
+    env: JNIEnv, _: JClass,
+) -> jstring {
+    string_to_jstring(
+        &env,
+        match static_state::get() {
+            Ok(core) => translate(core.get_subscription_info()),
             e => translate(e.map(|_| ())),
         },
     )
