#![allow(non_snake_case)]

use basic_human_duration::ChronoHumanDuration;
use chrono::Duration;
use crossbeam::channel::Sender;
use jni::objects::{JClass, JObject, JString, JValue};
use jni::sys::{jboolean, jbyteArray, jint, jlong, jstring};
use jni::JNIEnv;
use lazy_static::lazy_static;
use serde::de::DeserializeOwned;
use serde::Serialize;
<<<<<<< HEAD
use std::sync::mpsc::Sender;
use std::sync::{mpsc, Arc, Mutex};
=======
use std::sync::{Arc, Mutex};
>>>>>>> 6cbb5dfa
use uuid::Uuid;

use crate::{
    get_all_error_variants, unexpected_only, Config, Error, SupportedImageFormats, UnexpectedError,
};
use lockbook_crypto::clock_service;
use lockbook_models::file_metadata::FileType;
use lockbook_models::work_unit::ClientWorkUnit;

use crate::external_interface::json_interface::translate;
use crate::external_interface::static_state;
use crate::service::search_service::{SearchRequest, SearchResult};
use crate::service::sync_service::SyncProgress;

fn serialize_to_jstring<U: Serialize>(env: &JNIEnv, result: U) -> jstring {
    let serialized_result =
        serde_json::to_string(&result).expect("Couldn't serialize result into result string!");

    env.new_string(serialized_result)
        .expect("Couldn't create JString from rust string!")
        .into_inner()
}

fn string_to_jstring(env: &JNIEnv, result: String) -> jstring {
    env.new_string(result)
        .expect("Couldn't create JString from rust string!")
        .into_inner()
}

fn jstring_to_string(env: &JNIEnv, json: JString, name: &str) -> Result<String, jstring> {
    env.get_string(json).map(|ok| ok.into()).map_err(|err| {
        string_to_jstring(
            env,
            translate::<(), Error<()>>(Err(Error::<()>::Unexpected(format!(
                "Could not parse {} jstring: {:?}",
                name, err
            )))),
        )
    })
}

fn deserialize_id(env: &JNIEnv, json: JString) -> Result<Uuid, jstring> {
    let json_string = jstring_to_string(env, json, "id")?;

    Uuid::parse_str(&json_string).map_err(|err| {
        string_to_jstring(
            env,
            translate::<(), Error<()>>(Err(Error::<()>::Unexpected(format!(
                "Couldn't deserialize id: {:?}",
                err
            )))),
        )
    })
}

fn deserialize<U: DeserializeOwned>(env: &JNIEnv, json: JString, name: &str) -> Result<U, jstring> {
    let json_string = jstring_to_string(env, json, name)?;

    serde_json::from_str::<U>(&json_string).map_err(|err| {
        string_to_jstring(
            env,
            translate::<(), UnexpectedError>(Err(unexpected_only!(
                "Couldn't deserialize {}: {:?}",
                name,
                err
            ))),
        )
    })
}

#[no_mangle]
pub extern "system" fn Java_app_lockbook_core_CoreKt_init(
    env: JNIEnv, _: JClass, jconfig: JString,
) -> jstring {
    let config = match deserialize::<Config>(&env, jconfig, "config") {
        Ok(ok) => ok,
        Err(err) => return err,
    };

    string_to_jstring(&env, translate(static_state::init(&config)))
}

#[no_mangle]
pub extern "system" fn Java_app_lockbook_core_CoreKt_createAccount(
    env: JNIEnv, _: JClass, jusername: JString, japi_url: JString,
) -> jstring {
    let username = match jstring_to_string(&env, jusername, "username") {
        Ok(ok) => ok,
        Err(err) => return err,
    };
    let api_url = match jstring_to_string(&env, japi_url, "api_url") {
        Ok(ok) => ok,
        Err(err) => return err,
    };

    string_to_jstring(
        &env,
        match static_state::get() {
            Ok(core) => translate(core.create_account(&username, &api_url)),
            e => translate(e.map(|_| ())),
        },
    )
}

#[no_mangle]
pub extern "system" fn Java_app_lockbook_core_CoreKt_importAccount(
    env: JNIEnv, _: JClass, jaccount: JString,
) -> jstring {
    let account = match jstring_to_string(&env, jaccount, "account") {
        Ok(ok) => ok,
        Err(err) => return err,
    };

    string_to_jstring(
        &env,
        match static_state::get() {
            Ok(core) => translate(core.import_account(account.as_str())),
            e => translate(e.map(|_| ())),
        },
    )
}

#[no_mangle]
pub extern "system" fn Java_app_lockbook_core_CoreKt_exportAccount(
    env: JNIEnv, _: JClass,
) -> jstring {
    string_to_jstring(
        &env,
        match static_state::get() {
            Ok(core) => translate(core.export_account()),
            e => translate(e.map(|_| ())),
        },
    )
}

#[no_mangle]
pub extern "system" fn Java_app_lockbook_core_CoreKt_getAccount(env: JNIEnv, _: JClass) -> jstring {
    string_to_jstring(
        &env,
        match static_state::get() {
            Ok(core) => translate(core.get_account()),
            e => translate(e.map(|_| ())),
        },
    )
}

#[no_mangle]
pub extern "system" fn Java_app_lockbook_core_CoreKt_getRoot(env: JNIEnv, _: JClass) -> jstring {
    string_to_jstring(
        &env,
        match static_state::get() {
            Ok(core) => translate(core.get_root()),
            e => translate(e.map(|_| ())),
        },
    )
}

#[no_mangle]
pub extern "system" fn Java_app_lockbook_core_CoreKt_getChildren(
    env: JNIEnv, _: JClass, jid: JString,
) -> jstring {
    let id = match deserialize_id(&env, jid) {
        Ok(ok) => ok,
        Err(err) => return err,
    };

    string_to_jstring(&env, translate(static_state::get().and_then(|core| core.get_children(id))))
}

#[no_mangle]
pub extern "system" fn Java_app_lockbook_core_CoreKt_getFileById(
    env: JNIEnv, _: JClass, jid: JString,
) -> jstring {
    let id = match deserialize_id(&env, jid) {
        Ok(ok) => ok,
        Err(err) => return err,
    };

    string_to_jstring(
        &env,
        match static_state::get() {
            Ok(core) => translate(core.get_file_by_id(id)),
            e => translate(e.map(|_| ())),
        },
    )
}

#[no_mangle]
pub extern "system" fn Java_app_lockbook_core_CoreKt_renameFile(
    env: JNIEnv, _: JClass, jid: JString, jname: JString,
) -> jstring {
    let id = match deserialize_id(&env, jid) {
        Ok(ok) => ok,
        Err(err) => return err,
    };

    let name = &match jstring_to_string(&env, jname, "name") {
        Ok(ok) => ok,
        Err(err) => return err,
    };

    string_to_jstring(
        &env,
        match static_state::get() {
            Ok(core) => translate(core.rename_file(id, name)),
            e => translate(e.map(|_| ())),
        },
    )
}

#[no_mangle]
pub extern "system" fn Java_app_lockbook_core_CoreKt_createFile(
    env: JNIEnv, _: JClass, jname: JString, jid: JString, jfiletype: JString,
) -> jstring {
    let file_type = match deserialize::<FileType>(&env, jfiletype, "filetype") {
        Ok(ok) => ok,
        Err(err) => return err,
    };
    let id = match deserialize_id(&env, jid) {
        Ok(ok) => ok,
        Err(err) => return err,
    };
    let name = match jstring_to_string(&env, jname, "name") {
        Ok(ok) => ok,
        Err(err) => return err,
    };

    string_to_jstring(
        &env,
        match static_state::get() {
            Ok(core) => translate(core.create_file(name.as_str(), id, file_type)),
            e => translate(e.map(|_| ())),
        },
    )
}

#[no_mangle]
pub extern "system" fn Java_app_lockbook_core_CoreKt_convertToHumanDuration(
    env: JNIEnv, _: JClass, metadata_version: jlong,
) -> jstring {
    string_to_jstring(
        &env,
        if metadata_version != 0 {
            Duration::milliseconds(clock_service::get_time().0 - metadata_version)
                .format_human()
                .to_string()
        } else {
            "never".to_string()
        },
    )
}

#[no_mangle]
pub extern "system" fn Java_app_lockbook_core_CoreKt_getUsage(env: JNIEnv, _: JClass) -> jstring {
    string_to_jstring(
        &env,
        match static_state::get() {
            Ok(core) => translate(core.get_usage()),
            e => translate(e.map(|_| ())),
        },
    )
}

#[no_mangle]
pub extern "system" fn Java_app_lockbook_core_CoreKt_getUncompressedUsage(
    env: JNIEnv, _: JClass,
) -> jstring {
    string_to_jstring(
        &env,
        match static_state::get() {
            Ok(core) => translate(core.get_uncompressed_usage()),
            e => translate(e.map(|_| ())),
        },
    )
}

#[no_mangle]
pub extern "system" fn Java_app_lockbook_core_CoreKt_deleteFile(
    env: JNIEnv, _: JClass, jid: JString,
) -> jstring {
    let id = match deserialize_id(&env, jid) {
        Ok(ok) => ok,
        Err(err) => return err,
    };

    string_to_jstring(
        &env,
        match static_state::get() {
            Ok(core) => translate(core.delete_file(id)),
            e => translate(e.map(|_| ())),
        },
    )
}

#[no_mangle]
pub extern "system" fn Java_app_lockbook_core_CoreKt_readDocument(
    env: JNIEnv, _: JClass, jid: JString,
) -> jstring {
    let id = match deserialize_id(&env, jid) {
        Ok(ok) => ok,
        Err(err) => return err,
    };

    string_to_jstring(
        &env,
        match static_state::get() {
            Ok(core) => translate(
                core.read_document(id)
                    .map(|b| String::from(String::from_utf8_lossy(&b))),
            ),
            e => translate(e.map(|_| ())),
        },
    )
}

// Unlike readDocument, this function does not return any specific type  of error. Any error will result in this function returning null.
#[no_mangle]
pub extern "system" fn Java_app_lockbook_core_CoreKt_readDocumentBytes(
    env: JNIEnv, _: JClass, jid: JString,
) -> jbyteArray {
    let id = match deserialize_id(&env, jid) {
        Ok(ok) => ok,
        Err(err) => return err,
    };

    match static_state::get()
        .ok()
        .and_then(|core| core.read_document(id).ok())
    {
        None => std::ptr::null_mut() as jbyteArray,
        Some(document_bytes) => env
            .byte_array_from_slice(document_bytes.as_slice())
            .unwrap_or(::std::ptr::null_mut() as jbyteArray),
    }
}

#[no_mangle]
pub extern "system" fn Java_app_lockbook_core_CoreKt_exportDrawingToDisk(
    env: JNIEnv, _: JClass, jid: JString, jformat: JString, jlocation: JString,
) -> jstring {
    let id = match deserialize_id(&env, jid) {
        Ok(ok) => ok,
        Err(err) => return err,
    };

    let format = match deserialize::<SupportedImageFormats>(&env, jformat, "image format") {
        Ok(ok) => ok,
        Err(err) => return err,
    };

    let location = match jstring_to_string(&env, jlocation, "path") {
        Ok(ok) => ok,
        Err(err) => return err,
    };

    string_to_jstring(
        &env,
        match static_state::get() {
            Ok(core) => translate(core.export_drawing_to_disk(id, format, None, &location)),
            e => translate(e.map(|_| ())),
        },
    )
}

#[no_mangle]
pub extern "system" fn Java_app_lockbook_core_CoreKt_writeDocument(
    env: JNIEnv, _: JClass, jid: JString, jcontent: JString,
) -> jstring {
    let id = match deserialize_id(&env, jid) {
        Ok(ok) => ok,
        Err(err) => return err,
    };

    let content = match jstring_to_string(&env, jcontent, "content") {
        Ok(ok) => ok,
        Err(err) => return err,
    };

    string_to_jstring(
        &env,
        match static_state::get() {
            Ok(core) => translate(core.write_document(id, &content.into_bytes())),
            e => translate(e.map(|_| ())),
        },
    )
}

#[no_mangle]
pub extern "system" fn Java_app_lockbook_core_CoreKt_moveFile(
    env: JNIEnv, _: JClass, jid: JString, jparentid: JString,
) -> jstring {
    let id = match deserialize_id(&env, jid) {
        Ok(ok) => ok,
        Err(err) => return err,
    };

    let parent_id = match deserialize_id(&env, jparentid) {
        Ok(ok) => ok,
        Err(err) => return err,
    };

    string_to_jstring(
        &env,
        match static_state::get() {
            Ok(core) => translate(core.move_file(id, parent_id)),
            e => translate(e.map(|_| ())),
        },
    )
}

#[no_mangle]
pub extern "system" fn Java_app_lockbook_core_CoreKt_syncAll(
    env: JNIEnv<'static>, _: JClass, jsyncmodel: JObject<'static>,
) -> jstring {
    let env_c = env.clone();
    let closure = move |sync_progress: SyncProgress| {
        let (is_pushing, file_name) = match sync_progress.current_work_unit {
            ClientWorkUnit::PullMetadata => (JValue::Bool(0), JValue::Object(JObject::null())),
            ClientWorkUnit::PushMetadata => (JValue::Bool(1), JValue::Object(JObject::null())),
            ClientWorkUnit::PullDocument(file_name) => {
                let obj = env_c
                    .new_string(file_name)
                    .expect("Couldn't create JString from rust string!");

                (JValue::Bool(0), JValue::Object(JObject::from(obj)))
            }
            ClientWorkUnit::PushDocument(file_name) => {
                let obj = env_c
                    .new_string(file_name)
                    .expect("Couldn't create JString from rust string!");

                (JValue::Bool(1), JValue::Object(JObject::from(obj)))
            }
        };

        let args = [
            JValue::Int(sync_progress.total as i32),
            JValue::Int(sync_progress.progress as i32),
            is_pushing,
            file_name,
        ]
        .to_vec();

        env_c
            .call_method(
                jsyncmodel,
                "updateSyncProgressAndTotal",
                "(IIZLjava/lang/String;)V",
                args.as_slice(),
            )
            .unwrap();
    };

    string_to_jstring(
        &env,
        match static_state::get() {
            Ok(core) => translate(core.sync(Some(Box::new(closure)))),
            e => translate(e.map(|_| ())),
        },
    )
}

#[no_mangle]
pub extern "system" fn Java_app_lockbook_core_CoreKt_backgroundSync(
    env: JNIEnv, _: JClass,
) -> jstring {
    string_to_jstring(
        &env,
        match static_state::get() {
            Ok(core) => translate(core.sync(None)),
            e => translate(e.map(|_| ())),
        },
    )
}

#[no_mangle]
pub extern "system" fn Java_app_lockbook_core_CoreKt_calculateWork(
    env: JNIEnv, _: JClass,
) -> jstring {
    string_to_jstring(
        &env,
        match static_state::get() {
            Ok(core) => translate(core.calculate_work()),
            e => translate(e.map(|_| ())),
        },
    )
}

#[no_mangle]
pub extern "system" fn Java_app_lockbook_core_CoreKt_exportFile(
    env: JNIEnv, _: JClass, jid: JString, jdestination: JString, jedit: jboolean,
) -> jstring {
    let id = match deserialize_id(&env, jid) {
        Ok(ok) => ok,
        Err(err) => return err,
    };

    let destination =
        match jstring_to_string(&env, jdestination, "path").and_then(|destination_str| {
            destination_str.parse().map_err(|_| {
                string_to_jstring(&env, "Could not parse destination as PathBuf.".to_string())
            })
        }) {
            Ok(ok) => ok,
            Err(err) => return err,
        };

    let edit = jedit == 1;

    string_to_jstring(
        &env,
        match static_state::get() {
            Ok(core) => translate(core.export_file(id, destination, edit, None)),
            e => translate(e.map(|_| ())),
        },
    )
}

#[no_mangle]
pub extern "system" fn Java_app_lockbook_core_CoreKt_upgradeAccountGooglePlay(
    env: JNIEnv, _: JClass, jpurchase_token: JString, jaccount_id: JString,
) -> jstring {
    let purchase_token = &match jstring_to_string(&env, jpurchase_token, "purchase token") {
        Ok(ok) => ok,
        Err(err) => return err,
    };

    let account_id = &match jstring_to_string(&env, jaccount_id, "account id") {
        Ok(ok) => ok,
        Err(err) => return err,
    };

    string_to_jstring(
        &env,
        match static_state::get() {
            Ok(core) => translate(core.upgrade_account_google_play(purchase_token, account_id)),
            e => translate(e.map(|_| ())),
        },
    )
}

#[no_mangle]
pub extern "system" fn Java_app_lockbook_core_CoreKt_cancelSubscription(
    env: JNIEnv, _: JClass,
) -> jstring {
    string_to_jstring(
        &env,
        match static_state::get() {
            Ok(core) => translate(core.cancel_subscription()),
            e => translate(e.map(|_| ())),
        },
    )
}

#[no_mangle]
pub extern "system" fn Java_app_lockbook_core_CoreKt_getSubscriptionInfo(
    env: JNIEnv, _: JClass,
) -> jstring {
    string_to_jstring(
        &env,
        match static_state::get() {
            Ok(core) => translate(core.get_subscription_info()),
            e => translate(e.map(|_| ())),
        },
    )
}

#[no_mangle]
pub extern "system" fn Java_app_lockbook_core_CoreKt_getLocalChanges(
    env: JNIEnv, _: JClass,
) -> jstring {
    string_to_jstring(
        &env,
        match static_state::get() {
            Ok(core) => translate(core.get_local_changes()),
            e => translate(e.map(|_| ())),
        },
    )
}

#[no_mangle]
pub extern "system" fn Java_app_lockbook_core_CoreKt_listMetadatas(
    env: JNIEnv, _: JClass,
) -> jstring {
    string_to_jstring(
        &env,
        match static_state::get() {
            Ok(core) => translate(core.list_metadatas()),
            e => translate(e.map(|_| ())),
        },
    )
}

lazy_static! {
    static ref MAYBE_SEARCH_TX: Arc<Mutex<Option<Sender<SearchRequest>>>> =
        Arc::new(Mutex::new(None));
}

fn send_search_request(env: JNIEnv, request: SearchRequest) -> jstring {
    let result = MAYBE_SEARCH_TX
        .lock()
        .map_err(|_| UnexpectedError("Could not get lock".to_string()))
        .and_then(|maybe_lock| {
            maybe_lock
                .clone()
                .ok_or_else(|| UnexpectedError("No search lock.".to_string()))
        })
        .and_then(|search_tx| search_tx.send(request).map_err(UnexpectedError::from));

    string_to_jstring(&env, translate(result))
}

#[no_mangle]
pub extern "system" fn Java_app_lockbook_core_CoreKt_startSearch(
    env: JNIEnv, _: JClass, jsearchFilesViewModel: JObject<'static>,
) -> jstring {
<<<<<<< HEAD
    let (search_tx, search_rx) = mpsc::channel::<SearchRequest>();
    let (results_tx, results_rx) = mpsc::channel::<SearchResult>();
=======
    let (results_rx, search_tx) = match static_state::get().and_then(|core| core.start_search()) {
        Ok(search_info) => (search_info.results_rx, search_info.search_tx),
        Err(e) => return string_to_jstring(&env, translate(Err::<(), _>(e))),
    };
>>>>>>> 6cbb5dfa

    match MAYBE_SEARCH_TX.lock() {
        Ok(mut lock) => *lock = Some(search_tx),
        Err(_) => {
            return string_to_jstring(&env, translate(Err::<(), _>("Cannot get search lock.")))
        }
    }

<<<<<<< HEAD
    if let Err(e) = static_state::get().and_then(|core| core.start_search(results_tx, search_rx)) {
        return string_to_jstring(&env, translate(Err::<(), _>(e)));
    }

=======
>>>>>>> 6cbb5dfa
    while let Ok(results) = results_rx.recv() {
        match results {
            SearchResult::Error(e) => return string_to_jstring(&env, translate(Err::<(), _>(e))),
            SearchResult::FileNameMatch { id, path, matched_indices, score } => {
                let matched_indices_json = match serde_json::to_string(&matched_indices) {
                    Ok(json) => json,
                    Err(_) => return string_to_jstring(&env, "Failed to parse json.".to_string()),
                };

                let args = [
                    JValue::Object(JObject::from(string_to_jstring(&env, id.to_string()))),
                    JValue::Object(JObject::from(string_to_jstring(&env, path))),
                    JValue::Int(score as jint),
                    JValue::Object(JObject::from(string_to_jstring(&env, matched_indices_json))),
                ]
                .to_vec();

                env.call_method(
                    jsearchFilesViewModel,
                    "addFileNameSearchResult",
                    "(Ljava/lang/String;Ljava/lang/String;ILjava/lang/String;)V",
                    args.as_slice(),
                )
                .unwrap();
            }
            SearchResult::FileContentMatches { id, path, content_matches } => {
                let content_matches_json = match serde_json::to_string(&content_matches) {
                    Ok(json) => json,
                    Err(_) => return string_to_jstring(&env, "Failed to parse json.".to_string()),
                };

                let args = [
                    JValue::Object(JObject::from(string_to_jstring(&env, id.to_string()))),
                    JValue::Object(JObject::from(string_to_jstring(&env, path))),
                    JValue::Object(JObject::from(string_to_jstring(&env, content_matches_json))),
                ]
                .to_vec();

                env.call_method(
                    jsearchFilesViewModel,
                    "addFileContentSearchResult",
                    "(Ljava/lang/String;Ljava/lang/String;Ljava/lang/String;)V",
                    args.as_slice(),
                )
                .unwrap();
            }
            SearchResult::NoMatch => {
                env.call_method(jsearchFilesViewModel, "noMatch", "()V", &[])
                    .unwrap();
            }
        }
    }

    match MAYBE_SEARCH_TX.lock() {
        Ok(mut lock) => *lock = None,
        Err(_) => {
            return string_to_jstring(&env, translate(Err::<(), _>("Cannot get search lock.")))
        }
    }

    string_to_jstring(&env, translate(Ok::<_, ()>(())))
}

#[no_mangle]
pub extern "system" fn Java_app_lockbook_core_CoreKt_search(
    env: JNIEnv, _: JClass, jquery: JString,
) -> jstring {
    let query = match jstring_to_string(&env, jquery, "query") {
        Ok(ok) => ok,
        Err(err) => return err,
    };

    send_search_request(env, SearchRequest::Search { input: query })
}

#[no_mangle]
pub extern "system" fn Java_app_lockbook_core_CoreKt_stopCurrentSearch(
    env: JNIEnv, _: JClass,
) -> jstring {
    send_search_request(env, SearchRequest::StopCurrentSearch)
}

#[no_mangle]
pub extern "system" fn Java_app_lockbook_core_CoreKt_endSearch(env: JNIEnv, _: JClass) -> jstring {
    send_search_request(env, SearchRequest::EndSearch)
}

#[no_mangle]
pub extern "system" fn Java_app_lockbook_core_CoreKt_getAllErrorVariants(
    env: JNIEnv, _: JClass,
) -> jstring {
    serialize_to_jstring(&env, get_all_error_variants())
}<|MERGE_RESOLUTION|>--- conflicted
+++ resolved
@@ -9,12 +9,7 @@
 use lazy_static::lazy_static;
 use serde::de::DeserializeOwned;
 use serde::Serialize;
-<<<<<<< HEAD
-use std::sync::mpsc::Sender;
-use std::sync::{mpsc, Arc, Mutex};
-=======
 use std::sync::{Arc, Mutex};
->>>>>>> 6cbb5dfa
 use uuid::Uuid;
 
 use crate::{
@@ -631,15 +626,10 @@
 pub extern "system" fn Java_app_lockbook_core_CoreKt_startSearch(
     env: JNIEnv, _: JClass, jsearchFilesViewModel: JObject<'static>,
 ) -> jstring {
-<<<<<<< HEAD
-    let (search_tx, search_rx) = mpsc::channel::<SearchRequest>();
-    let (results_tx, results_rx) = mpsc::channel::<SearchResult>();
-=======
     let (results_rx, search_tx) = match static_state::get().and_then(|core| core.start_search()) {
         Ok(search_info) => (search_info.results_rx, search_info.search_tx),
         Err(e) => return string_to_jstring(&env, translate(Err::<(), _>(e))),
     };
->>>>>>> 6cbb5dfa
 
     match MAYBE_SEARCH_TX.lock() {
         Ok(mut lock) => *lock = Some(search_tx),
@@ -648,13 +638,6 @@
         }
     }
 
-<<<<<<< HEAD
-    if let Err(e) = static_state::get().and_then(|core| core.start_search(results_tx, search_rx)) {
-        return string_to_jstring(&env, translate(Err::<(), _>(e)));
-    }
-
-=======
->>>>>>> 6cbb5dfa
     while let Ok(results) = results_rx.recv() {
         match results {
             SearchResult::Error(e) => return string_to_jstring(&env, translate(Err::<(), _>(e))),
