#![recursion_limit = "256"]

#[macro_use]
extern crate log;
extern crate reqwest;

<<<<<<< HEAD
=======
use std::env;
use std::path::Path;
use std::str::FromStr;

use serde::Serialize;
use serde_json::json;
use serde_json::value::Value;
pub use sled::Db;
use strum::IntoEnumIterator;
use strum_macros::EnumIter;
use uuid::Uuid;

>>>>>>> 293d4db7
use crate::client::{ApiError, Client, ClientImpl};
use crate::model::account::Account;
use crate::model::api;
use crate::model::api::{
    ChangeDocumentContentError, CreateDocumentError, CreateFolderError, DeleteDocumentError,
    DeleteFolderError, FileUsage, GetDocumentError, GetPublicKeyError, GetUpdatesError,
    GetUsageRequest, MoveDocumentError, MoveFolderError, NewAccountError, RenameDocumentError,
    RenameFolderError,
};
use crate::model::crypto::DecryptedDocument;
use crate::model::file_metadata::{FileMetadata, FileType};
use crate::model::state::Config;
use crate::model::work_unit::WorkUnit;
use crate::repo::account_repo::{AccountRepo, AccountRepoError, AccountRepoImpl};
use crate::repo::db_provider::{DbProvider, DiskBackedDB};
use crate::repo::db_version_repo::DbVersionRepoImpl;
use crate::repo::document_repo::DocumentRepoImpl;
use crate::repo::file_metadata_repo;
use crate::repo::file_metadata_repo::{
    DbError, FileMetadataRepo, FileMetadataRepoImpl, Filter, FindingChildrenFailed,
    FindingParentsFailed,
};
use crate::repo::local_changes_repo::LocalChangesRepoImpl;
use crate::service::account_service::AccountExportError as ASAccountExportError;
use crate::service::account_service::{
    AccountCreationError, AccountImportError, AccountService, AccountServiceImpl,
};
use crate::service::clock_service::ClockImpl;
<<<<<<< HEAD
use crate::service::code_version_service::CodeVersionImpl;
use crate::service::crypto_service::{AESImpl, RSAImpl};
use crate::service::db_state_service;
=======
use crate::service::crypto_service::{AesImpl, RsaImpl};
>>>>>>> 293d4db7
use crate::service::db_state_service::{DbStateService, DbStateServiceImpl, State};
use crate::service::file_encryption_service::FileEncryptionServiceImpl;
use crate::service::file_service::{
    DocumentRenameError, FileMoveError, ReadDocumentError as FSReadDocumentError,
};
use crate::service::file_service::{
    DocumentUpdateError, FileService, FileServiceImpl, NewFileError, NewFileFromPathError,
};
use crate::service::sync_service::{
    CalculateWorkError as SSCalculateWorkError, SyncError, WorkExecutionError,
};
use crate::service::sync_service::{FileSyncService, SyncService, WorkCalculated};
<<<<<<< HEAD
use serde::Serialize;
use serde_json::json;
use serde_json::value::Value;
pub use sled::Db;
use std::env;
use std::path::Path;
use std::str::FromStr;
use strum::IntoEnumIterator;
use strum_macros::EnumIter;
use uuid::Uuid;

pub mod c_interface;
pub mod client;
pub mod java_interface;
mod json_interface;
pub mod loggers;
pub mod model;
pub mod repo;
pub mod service;

pub static DEFAULT_API_LOCATION: &str = "http://api.lockbook.app:8000";
static DB_NAME: &str = "lockbook.sled";
static LOG_FILE: &str = "lockbook.log";

pub type DefaultClock = ClockImpl;
pub type DefaultCrypto = RSAImpl<DefaultClock>;
pub type DefaultSymmetric = AESImpl;
pub type DefaultDbProvider = DiskBackedDB;
pub type DefaultCodeVersion = CodeVersionImpl;
pub type DefaultClient = ClientImpl<DefaultCrypto, DefaultCodeVersion>;
pub type DefaultAccountRepo = AccountRepoImpl;
pub type DefaultDbVersionRepo = DbVersionRepoImpl;
pub type DefaultDbStateService =
    DbStateServiceImpl<DefaultAccountRepo, DefaultDbVersionRepo, DefaultCodeVersion>;
pub type DefaultAccountService = AccountServiceImpl<
    DefaultCrypto,
    DefaultAccountRepo,
    DefaultClient,
    DefaultFileEncryptionService,
    DefaultFileMetadataRepo,
>;
pub type DefaultFileMetadataRepo = FileMetadataRepoImpl;
pub type DefaultLocalChangesRepo = LocalChangesRepoImpl;
pub type DefaultDocumentRepo = DocumentRepoImpl;
pub type DefaultFileEncryptionService = FileEncryptionServiceImpl<DefaultCrypto, DefaultSymmetric>;
pub type DefaultSyncService = FileSyncService<
    DefaultFileMetadataRepo,
    DefaultLocalChangesRepo,
    DefaultDocumentRepo,
    DefaultAccountRepo,
    DefaultClient,
    DefaultFileService,
    DefaultFileEncryptionService,
>;
pub type DefaultFileService = FileServiceImpl<
    DefaultFileMetadataRepo,
    DefaultDocumentRepo,
    DefaultLocalChangesRepo,
    DefaultAccountRepo,
    DefaultFileEncryptionService,
>;
=======
use crate::service::{db_state_service, file_service};
>>>>>>> 293d4db7

#[derive(Debug, Serialize)]
#[serde(tag = "tag", content = "content")]
pub enum Error<U: Serialize> {
    UiError(U),
    Unexpected(String),
}

pub fn init_logger(log_path: &Path) -> Result<(), Error<()>> {
    let print_colors = env::var("LOG_NO_COLOR").is_err();
    let lockbook_log_level = env::var("LOG_LEVEL")
        .ok()
        .and_then(|s| log::LevelFilter::from_str(s.as_str()).ok())
        .unwrap_or_else(|| log::LevelFilter::Debug);

    loggers::init(log_path, LOG_FILE.to_string(), print_colors)
        .map_err(|err| Error::Unexpected(format!("IO Error: {:#?}", err)))?
        .level(log::LevelFilter::Warn)
        .level_for("lockbook_core", lockbook_log_level)
        .apply()
        .map_err(|err| Error::Unexpected(format!("{:#?}", err)))?;
    info!("Logger initialized! Path: {:?}", log_path);
    Ok(())
}

pub fn connect_to_db(config: &Config) -> Result<Db, String> {
    let db = DefaultDbProvider::connect_to_db(&config).map_err(|err| {
        format!(
            "Could not connect to db, config: {:#?}, error: {:#?}",
            &config, err
        )
    })?;

    Ok(db)
}

#[derive(Debug, Serialize, EnumIter)]
pub enum GetStateError {
    Stub, // TODO: Enums should not be empty
}

pub fn get_db_state(config: &Config) -> Result<State, Error<GetStateError>> {
    let db = connect_to_db(&config).map_err(Error::Unexpected)?;

    match DefaultDbStateService::get_state(&db) {
        Ok(state) => Ok(state),
        Err(err) => Err(Error::Unexpected(format!("{:#?}", err))),
    }
}

#[derive(Debug, Serialize, EnumIter)]
pub enum MigrationError {
    StateRequiresCleaning,
}

pub fn migrate_db(config: &Config) -> Result<(), Error<MigrationError>> {
    let db = connect_to_db(&config).map_err(Error::Unexpected)?;

    match DefaultDbStateService::perform_migration(&db) {
        Ok(_) => Ok(()),
        Err(err) => match err {
            db_state_service::MigrationError::StateRequiresClearing => {
                Err(Error::UiError(MigrationError::StateRequiresCleaning))
            }
            db_state_service::MigrationError::RepoError(_) => {
                Err(Error::Unexpected(format!("{:#?}", err)))
            }
        },
    }
}

#[derive(Debug, Serialize, EnumIter)]
pub enum CreateAccountError {
    UsernameTaken,
    InvalidUsername,
    CouldNotReachServer,
    AccountExistsAlready,
    ClientUpdateRequired,
}

pub fn create_account(
    config: &Config,
    username: &str,
    api_url: &str,
) -> Result<(), Error<CreateAccountError>> {
    let db = connect_to_db(&config).map_err(Error::Unexpected)?;

    match DefaultAccountService::create_account(&db, username, api_url) {
        Ok(_) => Ok(()),
        Err(err) => match err {
            AccountCreationError::AccountExistsAlready => {
                Err(Error::UiError(CreateAccountError::AccountExistsAlready))
            }
            AccountCreationError::ApiError(network) => match network {
                ApiError::Api(api_err) => match api_err {
                    NewAccountError::UsernameTaken => {
                        Err(Error::UiError(CreateAccountError::UsernameTaken))
                    }
                    NewAccountError::InvalidUsername => {
                        Err(Error::UiError(CreateAccountError::InvalidUsername))
                    }
                    NewAccountError::ClientUpdateRequired => {
                        Err(Error::UiError(CreateAccountError::ClientUpdateRequired))
                    }
                    NewAccountError::InternalError
                    | NewAccountError::InvalidAuth
                    | NewAccountError::ExpiredAuth
                    | NewAccountError::InvalidPublicKey
                    | NewAccountError::InvalidUserAccessKey
                    | NewAccountError::FileIdTaken => {
                        Err(Error::Unexpected(format!("{:#?}", api_err)))
                    }
                },
                ApiError::SendFailed(_) => {
                    Err(Error::UiError(CreateAccountError::CouldNotReachServer))
                }
                ApiError::Serialize(_)
                | ApiError::ReceiveFailed(_)
                | ApiError::Deserialize(_)
                | ApiError::Sign(_) => Err(Error::Unexpected(format!("{:#?}", network))),
            },
            AccountCreationError::KeyGenerationError(_)
            | AccountCreationError::AccountRepoError(_)
            | AccountCreationError::FolderError(_)
            | AccountCreationError::MetadataRepoError(_)
            | AccountCreationError::KeySerializationError(_)
            | AccountCreationError::AccountRepoDbError(_) => {
                Err(Error::Unexpected(format!("{:#?}", err)))
            }
        },
    }
}

#[derive(Debug, Serialize, EnumIter)]
pub enum ImportError {
    AccountStringCorrupted,
    AccountExistsAlready,
    AccountDoesNotExist,
    UsernamePKMismatch,
    CouldNotReachServer,
    ClientUpdateRequired,
}

pub fn import_account(config: &Config, account_string: &str) -> Result<(), Error<ImportError>> {
    let db = connect_to_db(&config).map_err(Error::Unexpected)?;

    match DefaultAccountService::import_account(&db, account_string) {
        Ok(_) => Ok(()),
        Err(err) => match err {
            AccountImportError::AccountStringCorrupted(_)
            | AccountImportError::AccountStringFailedToDeserialize(_)
            | AccountImportError::InvalidPrivateKey(_) => {
                Err(Error::UiError(ImportError::AccountStringCorrupted))
            }
            AccountImportError::AccountExistsAlready => {
                Err(Error::UiError(ImportError::AccountExistsAlready))
            }
            AccountImportError::PublicKeyMismatch => {
                Err(Error::UiError(ImportError::UsernamePKMismatch))
            }
            AccountImportError::FailedToVerifyAccountServerSide(client_err) => match client_err {
                ApiError::SendFailed(_) => Err(Error::UiError(ImportError::CouldNotReachServer)),
                ApiError::Api(api_err) => match api_err {
                    GetPublicKeyError::UserNotFound => {
                        Err(Error::UiError(ImportError::AccountDoesNotExist))
                    }
                    GetPublicKeyError::ClientUpdateRequired => {
                        Err(Error::UiError(ImportError::ClientUpdateRequired))
                    }
                    GetPublicKeyError::InvalidUsername | GetPublicKeyError::InternalError => {
                        Err(Error::Unexpected(format!("{:#?}", api_err)))
                    }
                },
                ApiError::Serialize(_)
                | ApiError::ReceiveFailed(_)
                | ApiError::Deserialize(_)
                | ApiError::Sign(_) => Err(Error::Unexpected(format!("{:#?}", client_err))),
            },
            AccountImportError::PersistenceError(_) | AccountImportError::AccountRepoDbError(_) => {
                Err(Error::Unexpected(format!("{:#?}", err)))
            }
        },
    }
}

#[derive(Debug, Serialize, EnumIter)]
pub enum AccountExportError {
    NoAccount,
}

pub fn export_account(config: &Config) -> Result<String, Error<AccountExportError>> {
    let db = connect_to_db(&config).map_err(Error::Unexpected)?;

    match DefaultAccountService::export_account(&db) {
        Ok(account_string) => Ok(account_string),
        Err(err) => match err {
            ASAccountExportError::AccountRetrievalError(db_err) => match db_err {
                AccountRepoError::NoAccount => Err(Error::UiError(AccountExportError::NoAccount)),
                AccountRepoError::SerdeError(_) | AccountRepoError::SledError(_) => {
                    Err(Error::Unexpected(format!("{:#?}", db_err)))
                }
            },
            ASAccountExportError::AccountStringFailedToSerialize(_) => {
                Err(Error::Unexpected(format!("{:#?}", err)))
            }
        },
    }
}

#[derive(Debug, Serialize, EnumIter)]
pub enum GetAccountError {
    NoAccount,
}

pub fn get_account(config: &Config) -> Result<Account, Error<GetAccountError>> {
    let db = connect_to_db(&config).map_err(Error::Unexpected)?;

    match DefaultAccountRepo::get_account(&db) {
        Ok(account) => Ok(account),
        Err(err) => match err {
            AccountRepoError::NoAccount => Err(Error::UiError(GetAccountError::NoAccount)),
            AccountRepoError::SledError(_) | AccountRepoError::SerdeError(_) => {
                Err(Error::Unexpected(format!("{:#?}", err)))
            }
        },
    }
}

#[derive(Debug, Serialize, EnumIter)]
pub enum CreateFileAtPathError {
    FileAlreadyExists,
    NoAccount,
    NoRoot,
    PathDoesntStartWithRoot,
    PathContainsEmptyFile,
    DocumentTreatedAsFolder,
}

pub fn create_file_at_path(
    config: &Config,
    path_and_name: &str,
) -> Result<FileMetadata, Error<CreateFileAtPathError>> {
    let db = connect_to_db(&config).map_err(Error::Unexpected)?;

    match DefaultFileService::create_at_path(&db, path_and_name) {
        Ok(file_metadata) => Ok(file_metadata),
        Err(err) => match err {
            NewFileFromPathError::PathDoesntStartWithRoot => Err(Error::UiError(
                CreateFileAtPathError::PathDoesntStartWithRoot,
            )),
            NewFileFromPathError::PathContainsEmptyFile => {
                Err(Error::UiError(CreateFileAtPathError::PathContainsEmptyFile))
            }
            NewFileFromPathError::FileAlreadyExists => {
                Err(Error::UiError(CreateFileAtPathError::FileAlreadyExists))
            }
            NewFileFromPathError::NoRoot => Err(Error::UiError(CreateFileAtPathError::NoRoot)),
            NewFileFromPathError::FailedToCreateChild(failed_to_create) => match failed_to_create {
                NewFileError::AccountRetrievalError(account_error) => match account_error {
                    AccountRepoError::NoAccount => {
                        Err(Error::UiError(CreateFileAtPathError::NoAccount))
                    }
                    AccountRepoError::SledError(_) | AccountRepoError::SerdeError(_) => {
                        Err(Error::Unexpected(format!("{:#?}", account_error)))
                    }
                },
                NewFileError::FileNameNotAvailable => {
                    Err(Error::UiError(CreateFileAtPathError::FileAlreadyExists))
                }
                NewFileError::DocumentTreatedAsFolder => Err(Error::UiError(
                    CreateFileAtPathError::DocumentTreatedAsFolder,
                )),
                NewFileError::CouldNotFindParents(_)
                | NewFileError::FileCryptoError(_)
                | NewFileError::MetadataRepoError(_)
                | NewFileError::FailedToWriteFileContent(_)
                | NewFileError::FailedToRecordChange(_)
                | NewFileError::FileNameEmpty
                | NewFileError::FileNameContainsSlash => {
                    Err(Error::Unexpected(format!("{:#?}", failed_to_create)))
                }
            },
            NewFileFromPathError::FailedToRecordChange(_) | NewFileFromPathError::DbError(_) => {
                Err(Error::Unexpected(format!("{:#?}", err)))
            }
        },
    }
}

#[derive(Debug, Serialize, EnumIter)]
pub enum WriteToDocumentError {
    NoAccount,
    FileDoesNotExist,
    FolderTreatedAsDocument,
}

pub fn write_document(
    config: &Config,
    id: Uuid,
    content: &[u8],
) -> Result<(), Error<WriteToDocumentError>> {
    let db = connect_to_db(&config).map_err(Error::Unexpected)?;

    match DefaultFileService::write_document(&db, id, content) {
        Ok(_) => Ok(()),
        Err(err) => match err {
            DocumentUpdateError::AccountRetrievalError(account_err) => match account_err {
                AccountRepoError::SledError(_) | AccountRepoError::SerdeError(_) => {
                    Err(Error::Unexpected(format!("{:#?}", account_err)))
                }
                AccountRepoError::NoAccount => Err(Error::UiError(WriteToDocumentError::NoAccount)),
            },
            DocumentUpdateError::CouldNotFindFile => {
                Err(Error::UiError(WriteToDocumentError::FileDoesNotExist))
            }
            DocumentUpdateError::FolderTreatedAsDocument => Err(Error::UiError(
                WriteToDocumentError::FolderTreatedAsDocument,
            )),
            DocumentUpdateError::CouldNotFindParents(_)
            | DocumentUpdateError::FileCryptoError(_)
            | DocumentUpdateError::DocumentWriteError(_)
            | DocumentUpdateError::DbError(_)
            | DocumentUpdateError::FetchOldVersionError(_)
            | DocumentUpdateError::DecryptOldVersionError(_)
            | DocumentUpdateError::AccessInfoCreationError(_)
            | DocumentUpdateError::FailedToRecordChange(_) => {
                Err(Error::Unexpected(format!("{:#?}", err)))
            }
        },
    }
}

#[derive(Debug, Serialize, EnumIter)]
pub enum CreateFileError {
    NoAccount,
    DocumentTreatedAsFolder,
    CouldNotFindAParent,
    FileNameNotAvailable,
    FileNameEmpty,
    FileNameContainsSlash,
}

pub fn create_file(
    config: &Config,
    name: &str,
    parent: Uuid,
    file_type: FileType,
) -> Result<FileMetadata, Error<CreateFileError>> {
    let db = connect_to_db(&config).map_err(Error::Unexpected)?;

    match DefaultFileService::create(&db, name, parent, file_type) {
        Ok(file_metadata) => Ok(file_metadata),
        Err(err) => match err {
            NewFileError::AccountRetrievalError(_) => {
                Err(Error::UiError(CreateFileError::NoAccount))
            }
            NewFileError::DocumentTreatedAsFolder => {
                Err(Error::UiError(CreateFileError::DocumentTreatedAsFolder))
            }
            NewFileError::CouldNotFindParents(parent_error) => match parent_error {
                FindingParentsFailed::AncestorMissing => {
                    Err(Error::UiError(CreateFileError::CouldNotFindAParent))
                }
                FindingParentsFailed::DbError(_) => {
                    Err(Error::Unexpected(format!("{:#?}", parent_error)))
                }
            },
            NewFileError::FileNameNotAvailable => {
                Err(Error::UiError(CreateFileError::FileNameNotAvailable))
            }
            NewFileError::FileNameEmpty => Err(Error::UiError(CreateFileError::FileNameEmpty)),
            NewFileError::FileNameContainsSlash => {
                Err(Error::UiError(CreateFileError::FileNameContainsSlash))
            }
            NewFileError::FileCryptoError(_)
            | NewFileError::MetadataRepoError(_)
            | NewFileError::FailedToWriteFileContent(_)
            | NewFileError::FailedToRecordChange(_) => {
                Err(Error::Unexpected(format!("{:#?}", err)))
            }
        },
    }
}

#[derive(Debug, Serialize, EnumIter)]
pub enum GetRootError {
    NoRoot,
}

pub fn get_root(config: &Config) -> Result<FileMetadata, Error<GetRootError>> {
    let db = connect_to_db(&config).map_err(Error::Unexpected)?;

    match DefaultFileMetadataRepo::get_root(&db) {
        Ok(file_metadata) => match file_metadata {
            None => Err(Error::UiError(GetRootError::NoRoot)),
            Some(file_metadata) => Ok(file_metadata),
        },
        Err(err) => Err(Error::Unexpected(format!("{:#?}", err))),
    }
}

#[derive(Debug, Serialize, EnumIter)]
pub enum GetChildrenError {
    Stub, // TODO: Enums should not be empty
}

pub fn get_children(
    config: &Config,
    id: Uuid,
) -> Result<Vec<FileMetadata>, Error<GetChildrenError>> {
    let db = connect_to_db(&config).map_err(Error::Unexpected)?;

    match DefaultFileMetadataRepo::get_children_non_recursively(&db, id) {
        Ok(file_metadata_list) => Ok(file_metadata_list),
        Err(err) => Err(Error::Unexpected(format!("{:#?}", err))),
    }
}

#[derive(Debug, Serialize, EnumIter)]
pub enum GetAndGetChildrenError {
    FileDoesNotExist,
    DocumentTreatedAsFolder,
}

pub fn get_and_get_children_recursively(
    config: &Config,
    id: Uuid,
) -> Result<Vec<FileMetadata>, Error<GetAndGetChildrenError>> {
    let db = connect_to_db(&config).map_err(Error::Unexpected)?;

    match DefaultFileMetadataRepo::get_and_get_children_recursively(&db, id) {
        Ok(children) => Ok(children),
        Err(err) => match err {
            FindingChildrenFailed::FileDoesNotExist => {
                Err(Error::UiError(GetAndGetChildrenError::FileDoesNotExist))
            }
            FindingChildrenFailed::DocumentTreatedAsFolder => Err(Error::UiError(
                GetAndGetChildrenError::DocumentTreatedAsFolder,
            )),
            FindingChildrenFailed::DbError(err) => Err(Error::Unexpected(format!("{:#?}", err))),
        },
    }
}

#[derive(Debug, Serialize, EnumIter)]
pub enum GetFileByIdError {
    NoFileWithThatId,
}

pub fn get_file_by_id(config: &Config, id: Uuid) -> Result<FileMetadata, Error<GetFileByIdError>> {
    let db = connect_to_db(&config).map_err(Error::Unexpected)?;

    match DefaultFileMetadataRepo::get(&db, id) {
        Ok(file_metadata) => Ok(file_metadata),
        Err(err) => match err {
            file_metadata_repo::Error::FileRowMissing(_) => {
                Err(Error::UiError(GetFileByIdError::NoFileWithThatId))
            }
            file_metadata_repo::Error::SledError(_) | file_metadata_repo::Error::SerdeError(_) => {
                Err(Error::Unexpected(format!("{:#?}", err)))
            }
        },
    }
}

#[derive(Debug, Serialize, EnumIter)]
pub enum GetFileByPathError {
    NoFileAtThatPath,
}

pub fn get_file_by_path(
    config: &Config,
    path: &str,
) -> Result<FileMetadata, Error<GetFileByPathError>> {
    let db = connect_to_db(&config).map_err(Error::Unexpected)?;

    match DefaultFileMetadataRepo::get_by_path(&db, path) {
        Ok(maybe_file_metadata) => match maybe_file_metadata {
            None => Err(Error::UiError(GetFileByPathError::NoFileAtThatPath)),
            Some(file_metadata) => Ok(file_metadata),
        },
        Err(err) => Err(Error::Unexpected(format!("{:#?}", err))),
    }
}

#[derive(Debug, Serialize, EnumIter)]
pub enum InsertFileError {
    Stub, // TODO: Enums should not be empty
}

pub fn insert_file(
    config: &Config,
    file_metadata: FileMetadata,
) -> Result<(), Error<InsertFileError>> {
    let db = connect_to_db(&config).map_err(Error::Unexpected)?;

    match FileMetadataRepoImpl::insert(&db, &file_metadata) {
        Ok(()) => Ok(()),
        Err(err) => Err(Error::Unexpected(format!("{:#?}", err))),
    }
}

#[derive(Debug, Serialize, EnumIter)]
pub enum FileDeleteError {
    FileDoesNotExist,
}

pub fn delete_file(config: &Config, id: Uuid) -> Result<(), Error<FileDeleteError>> {
    let db = connect_to_db(&config).map_err(Error::Unexpected)?;

    match DefaultFileMetadataRepo::get(&db, id) {
        Ok(meta) => match meta.file_type {
            FileType::Document => {
                DefaultFileService::delete_document(&db, id).map_err(|err| match err {
                    file_service::DeleteDocumentError::CouldNotFindFile
                    | file_service::DeleteDocumentError::FolderTreatedAsDocument
                    | file_service::DeleteDocumentError::FailedToRecordChange(_)
                    | file_service::DeleteDocumentError::FailedToUpdateMetadata(_)
                    | file_service::DeleteDocumentError::FailedToDeleteDocument(_)
                    | file_service::DeleteDocumentError::FailedToTrackDelete(_)
                    | file_service::DeleteDocumentError::DbError(_) => {
                        Error::Unexpected(format!("{:#?}", err))
                    }
                })
            }
            FileType::Folder => {
                DefaultFileService::delete_folder(&db, id).map_err(|err| match err {
                    file_service::DeleteFolderError::MetadataError(_)
                    | file_service::DeleteFolderError::CouldNotFindFile
                    | file_service::DeleteFolderError::FailedToDeleteMetadata(_)
                    | file_service::DeleteFolderError::FindingChildrenFailed(_)
                    | file_service::DeleteFolderError::FailedToRecordChange(_)
                    | file_service::DeleteFolderError::CouldNotFindParents(_)
                    | file_service::DeleteFolderError::DocumentTreatedAsFolder
                    | file_service::DeleteFolderError::FailedToDeleteDocument(_)
                    | file_service::DeleteFolderError::FailedToDeleteChangeEntry(_) => {
                        Error::Unexpected(format!("{:#?}", err))
                    }
                })
            }
        },
        Err(_) => Err(Error::UiError(FileDeleteError::FileDoesNotExist)),
    }
}

#[derive(Debug, Serialize, EnumIter)]
pub enum ReadDocumentError {
    TreatedFolderAsDocument,
    NoAccount,
    FileDoesNotExist,
}

pub fn read_document(
    config: &Config,
    id: Uuid,
) -> Result<DecryptedDocument, Error<ReadDocumentError>> {
    let db = connect_to_db(&config).map_err(Error::Unexpected)?;

    match DefaultFileService::read_document(&db, id) {
        Ok(decrypted) => Ok(decrypted),
        Err(err) => match err {
            FSReadDocumentError::TreatedFolderAsDocument => {
                Err(Error::UiError(ReadDocumentError::TreatedFolderAsDocument))
            }

            FSReadDocumentError::AccountRetrievalError(account_error) => match account_error {
                AccountRepoError::NoAccount => Err(Error::UiError(ReadDocumentError::NoAccount)),
                AccountRepoError::SledError(_) | AccountRepoError::SerdeError(_) => {
                    Err(Error::Unexpected(format!("{:#?}", account_error)))
                }
            },
            FSReadDocumentError::CouldNotFindFile => {
                Err(Error::UiError(ReadDocumentError::FileDoesNotExist))
            }
            FSReadDocumentError::DbError(_)
            | FSReadDocumentError::DocumentReadError(_)
            | FSReadDocumentError::CouldNotFindParents(_)
            | FSReadDocumentError::FileCryptoError(_) => {
                Err(Error::Unexpected(format!("{:#?}", err)))
            }
        },
    }
}

#[derive(Debug, Serialize, EnumIter)]
pub enum ListPathsError {
    Stub, // TODO: Enums should not be empty
}

pub fn list_paths(
    config: &Config,
    filter: Option<Filter>,
) -> Result<Vec<String>, Error<ListPathsError>> {
    let db = connect_to_db(&config).map_err(Error::Unexpected)?;

    match DefaultFileMetadataRepo::get_all_paths(&db, filter) {
        Ok(paths) => Ok(paths),
        Err(err) => Err(Error::Unexpected(format!("{:#?}", err))),
    }
}

#[derive(Debug, Serialize, EnumIter)]
pub enum ListMetadatasError {
    Stub, // TODO: Enums should not be empty
}

pub fn list_metadatas(config: &Config) -> Result<Vec<FileMetadata>, Error<ListMetadatasError>> {
    let db = connect_to_db(&config).map_err(Error::Unexpected)?;

    match DefaultFileMetadataRepo::get_all(&db) {
        Ok(metas) => Ok(metas),
        Err(err) => Err(Error::Unexpected(format!("{:#?}", err))),
    }
}

#[derive(Debug, Serialize, EnumIter)]
pub enum RenameFileError {
    FileDoesNotExist,
    NewNameEmpty,
    NewNameContainsSlash,
    FileNameNotAvailable,
    CannotRenameRoot,
}

pub fn rename_file(
    config: &Config,
    id: Uuid,
    new_name: &str,
) -> Result<(), Error<RenameFileError>> {
    let db = connect_to_db(&config).map_err(Error::Unexpected)?;

    match DefaultFileService::rename_file(&db, id, new_name) {
        Ok(_) => Ok(()),
        Err(err) => match err {
            DocumentRenameError::FileDoesNotExist => {
                Err(Error::UiError(RenameFileError::FileDoesNotExist))
            }
            DocumentRenameError::FileNameEmpty => {
                Err(Error::UiError(RenameFileError::NewNameEmpty))
            }
            DocumentRenameError::FileNameContainsSlash => {
                Err(Error::UiError(RenameFileError::NewNameContainsSlash))
            }
            DocumentRenameError::FileNameNotAvailable => {
                Err(Error::UiError(RenameFileError::FileNameNotAvailable))
            }
            DocumentRenameError::CannotRenameRoot => {
                Err(Error::UiError(RenameFileError::CannotRenameRoot))
            }
            DocumentRenameError::DbError(_) | DocumentRenameError::FailedToRecordChange(_) => {
                Err(Error::Unexpected(format!("{:#?}", err)))
            }
        },
    }
}

#[derive(Debug, Serialize, EnumIter)]
pub enum MoveFileError {
    NoAccount,
    FileDoesNotExist,
    DocumentTreatedAsFolder,
    TargetParentDoesNotExist,
    TargetParentHasChildNamedThat,
    CannotMoveRoot,
}

pub fn move_file(config: &Config, id: Uuid, new_parent: Uuid) -> Result<(), Error<MoveFileError>> {
    let db = connect_to_db(&config).map_err(Error::Unexpected)?;

    match DefaultFileService::move_file(&db, id, new_parent) {
        Ok(_) => Ok(()),
        Err(err) => match err {
            FileMoveError::DocumentTreatedAsFolder => {
                Err(Error::UiError(MoveFileError::DocumentTreatedAsFolder))
            }
            FileMoveError::AccountRetrievalError(account_err) => match account_err {
                AccountRepoError::NoAccount => Err(Error::UiError(MoveFileError::NoAccount)),
                AccountRepoError::SledError(_) | AccountRepoError::SerdeError(_) => {
                    Err(Error::Unexpected(format!("{:#?}", account_err)))
                }
            },
            FileMoveError::TargetParentHasChildNamedThat => {
                Err(Error::UiError(MoveFileError::TargetParentHasChildNamedThat))
            }
            FileMoveError::FileDoesNotExist => Err(Error::UiError(MoveFileError::FileDoesNotExist)),
            FileMoveError::TargetParentDoesNotExist => {
                Err(Error::UiError(MoveFileError::TargetParentDoesNotExist))
            }
            FileMoveError::CannotMoveRoot => Err(Error::UiError(MoveFileError::CannotMoveRoot)),
            FileMoveError::DbError(_)
            | FileMoveError::FailedToRecordChange(_)
            | FileMoveError::FailedToDecryptKey(_)
            | FileMoveError::FailedToReEncryptKey(_)
            | FileMoveError::CouldNotFindParents(_) => {
                Err(Error::Unexpected(format!("{:#?}", err)))
            }
        },
    }
}

#[derive(Debug, Serialize, EnumIter)]
pub enum SyncAllError {
    NoAccount,
    ClientUpdateRequired,
    CouldNotReachServer,
    ExecuteWorkError, // TODO: @parth ExecuteWorkError(Vec<Error<ExecuteWorkError>>),
}

pub fn sync_all(config: &Config) -> Result<(), Error<SyncAllError>> {
    let db = connect_to_db(&config).map_err(Error::Unexpected)?;

    match DefaultSyncService::sync(&db) {
        Ok(_) => Ok(()),
        Err(err) => match err {
            SyncError::AccountRetrievalError(err) => match err {
                AccountRepoError::SledError(_) | AccountRepoError::SerdeError(_) => {
                    Err(Error::Unexpected(format!("{:#?}", err)))
                }
                AccountRepoError::NoAccount => Err(Error::UiError(SyncAllError::NoAccount)),
            },
            SyncError::CalculateWorkError(err) => match err {
                SSCalculateWorkError::LocalChangesRepoError(_)
                | SSCalculateWorkError::MetadataRepoError(_)
                | SSCalculateWorkError::GetMetadataError(_) => {
                    Err(Error::Unexpected(format!("{:#?}", err)))
                }
                SSCalculateWorkError::AccountRetrievalError(account_err) => match account_err {
                    AccountRepoError::NoAccount => Err(Error::UiError(SyncAllError::NoAccount)),
                    AccountRepoError::SledError(_) | AccountRepoError::SerdeError(_) => {
                        Err(Error::Unexpected(format!("{:#?}", account_err)))
                    }
                },
                SSCalculateWorkError::GetUpdatesError(api_err) => match api_err {
                    ApiError::SendFailed(_) => {
                        Err(Error::UiError(SyncAllError::CouldNotReachServer))
                    }
                    ApiError::Api(GetUpdatesError::ClientUpdateRequired) => {
                        Err(Error::UiError(SyncAllError::ClientUpdateRequired))
                    }
                    ApiError::Serialize(_)
                    | ApiError::ReceiveFailed(_)
                    | ApiError::Deserialize(_)
                    | ApiError::Api(_)
                    | ApiError::Sign(_) => Err(Error::Unexpected(format!("{:#?}", api_err))),
                },
            },
            SyncError::WorkExecutionError(_) => Err(Error::UiError(SyncAllError::ExecuteWorkError)),
            SyncError::MetadataUpdateError(err) => Err(Error::Unexpected(format!("{:#?}", err))),
        },
    }
}

#[derive(Debug, Serialize, EnumIter)]
pub enum CalculateWorkError {
    NoAccount,
    CouldNotReachServer,
    ClientUpdateRequired,
}

pub fn calculate_work(config: &Config) -> Result<WorkCalculated, Error<CalculateWorkError>> {
    let db = connect_to_db(&config).map_err(Error::Unexpected)?;

    match DefaultSyncService::calculate_work(&db) {
        Ok(work) => Ok(work),
        Err(err) => match err {
            SSCalculateWorkError::LocalChangesRepoError(_)
            | SSCalculateWorkError::MetadataRepoError(_)
            | SSCalculateWorkError::GetMetadataError(_) => {
                Err(Error::Unexpected(format!("{:#?}", err)))
            }
            SSCalculateWorkError::AccountRetrievalError(account_err) => match account_err {
                AccountRepoError::NoAccount => Err(Error::UiError(CalculateWorkError::NoAccount)),
                AccountRepoError::SledError(_) | AccountRepoError::SerdeError(_) => {
                    Err(Error::Unexpected(format!("{:#?}", account_err)))
                }
            },
            SSCalculateWorkError::GetUpdatesError(api_err) => match api_err {
                ApiError::SendFailed(_) => {
                    Err(Error::UiError(CalculateWorkError::CouldNotReachServer))
                }
                ApiError::Api(get_updates_error) => match get_updates_error {
                    GetUpdatesError::ClientUpdateRequired => {
                        Err(Error::UiError(CalculateWorkError::ClientUpdateRequired))
                    }
                    GetUpdatesError::InternalError
                    | GetUpdatesError::InvalidAuth
                    | GetUpdatesError::ExpiredAuth
                    | GetUpdatesError::NotPermissioned
                    | GetUpdatesError::UserNotFound
                    | GetUpdatesError::InvalidUsername => {
                        Err(Error::Unexpected(format!("{:#?}", get_updates_error)))
                    }
                },
                ApiError::Serialize(_)
                | ApiError::ReceiveFailed(_)
                | ApiError::Deserialize(_)
                | ApiError::Sign(_) => Err(Error::Unexpected(format!("{:#?}", api_err))),
            },
        },
    }
}

#[derive(Debug, Serialize, EnumIter)]
pub enum ExecuteWorkError {
    CouldNotReachServer,
    ClientUpdateRequired,
    BadAccount, // FIXME: @raayan Temporary to avoid passing key through FFI
}

pub fn execute_work(
    config: &Config,
    account: &Account,
    wu: WorkUnit,
) -> Result<(), Error<ExecuteWorkError>> {
    let db = connect_to_db(&config).map_err(Error::Unexpected)?;

    match DefaultSyncService::execute_work(&db, &account, wu) {
        Ok(_) => Ok(()),
        Err(err) => match err {
            WorkExecutionError::DocumentGetError(api) => match api {
                ApiError::SendFailed(_) => {
                    Err(Error::UiError(ExecuteWorkError::CouldNotReachServer))
                }
                ApiError::Api(api_err) => match api_err {
                    GetDocumentError::ClientUpdateRequired => {
                        Err(Error::UiError(ExecuteWorkError::ClientUpdateRequired))
                    }
                    GetDocumentError::InternalError | GetDocumentError::DocumentNotFound => {
                        Err(Error::Unexpected(format!("{:#?}", api_err)))
                    }
                },
                ApiError::Serialize(_)
                | ApiError::ReceiveFailed(_)
                | ApiError::Deserialize(_)
                | ApiError::Sign(_) => Err(Error::Unexpected(format!("{:#?}", api))),
            },
            WorkExecutionError::DocumentRenameError(api) => match api {
                ApiError::SendFailed(_) => {
                    Err(Error::UiError(ExecuteWorkError::CouldNotReachServer))
                }
                ApiError::Api(api_err) => match api_err {
                    RenameDocumentError::ClientUpdateRequired => {
                        Err(Error::UiError(ExecuteWorkError::ClientUpdateRequired))
                    }
                    RenameDocumentError::InternalError
                    | RenameDocumentError::InvalidAuth
                    | RenameDocumentError::InvalidUsername
                    | RenameDocumentError::ExpiredAuth
                    | RenameDocumentError::NotPermissioned
                    | RenameDocumentError::UserNotFound
                    | RenameDocumentError::DocumentNotFound
                    | RenameDocumentError::DocumentDeleted
                    | RenameDocumentError::EditConflict
                    | RenameDocumentError::DocumentPathTaken => {
                        Err(Error::Unexpected(format!("{:#?}", api_err)))
                    }
                },
                ApiError::Serialize(_)
                | ApiError::ReceiveFailed(_)
                | ApiError::Deserialize(_)
                | ApiError::Sign(_) => Err(Error::Unexpected(format!("{:#?}", api))),
            },
            WorkExecutionError::FolderRenameError(api) => match api {
                ApiError::SendFailed(_) => {
                    Err(Error::UiError(ExecuteWorkError::CouldNotReachServer))
                }
                ApiError::Api(api_err) => match api_err {
                    RenameFolderError::ClientUpdateRequired => {
                        Err(Error::UiError(ExecuteWorkError::ClientUpdateRequired))
                    }
                    RenameFolderError::InternalError
                    | RenameFolderError::InvalidAuth
                    | RenameFolderError::InvalidUsername
                    | RenameFolderError::ExpiredAuth
                    | RenameFolderError::NotPermissioned
                    | RenameFolderError::UserNotFound
                    | RenameFolderError::FolderNotFound
                    | RenameFolderError::FolderDeleted
                    | RenameFolderError::EditConflict
                    | RenameFolderError::FolderPathTaken => {
                        Err(Error::Unexpected(format!("{:#?}", api_err)))
                    }
                },
                ApiError::Serialize(_)
                | ApiError::ReceiveFailed(_)
                | ApiError::Deserialize(_)
                | ApiError::Sign(_) => Err(Error::Unexpected(format!("{:#?}", api))),
            },
            WorkExecutionError::DocumentMoveError(api) => match api {
                ApiError::SendFailed(_) => {
                    Err(Error::UiError(ExecuteWorkError::CouldNotReachServer))
                }
                ApiError::Api(api_err) => match api_err {
                    MoveDocumentError::ClientUpdateRequired => {
                        Err(Error::UiError(ExecuteWorkError::ClientUpdateRequired))
                    }
                    MoveDocumentError::InternalError
                    | MoveDocumentError::InvalidAuth
                    | MoveDocumentError::InvalidUsername
                    | MoveDocumentError::ExpiredAuth
                    | MoveDocumentError::NotPermissioned
                    | MoveDocumentError::UserNotFound
                    | MoveDocumentError::DocumentNotFound
                    | MoveDocumentError::ParentNotFound
                    | MoveDocumentError::ParentDeleted
                    | MoveDocumentError::EditConflict
                    | MoveDocumentError::DocumentDeleted
                    | MoveDocumentError::DocumentPathTaken => {
                        Err(Error::Unexpected(format!("{:#?}", api_err)))
                    }
                },
                ApiError::Serialize(_)
                | ApiError::ReceiveFailed(_)
                | ApiError::Deserialize(_)
                | ApiError::Sign(_) => Err(Error::Unexpected(format!("{:#?}", api))),
            },
            WorkExecutionError::FolderMoveError(api) => match api {
                ApiError::SendFailed(_) => {
                    Err(Error::UiError(ExecuteWorkError::CouldNotReachServer))
                }
                ApiError::Api(api_err) => match api_err {
                    MoveFolderError::ClientUpdateRequired => {
                        Err(Error::UiError(ExecuteWorkError::ClientUpdateRequired))
                    }
                    MoveFolderError::InternalError
                    | MoveFolderError::InvalidAuth
                    | MoveFolderError::InvalidUsername
                    | MoveFolderError::ExpiredAuth
                    | MoveFolderError::NotPermissioned
                    | MoveFolderError::UserNotFound
                    | MoveFolderError::FolderNotFound
                    | MoveFolderError::EditConflict
                    | MoveFolderError::FolderDeleted
                    | MoveFolderError::FolderPathTaken
                    | MoveFolderError::ParentNotFound
                    | MoveFolderError::ParentDeleted => {
                        Err(Error::Unexpected(format!("{:#?}", api_err)))
                    }
                },
                ApiError::Serialize(_)
                | ApiError::ReceiveFailed(_)
                | ApiError::Deserialize(_)
                | ApiError::Sign(_) => Err(Error::Unexpected(format!("{:#?}", api))),
            },
            WorkExecutionError::DocumentCreateError(api) => match api {
                ApiError::SendFailed(_) => {
                    Err(Error::UiError(ExecuteWorkError::CouldNotReachServer))
                }
                ApiError::Api(api_err) => match api_err {
                    CreateDocumentError::ClientUpdateRequired => {
                        Err(Error::UiError(ExecuteWorkError::ClientUpdateRequired))
                    }
                    CreateDocumentError::InternalError
                    | CreateDocumentError::InvalidAuth
                    | CreateDocumentError::InvalidUsername
                    | CreateDocumentError::ExpiredAuth
                    | CreateDocumentError::NotPermissioned
                    | CreateDocumentError::UserNotFound
                    | CreateDocumentError::FileIdTaken
                    | CreateDocumentError::DocumentPathTaken
                    | CreateDocumentError::ParentNotFound => {
                        Err(Error::Unexpected(format!("{:#?}", api_err)))
                    }
                },
                ApiError::Serialize(_)
                | ApiError::ReceiveFailed(_)
                | ApiError::Deserialize(_)
                | ApiError::Sign(_) => Err(Error::Unexpected(format!("{:#?}", api))),
            },
            WorkExecutionError::FolderCreateError(api) => match api {
                ApiError::SendFailed(_) => {
                    Err(Error::UiError(ExecuteWorkError::CouldNotReachServer))
                }
                ApiError::Api(api_err) => match api_err {
                    CreateFolderError::ClientUpdateRequired => {
                        Err(Error::UiError(ExecuteWorkError::ClientUpdateRequired))
                    }
                    CreateFolderError::InternalError
                    | CreateFolderError::InvalidAuth
                    | CreateFolderError::InvalidUsername
                    | CreateFolderError::ExpiredAuth
                    | CreateFolderError::NotPermissioned
                    | CreateFolderError::UserNotFound
                    | CreateFolderError::FileIdTaken
                    | CreateFolderError::FolderPathTaken
                    | CreateFolderError::ParentNotFound => {
                        Err(Error::Unexpected(format!("{:#?}", api_err)))
                    }
                },
                ApiError::Serialize(_)
                | ApiError::ReceiveFailed(_)
                | ApiError::Deserialize(_)
                | ApiError::Sign(_) => Err(Error::Unexpected(format!("{:#?}", api))),
            },
            WorkExecutionError::DocumentChangeError(api) => match api {
                ApiError::SendFailed(_) => {
                    Err(Error::UiError(ExecuteWorkError::CouldNotReachServer))
                }
                ApiError::Api(api_err) => match api_err {
                    ChangeDocumentContentError::ClientUpdateRequired => {
                        Err(Error::UiError(ExecuteWorkError::ClientUpdateRequired))
                    }
                    ChangeDocumentContentError::InternalError
                    | ChangeDocumentContentError::InvalidAuth
                    | ChangeDocumentContentError::InvalidUsername
                    | ChangeDocumentContentError::ExpiredAuth
                    | ChangeDocumentContentError::NotPermissioned
                    | ChangeDocumentContentError::UserNotFound
                    | ChangeDocumentContentError::DocumentNotFound
                    | ChangeDocumentContentError::EditConflict
                    | ChangeDocumentContentError::DocumentDeleted => {
                        Err(Error::Unexpected(format!("{:#?}", api_err)))
                    }
                },
                ApiError::Serialize(_)
                | ApiError::ReceiveFailed(_)
                | ApiError::Deserialize(_)
                | ApiError::Sign(_) => Err(Error::Unexpected(format!("{:#?}", api))),
            },
            WorkExecutionError::DocumentDeleteError(api) => match api {
                ApiError::SendFailed(_) => {
                    Err(Error::UiError(ExecuteWorkError::CouldNotReachServer))
                }
                ApiError::Api(api_err) => match api_err {
                    DeleteDocumentError::ClientUpdateRequired => {
                        Err(Error::UiError(ExecuteWorkError::ClientUpdateRequired))
                    }
                    DeleteDocumentError::InternalError
                    | DeleteDocumentError::InvalidAuth
                    | DeleteDocumentError::InvalidUsername
                    | DeleteDocumentError::ExpiredAuth
                    | DeleteDocumentError::NotPermissioned
                    | DeleteDocumentError::UserNotFound
                    | DeleteDocumentError::DocumentNotFound
                    | DeleteDocumentError::EditConflict
                    | DeleteDocumentError::DocumentDeleted => {
                        Err(Error::Unexpected(format!("{:#?}", api_err)))
                    }
                },
                ApiError::Serialize(_)
                | ApiError::ReceiveFailed(_)
                | ApiError::Deserialize(_)
                | ApiError::Sign(_) => Err(Error::Unexpected(format!("{:#?}", api))),
            },
            WorkExecutionError::FolderDeleteError(api) => match api {
                ApiError::SendFailed(_) => {
                    Err(Error::UiError(ExecuteWorkError::CouldNotReachServer))
                }
                ApiError::Api(api_err) => match api_err {
                    DeleteFolderError::ClientUpdateRequired => {
                        Err(Error::UiError(ExecuteWorkError::ClientUpdateRequired))
                    }
                    DeleteFolderError::InternalError
                    | DeleteFolderError::InvalidAuth
                    | DeleteFolderError::InvalidUsername
                    | DeleteFolderError::ExpiredAuth
                    | DeleteFolderError::NotPermissioned
                    | DeleteFolderError::UserNotFound
                    | DeleteFolderError::FolderNotFound
                    | DeleteFolderError::EditConflict
                    | DeleteFolderError::FolderDeleted => {
                        Err(Error::Unexpected(format!("{:#?}", api_err)))
                    }
                },
                ApiError::Serialize(_)
                | ApiError::ReceiveFailed(_)
                | ApiError::Deserialize(_)
                | ApiError::Sign(_) => Err(Error::Unexpected(format!("{:#?}", api))),
            },
            WorkExecutionError::MetadataRepoError(_)
            | WorkExecutionError::MetadataRepoErrorOpt(_)
            | WorkExecutionError::SaveDocumentError(_)
            | WorkExecutionError::AutoRenameError(_)
            | WorkExecutionError::ResolveConflictByCreatingNewFileError(_)
            | WorkExecutionError::DecryptingOldVersionForMergeError(_)
            | WorkExecutionError::ReadingCurrentVersionError(_)
            | WorkExecutionError::WritingMergedFileError(_)
            | WorkExecutionError::ErrorCreatingRecoveryFile(_)
            | WorkExecutionError::ErrorCalculatingCurrentTime(_)
            | WorkExecutionError::FindingParentsForConflictingFileError(_)
            | WorkExecutionError::LocalFolderDeleteError(_)
            | WorkExecutionError::FindingChildrenFailed(_)
            | WorkExecutionError::RecursiveDeleteError(_)
            | WorkExecutionError::LocalChangesRepoError(_) => {
                Err(Error::Unexpected(format!("{:#?}", err)))
            }
        },
    }
}

#[derive(Debug, Serialize, EnumIter)]
pub enum SetLastSyncedError {
    Stub, // TODO: Enums should not be empty
}

pub fn set_last_synced(config: &Config, last_sync: u64) -> Result<(), Error<SetLastSyncedError>> {
    let db = connect_to_db(&config).map_err(Error::Unexpected)?;

    match DefaultFileMetadataRepo::set_last_synced(&db, last_sync) {
        Ok(_) => Ok(()),
        Err(err) => Err(Error::Unexpected(format!("{:#?}", err))),
    }
}

#[derive(Debug, Serialize, EnumIter)]
pub enum GetLastSyncedError {
    Stub, // TODO: Enums should not be empty
}

pub fn get_last_synced(config: &Config) -> Result<u64, Error<GetLastSyncedError>> {
    let db = connect_to_db(&config).map_err(Error::Unexpected)?;

    match DefaultFileMetadataRepo::get_last_updated(&db) {
        Ok(val) => Ok(val),
        Err(err) => match err {
            DbError::SledError(_) | DbError::SerdeError(_) => {
                Err(Error::Unexpected(format!("{:#?}", err)))
            }
        },
    }
}

#[derive(Debug, Serialize, EnumIter)]
pub enum GetUsageError {
    NoAccount,
    CouldNotReachServer,
    ClientUpdateRequired,
}

pub fn get_usage(config: &Config) -> Result<Vec<FileUsage>, Error<GetUsageError>> {
    let db = connect_to_db(&config).map_err(Error::Unexpected)?;

    let acc = DefaultAccountRepo::get_account(&db)
        .map_err(|_| Error::UiError(GetUsageError::NoAccount))?;

    DefaultClient::request(&acc, GetUsageRequest {})
        .map(|resp| resp.usages)
        .map_err(|err| match err {
            ApiError::Api(api::GetUsageError::ClientUpdateRequired) => {
                Error::UiError(GetUsageError::ClientUpdateRequired)
            }
            ApiError::SendFailed(_) | ApiError::ReceiveFailed(_) => {
                Error::UiError(GetUsageError::CouldNotReachServer)
            }
            _ => Error::Unexpected(format!("{:#?}", err)),
        })
}

// This basically generates a function called `get_all_error_variants`,
// which will produce a big json dict of { "Error": ["Values"] }.
// Clients can consume this and attempt deserializing each array of errors to see
// if they are handling all cases
macro_rules! impl_get_variants {
    ( $( $name:ty,)* ) => {
        fn get_all_error_variants() -> Value {
            json!({
                $(stringify!($name): <$name>::iter().collect::<Vec<_>>(),)*
            })
        }
    };
}

// All new errors must be placed in here!
impl_get_variants!(
    GetStateError,
    MigrationError,
    CreateAccountError,
    ImportError,
    AccountExportError,
    GetAccountError,
    CreateFileAtPathError,
    WriteToDocumentError,
    CreateFileError,
    GetRootError,
    GetChildrenError,
    GetFileByIdError,
    GetFileByPathError,
    InsertFileError,
    FileDeleteError,
    ReadDocumentError,
    ListPathsError,
    ListMetadatasError,
    RenameFileError,
    MoveFileError,
    SyncAllError,
    CalculateWorkError,
    ExecuteWorkError,
    SetLastSyncedError,
    GetLastSyncedError,
    GetUsageError,
);

pub mod c_interface;
pub mod client;
pub mod java_interface;
mod json_interface;
pub mod loggers;
pub mod model;
pub mod repo;
pub mod service;

pub static DEFAULT_API_LOCATION: &str = "http://api.lockbook.app:8000";
pub static CORE_CODE_VERSION: &str = env!("CARGO_PKG_VERSION");
static DB_NAME: &str = "lockbook.sled";
static LOG_FILE: &str = "lockbook.log";

pub type DefaultCrypto = RsaImpl;
pub type DefaultSymmetric = AesImpl;
pub type DefaultDbProvider = DiskBackedDB;
pub type DefaultClient = ClientImpl;
pub type DefaultAccountRepo = AccountRepoImpl;
pub type DefaultDbVersionRepo = DbVersionRepoImpl;
pub type DefaultDbStateService = DbStateServiceImpl<DefaultAccountRepo, DefaultDbVersionRepo>;
pub type DefaultClock = ClockImpl;
pub type DefaultAuthService = AuthServiceImpl<DefaultClock, DefaultCrypto>;
pub type DefaultAccountService = AccountServiceImpl<
    DefaultCrypto,
    DefaultAccountRepo,
    DefaultClient,
    DefaultAuthService,
    DefaultFileEncryptionService,
    DefaultFileMetadataRepo,
>;
pub type DefaultFileMetadataRepo = FileMetadataRepoImpl;
pub type DefaultLocalChangesRepo = LocalChangesRepoImpl<DefaultClock>;
pub type DefaultDocumentRepo = DocumentRepoImpl;
pub type DefaultFileEncryptionService = FileEncryptionServiceImpl<DefaultCrypto, DefaultSymmetric>;
pub type DefaultSyncService = FileSyncService<
    DefaultFileMetadataRepo,
    DefaultLocalChangesRepo,
    DefaultDocumentRepo,
    DefaultAccountRepo,
    DefaultClient,
    DefaultFileService,
    DefaultFileEncryptionService,
    DefaultAuthService,
>;
pub type DefaultFileService = FileServiceImpl<
    DefaultFileMetadataRepo,
    DefaultDocumentRepo,
    DefaultLocalChangesRepo,
    DefaultAccountRepo,
    DefaultFileEncryptionService,
>;<|MERGE_RESOLUTION|>--- conflicted
+++ resolved
@@ -4,8 +4,6 @@
 extern crate log;
 extern crate reqwest;
 
-<<<<<<< HEAD
-=======
 use std::env;
 use std::path::Path;
 use std::str::FromStr;
@@ -18,7 +16,6 @@
 use strum_macros::EnumIter;
 use uuid::Uuid;
 
->>>>>>> 293d4db7
 use crate::client::{ApiError, Client, ClientImpl};
 use crate::model::account::Account;
 use crate::model::api;
@@ -47,15 +44,12 @@
     AccountCreationError, AccountImportError, AccountService, AccountServiceImpl,
 };
 use crate::service::clock_service::ClockImpl;
-<<<<<<< HEAD
 use crate::service::code_version_service::CodeVersionImpl;
 use crate::service::crypto_service::{AESImpl, RSAImpl};
 use crate::service::db_state_service;
-=======
-use crate::service::crypto_service::{AesImpl, RsaImpl};
->>>>>>> 293d4db7
 use crate::service::db_state_service::{DbStateService, DbStateServiceImpl, State};
 use crate::service::file_encryption_service::FileEncryptionServiceImpl;
+use crate::service::file_service;
 use crate::service::file_service::{
     DocumentRenameError, FileMoveError, ReadDocumentError as FSReadDocumentError,
 };
@@ -66,71 +60,6 @@
     CalculateWorkError as SSCalculateWorkError, SyncError, WorkExecutionError,
 };
 use crate::service::sync_service::{FileSyncService, SyncService, WorkCalculated};
-<<<<<<< HEAD
-use serde::Serialize;
-use serde_json::json;
-use serde_json::value::Value;
-pub use sled::Db;
-use std::env;
-use std::path::Path;
-use std::str::FromStr;
-use strum::IntoEnumIterator;
-use strum_macros::EnumIter;
-use uuid::Uuid;
-
-pub mod c_interface;
-pub mod client;
-pub mod java_interface;
-mod json_interface;
-pub mod loggers;
-pub mod model;
-pub mod repo;
-pub mod service;
-
-pub static DEFAULT_API_LOCATION: &str = "http://api.lockbook.app:8000";
-static DB_NAME: &str = "lockbook.sled";
-static LOG_FILE: &str = "lockbook.log";
-
-pub type DefaultClock = ClockImpl;
-pub type DefaultCrypto = RSAImpl<DefaultClock>;
-pub type DefaultSymmetric = AESImpl;
-pub type DefaultDbProvider = DiskBackedDB;
-pub type DefaultCodeVersion = CodeVersionImpl;
-pub type DefaultClient = ClientImpl<DefaultCrypto, DefaultCodeVersion>;
-pub type DefaultAccountRepo = AccountRepoImpl;
-pub type DefaultDbVersionRepo = DbVersionRepoImpl;
-pub type DefaultDbStateService =
-    DbStateServiceImpl<DefaultAccountRepo, DefaultDbVersionRepo, DefaultCodeVersion>;
-pub type DefaultAccountService = AccountServiceImpl<
-    DefaultCrypto,
-    DefaultAccountRepo,
-    DefaultClient,
-    DefaultFileEncryptionService,
-    DefaultFileMetadataRepo,
->;
-pub type DefaultFileMetadataRepo = FileMetadataRepoImpl;
-pub type DefaultLocalChangesRepo = LocalChangesRepoImpl;
-pub type DefaultDocumentRepo = DocumentRepoImpl;
-pub type DefaultFileEncryptionService = FileEncryptionServiceImpl<DefaultCrypto, DefaultSymmetric>;
-pub type DefaultSyncService = FileSyncService<
-    DefaultFileMetadataRepo,
-    DefaultLocalChangesRepo,
-    DefaultDocumentRepo,
-    DefaultAccountRepo,
-    DefaultClient,
-    DefaultFileService,
-    DefaultFileEncryptionService,
->;
-pub type DefaultFileService = FileServiceImpl<
-    DefaultFileMetadataRepo,
-    DefaultDocumentRepo,
-    DefaultLocalChangesRepo,
-    DefaultAccountRepo,
-    DefaultFileEncryptionService,
->;
-=======
-use crate::service::{db_state_service, file_service};
->>>>>>> 293d4db7
 
 #[derive(Debug, Serialize)]
 #[serde(tag = "tag", content = "content")]
@@ -1337,20 +1266,20 @@
 static DB_NAME: &str = "lockbook.sled";
 static LOG_FILE: &str = "lockbook.log";
 
-pub type DefaultCrypto = RsaImpl;
-pub type DefaultSymmetric = AesImpl;
+pub type DefaultClock = ClockImpl;
+pub type DefaultCrypto = RSAImpl<DefaultClock>;
+pub type DefaultSymmetric = AESImpl;
 pub type DefaultDbProvider = DiskBackedDB;
-pub type DefaultClient = ClientImpl;
+pub type DefaultCodeVersion = CodeVersionImpl;
+pub type DefaultClient = ClientImpl<DefaultCrypto, DefaultCodeVersion>;
 pub type DefaultAccountRepo = AccountRepoImpl;
 pub type DefaultDbVersionRepo = DbVersionRepoImpl;
-pub type DefaultDbStateService = DbStateServiceImpl<DefaultAccountRepo, DefaultDbVersionRepo>;
-pub type DefaultClock = ClockImpl;
-pub type DefaultAuthService = AuthServiceImpl<DefaultClock, DefaultCrypto>;
+pub type DefaultDbStateService =
+    DbStateServiceImpl<DefaultAccountRepo, DefaultDbVersionRepo, DefaultCodeVersion>;
 pub type DefaultAccountService = AccountServiceImpl<
     DefaultCrypto,
     DefaultAccountRepo,
     DefaultClient,
-    DefaultAuthService,
     DefaultFileEncryptionService,
     DefaultFileMetadataRepo,
 >;
@@ -1366,7 +1295,6 @@
     DefaultClient,
     DefaultFileService,
     DefaultFileEncryptionService,
-    DefaultAuthService,
 >;
 pub type DefaultFileService = FileServiceImpl<
     DefaultFileMetadataRepo,
