--- conflicted
+++ resolved
@@ -634,91 +634,6 @@
                     }
                 },
             },
-<<<<<<< HEAD
-            SyncError::WorkExecutionError(err_map) => match err_map.values().next() {
-                Some(WorkExecutionError::DocumentGetError(api)) => match api {
-                    Error::SendFailed(_) => Err(SyncAllError::CouldNotReachServer),
-                    Error::Serialize(_)
-                    | Error::ReceiveFailed(_)
-                    | Error::Deserialize(_)
-                    | Error::Api(_) => Err(SyncAllError::UnexpectedError(format!("{:#?}", api))),
-                },
-                Some(WorkExecutionError::DocumentRenameError(api)) => match api {
-                    Error::SendFailed(_) => Err(SyncAllError::CouldNotReachServer),
-                    Error::Serialize(_)
-                    | Error::ReceiveFailed(_)
-                    | Error::Deserialize(_)
-                    | Error::Api(_) => Err(SyncAllError::UnexpectedError(format!("{:#?}", api))),
-                },
-                Some(WorkExecutionError::FolderRenameError(api)) => match api {
-                    Error::SendFailed(_) => Err(SyncAllError::CouldNotReachServer),
-                    Error::Serialize(_)
-                    | Error::ReceiveFailed(_)
-                    | Error::Deserialize(_)
-                    | Error::Api(_) => Err(SyncAllError::UnexpectedError(format!("{:#?}", api))),
-                },
-                Some(WorkExecutionError::DocumentMoveError(api)) => match api {
-                    Error::SendFailed(_) => Err(SyncAllError::CouldNotReachServer),
-                    Error::Serialize(_)
-                    | Error::ReceiveFailed(_)
-                    | Error::Deserialize(_)
-                    | Error::Api(_) => Err(SyncAllError::UnexpectedError(format!("{:#?}", api))),
-                },
-                Some(WorkExecutionError::FolderMoveError(api)) => match api {
-                    Error::SendFailed(_) => Err(SyncAllError::CouldNotReachServer),
-                    Error::Serialize(_)
-                    | Error::ReceiveFailed(_)
-                    | Error::Deserialize(_)
-                    | Error::Api(_) => Err(SyncAllError::UnexpectedError(format!("{:#?}", api))),
-                },
-                Some(WorkExecutionError::DocumentCreateError(api)) => match api {
-                    Error::SendFailed(_) => Err(SyncAllError::CouldNotReachServer),
-                    Error::Serialize(_)
-                    | Error::ReceiveFailed(_)
-                    | Error::Deserialize(_)
-                    | Error::Api(_) => Err(SyncAllError::UnexpectedError(format!("{:#?}", api))),
-                },
-                Some(WorkExecutionError::FolderCreateError(api)) => match api {
-                    Error::SendFailed(_) => Err(SyncAllError::CouldNotReachServer),
-                    Error::Serialize(_)
-                    | Error::ReceiveFailed(_)
-                    | Error::Deserialize(_)
-                    | Error::Api(_) => Err(SyncAllError::UnexpectedError(format!("{:#?}", api))),
-                },
-                Some(WorkExecutionError::DocumentChangeError(api)) => match api {
-                    Error::SendFailed(_) => Err(SyncAllError::CouldNotReachServer),
-                    Error::Serialize(_)
-                    | Error::ReceiveFailed(_)
-                    | Error::Deserialize(_)
-                    | Error::Api(_) => Err(SyncAllError::UnexpectedError(format!("{:#?}", api))),
-                },
-                Some(WorkExecutionError::DocumentDeleteError(api)) => match api {
-                    Error::SendFailed(_) => Err(SyncAllError::CouldNotReachServer),
-                    Error::Serialize(_)
-                    | Error::ReceiveFailed(_)
-                    | Error::Deserialize(_)
-                    | Error::Api(_) => Err(SyncAllError::UnexpectedError(format!("{:#?}", api))),
-                },
-                Some(WorkExecutionError::FolderDeleteError(api)) => match api {
-                    Error::SendFailed(_) => Err(SyncAllError::CouldNotReachServer),
-                    Error::Serialize(_)
-                    | Error::ReceiveFailed(_)
-                    | Error::Deserialize(_)
-                    | Error::Api(_) => Err(SyncAllError::UnexpectedError(format!("{:#?}", api))),
-                },
-                Some(WorkExecutionError::MetadataRepoError(_))
-                | Some(WorkExecutionError::MetadataRepoErrorOpt(_))
-                | Some(WorkExecutionError::SaveDocumentError(_))
-                | Some(WorkExecutionError::LocalChangesRepoError(_)) => {
-                    Err(SyncAllError::UnexpectedError(format!("{:#?}", err_map)))
-                }
-                Some(WorkExecutionError::AutoRenameError(_))
-                | Some(WorkExecutionError::ResolveConflictByCreatingNewFileError(_)) => {
-                    Err(SyncAllError::UnexpectedError(format!("{:#?}", err_map)))
-                }
-                None => Err(SyncAllError::UnexpectedError(format!("{:#?}", err_map))),
-            },
-=======
             SyncError::WorkExecutionError(err_map) => Err(SyncAllError::ExecuteWorkError(
                 err_map
                     .iter()
@@ -816,13 +731,14 @@
                         WorkExecutionError::MetadataRepoError(_)
                         | WorkExecutionError::MetadataRepoErrorOpt(_)
                         | WorkExecutionError::SaveDocumentError(_)
-                        | WorkExecutionError::LocalChangesRepoError(_) => {
+                        | WorkExecutionError::LocalChangesRepoError(_)
+                        | WorkExecutionError::AutoRenameError(_)
+                        | WorkExecutionError::ResolveConflictByCreatingNewFileError(_) => {
                             ExecuteWorkError::UnexpectedError(format!("{:#?}", err))
                         }
                     })
                     .collect::<Vec<_>>(),
             )),
->>>>>>> 54ffcbbe
             SyncError::MetadataUpdateError(err) => {
                 Err(SyncAllError::UnexpectedError(format!("{:#?}", err)))
             }
