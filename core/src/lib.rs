#![recursion_limit = "256"]

extern crate reqwest;
#[macro_use]
extern crate tracing;

use crate::model::errors::*;
use crate::model::repo::RepoSource;
use crate::path_service::Filter;
use crate::pure_functions::drawing::SupportedImageFormats;
use crate::repo::schema::{transaction, CoreV1, OneKey, Tx};
use crate::service::import_export_service::{ImportExportFileInfo, ImportStatus};
use crate::service::search_service::SearchResultItem;
use crate::service::sync_service::SyncProgress;
use crate::service::usage_service::{UsageItemMetric, UsageMetrics};
use crate::service::{path_service, sync_service};
use crate::sync_service::WorkCalculated;
use basic_human_duration::ChronoHumanDuration;
use chrono::Duration;
use hmdb::log::Reader;
use hmdb::transaction::Transaction;
use libsecp256k1::PublicKey;
use lockbook_crypto::clock_service;
use lockbook_models::account::Account;
<<<<<<< HEAD
use lockbook_models::api::{StripeAccountTier, SubscriptionInfo};
use lockbook_models::crypto::DecryptedDocument;
=======
use lockbook_models::api::AccountTier;
use lockbook_models::crypto::{AESKey, DecryptedDocument};
>>>>>>> b86c5ff3
use lockbook_models::drawing::{ColorAlias, ColorRGB, Drawing};
use lockbook_models::file_metadata::{DecryptedFileMetadata, FileType};
use model::errors::Error::UiError;
pub use model::errors::{CoreError, Error, UnexpectedError};
use serde::Deserialize;
use serde_json::{json, value::Value};
use service::log_service;
use std::collections::HashMap;
use std::path::PathBuf;
use std::sync::{Arc, Mutex, MutexGuard};
use strum::IntoEnumIterator;
use uuid::Uuid;

#[derive(Debug, Deserialize, Clone)]
pub struct Config {
    pub logs: bool,
    pub writeable_path: String,
}

#[derive(Clone, Debug, Default)]
pub struct DataCache {
    pub key_cache: HashMap<Uuid, AESKey>,
    pub public_key: Option<PublicKey>,
}

#[derive(Clone, Debug)]
pub struct Core {
    // TODO not pub?
    pub config: Config,
    pub data_cache: Arc<Mutex<DataCache>>, // Or Rc<RefCell>>
    pub db: CoreV1,
}

impl Core {
    pub fn context<'a, 'b>(
        &'a self, tx: &'a mut Tx<'b>,
    ) -> Result<RequestContext<'a, 'b>, CoreError> {
        let config = &self.config;
        let data_cache = self.data_cache.lock().map_err(|err| {
            CoreError::Unexpected(format!("Could not get key_cache mutex: {:?}", err))
        })?;
        Ok(RequestContext { config, data_cache, tx })
    }
}

pub struct RequestContext<'a, 'b> {
    pub config: &'a Config,
    pub data_cache: MutexGuard<'a, DataCache>,
    pub tx: &'a mut transaction::CoreV1<'b>,
}

impl Core {
    #[instrument(level = "info", skip_all, err(Debug))]
    pub fn init(config: &Config) -> Result<Self, UnexpectedError> {
        if config.logs {
            log_service::init(&config.writeable_path)?;
        }
        let db =
            CoreV1::init(&config.writeable_path).map_err(|err| unexpected_only!("{:#?}", err))?;
        let data_cache = Arc::new(Mutex::new(DataCache::default()));
        let config = config.clone();

        Ok(Self { config, data_cache, db })
    }

    #[instrument(level = "info", skip_all, err(Debug))]
    pub fn create_account(
        &self, username: &str, api_url: &str,
    ) -> Result<Account, Error<CreateAccountError>> {
        let val = self
            .db
            .transaction(|tx| self.context(tx)?.create_account(username, api_url))?;
        Ok(val?)
    }

    #[instrument(level = "debug", skip_all, err(Debug))]
    pub fn import_account(&self, account_string: &str) -> Result<Account, Error<ImportError>> {
        let val = self
            .db
            .transaction(|tx| self.context(tx)?.import_account(account_string))?;
        Ok(val?)
    }

    #[instrument(level = "debug", skip_all, err(Debug))]
    pub fn export_account(&self) -> Result<String, Error<AccountExportError>> {
        let val = self
            .db
            .transaction(|tx| self.context(tx)?.export_account())?;
        Ok(val?)
    }

    #[instrument(level = "debug", skip_all, err(Debug))]
    pub fn get_account(&self) -> Result<Account, Error<GetAccountError>> {
        let account = self
            .db
            .transaction(|tx| self.context(tx)?.get_account())??;
        Ok(account)
    }

    #[instrument(level = "debug", skip(self, name), err(Debug))]
    pub fn create_file(
        &self, name: &str, parent: Uuid, file_type: FileType,
    ) -> Result<DecryptedFileMetadata, Error<CreateFileError>> {
        let val = self.db.transaction(|tx| {
            self.context(tx)?
                .create_file(&self.config, name, parent, file_type)
        })?;
        Ok(val?)
    }

    #[instrument(level = "debug", skip(self, content), err(Debug))]
    pub fn write_document(
        &self, id: Uuid, content: &[u8],
    ) -> Result<(), Error<WriteToDocumentError>> {
        let val: Result<_, CoreError> = self.db.transaction(|tx| {
            let metadata = self
                .context(tx)?
                .get_not_deleted_metadata(RepoSource::Local, id)?;
            self.context(tx)?.insert_document(
                &self.config,
                RepoSource::Local,
                &metadata,
                content,
            )?;
            Ok(())
        })?;
        Ok(val?)
    }

    #[instrument(level = "debug", skip_all, err(Debug))]
    pub fn get_root(&self) -> Result<DecryptedFileMetadata, Error<GetRootError>> {
        let val = self.db.transaction(|tx| self.context(tx)?.root())?;
        Ok(val?)
    }

    #[instrument(level = "debug", skip(self), err(Debug))]
    pub fn get_children(&self, id: Uuid) -> Result<Vec<DecryptedFileMetadata>, UnexpectedError> {
        let val = self
            .db
            .transaction(|tx| self.context(tx)?.get_children(id))??
            .into_values()
            .collect();
        Ok(val)
    }

    #[instrument(level = "debug", skip(self), err(Debug))]
    pub fn get_and_get_children_recursively(
        &self, id: Uuid,
    ) -> Result<Vec<DecryptedFileMetadata>, Error<GetAndGetChildrenError>> {
        let val = self
            .db
            .transaction(|tx| self.context(tx)?.get_and_get_children_recursively(id))??
            .into_values()
            .collect();

        Ok(val)
    }

    #[instrument(level = "debug", skip(self), err(Debug))]
    pub fn get_file_by_id(
        &self, id: Uuid,
    ) -> Result<DecryptedFileMetadata, Error<GetFileByIdError>> {
        let val = self.db.transaction(|tx| {
            self.context(tx)?
                .get_not_deleted_metadata(RepoSource::Local, id)
        })?;

        Ok(val?)
    }

    #[instrument(level = "debug", skip(self), err(Debug))]
    pub fn delete_file(&self, id: Uuid) -> Result<(), Error<FileDeleteError>> {
        let val = self
            .db
            .transaction(|tx| self.context(tx)?.delete_file(&self.config, id))?;
        Ok(val?)
    }

    #[instrument(level = "debug", skip(self), err(Debug))]
    pub fn read_document(&self, id: Uuid) -> Result<DecryptedDocument, Error<ReadDocumentError>> {
        let val = self.db.transaction(|tx| {
            self.context(tx)?
                .read_document(&self.config, RepoSource::Local, id)
        })?;
        Ok(val?)
    }

    #[instrument(level = "debug", skip(self), err(Debug))]
    pub fn save_document_to_disk(
        &self, id: Uuid, location: &str,
    ) -> Result<(), Error<SaveDocumentToDiskError>> {
        let val = self.db.transaction(|tx| {
            self.context(tx)?
                .save_document_to_disk(&self.config, id, location)
        })?;

        Ok(val?)
    }

    #[instrument(level = "debug", skip(self), err(Debug))]
    pub fn list_metadatas(&self) -> Result<Vec<DecryptedFileMetadata>, UnexpectedError> {
        let val = self
            .db
            .transaction(|tx| {
                self.context(tx)?
                    .get_all_not_deleted_metadata(RepoSource::Local)
            })??
            .into_values()
            .collect();
        Ok(val)
    }

    #[instrument(level = "debug", skip(self, new_name), err(Debug))]
    pub fn rename_file(&self, id: Uuid, new_name: &str) -> Result<(), Error<RenameFileError>> {
        let val = self
            .db
            .transaction(|tx| self.context(tx)?.rename_file(&self.config, id, new_name))?;

        Ok(val?)
    }

    #[instrument(level = "debug", skip(self), err(Debug))]
    pub fn move_file(&self, id: Uuid, new_parent: Uuid) -> Result<(), Error<MoveFileError>> {
        let val = self
            .db
            .transaction(|tx| self.context(tx)?.move_file(&self.config, id, new_parent))?;
        Ok(val?)
    }

    #[instrument(level = "debug", skip_all, err(Debug))]
    pub fn create_at_path(
        &self, path_and_name: &str,
    ) -> Result<DecryptedFileMetadata, Error<CreateFileAtPathError>> {
        let val = self.db.transaction(|tx| {
            self.context(tx)?
                .create_at_path(&self.config, path_and_name)
        })??;

        Ok(val)
    }

    #[instrument(level = "debug", skip_all, err(Debug))]
    pub fn get_by_path(
        &self, path: &str,
    ) -> Result<DecryptedFileMetadata, Error<GetFileByPathError>> {
        let val = self
            .db
            .transaction(|tx| self.context(tx)?.get_by_path(path))??;

        Ok(val)
    }

    #[instrument(level = "debug", skip(self), err(Debug))]
    pub fn get_path_by_id(&self, id: Uuid) -> Result<String, UnexpectedError> {
        let val: Result<_, CoreError> = self
            .db
            .transaction(|tx| self.context(tx)?.get_path_by_id(id))?;
        Ok(val?)
    }

    #[instrument(level = "debug", skip(self), err(Debug))]
    pub fn list_paths(&self, filter: Option<Filter>) -> Result<Vec<String>, UnexpectedError> {
        let val: Result<_, CoreError> = self
            .db
            .transaction(|tx| self.context(tx)?.list_paths(filter))?;

        Ok(val?)
    }

    #[instrument(level = "debug", skip(self), err(Debug))]
    pub fn get_local_changes(&self) -> Result<Vec<Uuid>, UnexpectedError> {
        let val = self
            .db
            .transaction(|tx| self.context(tx)?.get_local_changes(&self.config))?;
        Ok(val?)
    }

    #[instrument(level = "debug", skip(self), err(Debug))]
    pub fn calculate_work(&self) -> Result<WorkCalculated, Error<CalculateWorkError>> {
        let val = self
            .db
            .transaction(|tx| self.context(tx)?.calculate_work(&self.config))?;
        Ok(val?)
    }

    #[instrument(level = "debug", skip_all, err(Debug))]
    pub fn sync(&self, f: Option<Box<dyn Fn(SyncProgress)>>) -> Result<(), Error<SyncAllError>> {
        let val = self
            .db
            .transaction(|tx| self.context(tx)?.sync(&self.config, f))?;
        Ok(val?)
    }

    #[instrument(level = "debug", skip(self), err(Debug))]
    pub fn get_last_synced(&self) -> Result<i64, UnexpectedError> {
        Ok(self.db.last_synced.get(&OneKey {})?.unwrap_or(0))
    }

    #[instrument(level = "debug", skip(self), err(Debug))]
    pub fn get_last_synced_human_string(&self) -> Result<String, UnexpectedError> {
        let last_synced = self.db.last_synced.get(&OneKey {})?.unwrap_or(0);

        Ok(if last_synced != 0 {
            Duration::milliseconds(clock_service::get_time().0 - last_synced)
                .format_human()
                .to_string()
        } else {
            "never".to_string()
        })
    }

    #[instrument(level = "debug", skip(self), err(Debug))]
    pub fn get_usage(&self) -> Result<UsageMetrics, Error<GetUsageError>> {
        let val = self.db.transaction(|tx| self.context(tx)?.get_usage())?;
        Ok(val?)
    }

    #[instrument(level = "debug", skip(self), err(Debug))]
    pub fn get_uncompressed_usage(&self) -> Result<UsageItemMetric, Error<GetUsageError>> {
        let val = self
            .db
            .transaction(|tx| self.context(tx)?.get_uncompressed_usage(&self.config))?;
        Ok(val?)
    }

    #[instrument(level = "debug", skip(self), err(Debug))]
    pub fn get_drawing(&self, id: Uuid) -> Result<Drawing, Error<GetDrawingError>> {
        let val = self
            .db
            .transaction(|tx| self.context(tx)?.get_drawing(&self.config, id))?;
        Ok(val?)
    }

    #[instrument(level = "debug", skip(self, drawing_bytes), err(Debug))]
    pub fn save_drawing(
        &self, id: Uuid, drawing_bytes: &[u8],
    ) -> Result<(), Error<SaveDrawingError>> {
        let val = self.db.transaction(|tx| {
            self.context(tx)?
                .save_drawing(&self.config, id, drawing_bytes)
        })?;
        Ok(val?)
    }

    #[instrument(level = "debug", skip(self), err(Debug))]
    pub fn export_drawing(
        &self, id: Uuid, format: SupportedImageFormats,
        render_theme: Option<HashMap<ColorAlias, ColorRGB>>,
    ) -> Result<Vec<u8>, Error<ExportDrawingError>> {
        let val = self.db.transaction(|tx| {
            self.context(tx)?
                .export_drawing(&self.config, id, format, render_theme)
        })?;
        Ok(val?)
    }

    #[instrument(level = "debug", skip(self), err(Debug))]
    pub fn export_drawing_to_disk(
        &self, id: Uuid, format: SupportedImageFormats,
        render_theme: Option<HashMap<ColorAlias, ColorRGB>>, location: &str,
    ) -> Result<(), Error<ExportDrawingToDiskError>> {
        let val = self.db.transaction(|tx| {
            self.context(tx)?.export_drawing_to_disk(
                &self.config,
                id,
                format,
                render_theme,
                location,
            )
        })?;
        Ok(val?)
    }

    #[instrument(level = "debug", skip(self, update_status), err(Debug))]
    pub fn import_files<F: Fn(ImportStatus)>(
        &self, sources: &[PathBuf], dest: Uuid, update_status: &F,
    ) -> Result<(), Error<ImportFileError>> {
        let val = self.db.transaction(|tx| {
            self.context(tx)?
                .import_files(&self.config, sources, dest, update_status)
        })?;
        Ok(val?)
    }

    #[instrument(level = "debug", skip(self, export_progress), err(Debug))]
    pub fn export_file(
        &self, id: Uuid, destination: PathBuf, edit: bool,
        export_progress: Option<Box<dyn Fn(ImportExportFileInfo)>>,
    ) -> Result<(), Error<ExportFileError>> {
        let val = self.db.transaction(|tx| {
            self.context(tx)?
                .export_file(&self.config, id, destination, edit, export_progress)
        })?;
        Ok(val?)
    }

    #[instrument(level = "debug", skip(self, input), err(Debug))]
    pub fn search_file_paths(&self, input: &str) -> Result<Vec<SearchResultItem>, UnexpectedError> {
        let val = self.db.transaction(|tx| tx.search_file_paths(input))?;
        Ok(val?)
    }

    #[instrument(level = "debug", skip(self), err(Debug))]
    pub fn validate(&self) -> Result<Vec<Warning>, TestRepoError> {
        self.db
            .transaction(|tx| tx.test_repo_integrity(&self.config))
            .map_err(CoreError::from)
            .map_err(TestRepoError::Core)?
    }

    #[instrument(level = "debug", err(Debug))]
    pub fn upgrade_account_stripe(
        &self, account_tier: StripeAccountTier,
    ) -> Result<(), Error<UpgradeAccountStripeError>> {
        let val = self
            .db
<<<<<<< HEAD
            .transaction(|tx| tx.upgrade_account_stripe(account_tier))?;
        Ok(val?)
    }

    #[instrument(level = "debug", skip(purchase_token), err(Debug))]
    pub fn upgrade_account_google_play(
        &self, purchase_token: &str, account_id: &str,
    ) -> Result<(), Error<UpgradeAccountGooglePlayError>> {
        let val = self
            .db
            .transaction(|tx| tx.upgrade_account_google_play(purchase_token, account_id))?;
        Ok(val?)
    }

    #[instrument(level = "debug", skip(self), err(Debug))]
    pub fn cancel_subscription(&self) -> Result<(), Error<CancelSubscriptionError>> {
        let val = self.db.transaction(|tx| tx.cancel_subscription())?;
=======
            .transaction(|tx| self.context(tx)?.switch_account_tier(new_account_tier))?;
        Ok(val?)
    }

    #[instrument(level = "debug", skip(self), err(Debug))]
    pub fn get_credit_card(&self) -> Result<CreditCardLast4Digits, Error<GetCreditCard>> {
        let val = self
            .db
            .transaction(|tx| self.context(tx)?.get_credit_card())?;
        Ok(val?)
    }

    #[instrument(level = "debug", skip(self, input), err(Debug))]
    pub fn search_file_paths(&self, input: &str) -> Result<Vec<SearchResultItem>, UnexpectedError> {
        let val = self
            .db
            .transaction(|tx| self.context(tx)?.search_file_paths(input))?;
>>>>>>> b86c5ff3
        Ok(val?)
    }

    #[instrument(level = "debug", skip(self), err(Debug))]
<<<<<<< HEAD
    pub fn get_subscription_info(
        &self,
    ) -> Result<Option<SubscriptionInfo>, Error<GetSubscriptionInfoError>> {
        let val = self.db.transaction(|tx| tx.get_subscription_info())?;
        Ok(val?)
=======
    pub fn validate(&self) -> Result<Vec<Warning>, TestRepoError> {
        self.db
            .transaction(|tx| self.context(tx)?.test_repo_integrity(&self.config))
            .map_err(CoreError::from)
            .map_err(TestRepoError::Core)?
>>>>>>> b86c5ff3
    }
}

pub fn get_code_version() -> &'static str {
    env!("CARGO_PKG_VERSION")
}

// This basically generates a function called `get_all_error_variants`,
// which will produce a big json dict of { "Error": ["Values"] }.
// Clients can consume this and attempt deserializing each array of errors to see
// if they are handling all cases
macro_rules! impl_get_variants {
    ( $( $name:ty,)* ) => {
        fn get_all_error_variants() -> Value {
            json!({
                $(stringify!($name): <$name>::iter().collect::<Vec<_>>(),)*
            })
        }
    };
}

// All new errors must be placed in here!
impl_get_variants!(
    CreateAccountError,
    ImportError,
    AccountExportError,
    GetAccountError,
    CreateFileAtPathError,
    WriteToDocumentError,
    CreateFileError,
    GetRootError,
    GetFileByIdError,
    GetFileByPathError,
    FileDeleteError,
    ReadDocumentError,
    RenameFileError,
    MoveFileError,
    SyncAllError,
    CalculateWorkError,
    GetUsageError,
    GetDrawingError,
    SaveDrawingError,
    ExportDrawingError,
    ExportDrawingToDiskError,
    SaveDocumentToDiskError,
);

pub mod external_interface;
pub mod model;
pub mod pure_functions;
pub mod repo;
pub mod service;

pub static DEFAULT_API_LOCATION: &str = "https://api.prod.lockbook.net";
pub static CORE_CODE_VERSION: &str = env!("CARGO_PKG_VERSION");<|MERGE_RESOLUTION|>--- conflicted
+++ resolved
@@ -22,13 +22,8 @@
 use libsecp256k1::PublicKey;
 use lockbook_crypto::clock_service;
 use lockbook_models::account::Account;
-<<<<<<< HEAD
 use lockbook_models::api::{StripeAccountTier, SubscriptionInfo};
-use lockbook_models::crypto::DecryptedDocument;
-=======
-use lockbook_models::api::AccountTier;
 use lockbook_models::crypto::{AESKey, DecryptedDocument};
->>>>>>> b86c5ff3
 use lockbook_models::drawing::{ColorAlias, ColorRGB, Drawing};
 use lockbook_models::file_metadata::{DecryptedFileMetadata, FileType};
 use model::errors::Error::UiError;
@@ -427,78 +422,57 @@
 
     #[instrument(level = "debug", skip(self, input), err(Debug))]
     pub fn search_file_paths(&self, input: &str) -> Result<Vec<SearchResultItem>, UnexpectedError> {
-        let val = self.db.transaction(|tx| tx.search_file_paths(input))?;
-        Ok(val?)
-    }
-
-    #[instrument(level = "debug", skip(self), err(Debug))]
-    pub fn validate(&self) -> Result<Vec<Warning>, TestRepoError> {
-        self.db
-            .transaction(|tx| tx.test_repo_integrity(&self.config))
-            .map_err(CoreError::from)
-            .map_err(TestRepoError::Core)?
-    }
-
-    #[instrument(level = "debug", err(Debug))]
-    pub fn upgrade_account_stripe(
-        &self, account_tier: StripeAccountTier,
-    ) -> Result<(), Error<UpgradeAccountStripeError>> {
-        let val = self
-            .db
-<<<<<<< HEAD
-            .transaction(|tx| tx.upgrade_account_stripe(account_tier))?;
-        Ok(val?)
-    }
-
-    #[instrument(level = "debug", skip(purchase_token), err(Debug))]
-    pub fn upgrade_account_google_play(
-        &self, purchase_token: &str, account_id: &str,
-    ) -> Result<(), Error<UpgradeAccountGooglePlayError>> {
-        let val = self
-            .db
-            .transaction(|tx| tx.upgrade_account_google_play(purchase_token, account_id))?;
-        Ok(val?)
-    }
-
-    #[instrument(level = "debug", skip(self), err(Debug))]
-    pub fn cancel_subscription(&self) -> Result<(), Error<CancelSubscriptionError>> {
-        let val = self.db.transaction(|tx| tx.cancel_subscription())?;
-=======
-            .transaction(|tx| self.context(tx)?.switch_account_tier(new_account_tier))?;
-        Ok(val?)
-    }
-
-    #[instrument(level = "debug", skip(self), err(Debug))]
-    pub fn get_credit_card(&self) -> Result<CreditCardLast4Digits, Error<GetCreditCard>> {
-        let val = self
-            .db
-            .transaction(|tx| self.context(tx)?.get_credit_card())?;
-        Ok(val?)
-    }
-
-    #[instrument(level = "debug", skip(self, input), err(Debug))]
-    pub fn search_file_paths(&self, input: &str) -> Result<Vec<SearchResultItem>, UnexpectedError> {
         let val = self
             .db
             .transaction(|tx| self.context(tx)?.search_file_paths(input))?;
->>>>>>> b86c5ff3
-        Ok(val?)
-    }
-
-    #[instrument(level = "debug", skip(self), err(Debug))]
-<<<<<<< HEAD
-    pub fn get_subscription_info(
-        &self,
-    ) -> Result<Option<SubscriptionInfo>, Error<GetSubscriptionInfoError>> {
-        let val = self.db.transaction(|tx| tx.get_subscription_info())?;
-        Ok(val?)
-=======
+        Ok(val?)
+    }
+
+    #[instrument(level = "debug", skip(self), err(Debug))]
     pub fn validate(&self) -> Result<Vec<Warning>, TestRepoError> {
         self.db
             .transaction(|tx| self.context(tx)?.test_repo_integrity(&self.config))
             .map_err(CoreError::from)
             .map_err(TestRepoError::Core)?
->>>>>>> b86c5ff3
+    }
+
+    #[instrument(level = "debug", err(Debug))]
+    pub fn upgrade_account_stripe(
+        &self, account_tier: StripeAccountTier,
+    ) -> Result<(), Error<UpgradeAccountStripeError>> {
+        let val = self
+            .db
+            .transaction(|tx| self.context(tx)?.upgrade_account_stripe(account_tier))?;
+        Ok(val?)
+    }
+
+    #[instrument(level = "debug", skip(purchase_token), err(Debug))]
+    pub fn upgrade_account_google_play(
+        &self, purchase_token: &str, account_id: &str,
+    ) -> Result<(), Error<UpgradeAccountGooglePlayError>> {
+        let val = self.db.transaction(|tx| {
+            self.context(tx)?
+                .upgrade_account_google_play(purchase_token, account_id)
+        })?;
+        Ok(val?)
+    }
+
+    #[instrument(level = "debug", skip(self), err(Debug))]
+    pub fn cancel_subscription(&self) -> Result<(), Error<CancelSubscriptionError>> {
+        let val = self
+            .db
+            .transaction(|tx| self.context(tx)?.cancel_subscription())?;
+        Ok(val?)
+    }
+
+    #[instrument(level = "debug", skip(self), err(Debug))]
+    pub fn get_subscription_info(
+        &self,
+    ) -> Result<Option<SubscriptionInfo>, Error<GetSubscriptionInfoError>> {
+        let val = self
+            .db
+            .transaction(|tx| self.context(tx)?.get_subscription_info())?;
+        Ok(val?)
     }
 }
 
