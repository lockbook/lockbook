#[macro_use]
extern crate log;
extern crate reqwest;

use crate::client::{ClientImpl, Error};
use crate::model::account::Account;
use crate::model::api::{GetPublicKeyError, NewAccountError};
use crate::model::crypto::DecryptedValue;
use crate::model::file_metadata::{FileMetadata, FileType};
use crate::model::state::Config;
use crate::model::work_unit::WorkUnit;
use crate::repo::account_repo::{AccountRepo, AccountRepoError, AccountRepoImpl};
use crate::repo::db_provider::{DbProvider, DiskBackedDB};
use crate::repo::document_repo::{DocumentRepo, DocumentRepoImpl};
use crate::repo::file_metadata_repo::{
    DbError, FileMetadataRepo, FileMetadataRepoImpl, Filter, FindingParentsFailed,
};
use crate::repo::local_changes_repo::LocalChangesRepoImpl;
use crate::repo::{document_repo, file_metadata_repo};
use crate::service::account_service::AccountExportError as ASAccountExportError;
use crate::service::account_service::{
    AccountCreationError, AccountImportError, AccountService, AccountServiceImpl,
};
use crate::service::auth_service::AuthServiceImpl;
use crate::service::clock_service::ClockImpl;
use crate::service::crypto_service::{AesImpl, RsaImpl};
use crate::service::file_encryption_service::FileEncryptionServiceImpl;
use crate::service::file_service::{
    DocumentRenameError, FileMoveError, ReadDocumentError as FSReadDocumentError,
};
use crate::service::file_service::{
    DocumentUpdateError, FileService, FileServiceImpl, NewFileError, NewFileFromPathError,
};
use crate::service::sync_service::{
    CalculateWorkError as SSCalculateWorkError, SyncError, WorkExecutionError,
};
use crate::service::sync_service::{FileSyncService, SyncService, WorkCalculated};
use crate::CreateAccountError::{CouldNotReachServer, InvalidUsername, UsernameTaken};
use crate::CreateFileAtPathError::{
    DocumentTreatedAsFolder, FileAlreadyExists, NoRoot, PathDoesntStartWithRoot,
};
use crate::GetFileByPathError::NoFileAtThatPath;
use crate::ImportError::{AccountDoesNotExist, AccountStringCorrupted, UsernamePKMismatch};
use crate::WriteToDocumentError::{FileDoesNotExist, FolderTreatedAsDocument};
use serde::Serialize;
pub use sled::Db;
use std::env;
use uuid::Uuid;

pub mod c_interface;
pub mod client;
pub mod model;
pub mod repo;
pub mod service;

mod loggers;

static API_URL: &str = env!("API_URL");
static DB_NAME: &str = "lockbook.sled";
static LOG_FILE: &str = "output.log";

pub type DefaultCrypto = RsaImpl;
pub type DefaultSymmetric = AesImpl;
pub type DefaultDbProvider = DiskBackedDB;
pub type DefaultClient = ClientImpl;
pub type DefaultAccountRepo = AccountRepoImpl;
pub type DefaultClock = ClockImpl;
pub type DefaultAuthService = AuthServiceImpl<DefaultClock, DefaultCrypto>;
pub type DefaultAccountService = AccountServiceImpl<
    DefaultCrypto,
    DefaultAccountRepo,
    DefaultClient,
    DefaultAuthService,
    DefaultFileEncryptionService,
    DefaultFileMetadataRepo,
>;
pub type DefaultFileMetadataRepo = FileMetadataRepoImpl;
pub type DefaultLocalChangesRepo = LocalChangesRepoImpl;
pub type DefaultDocumentRepo = DocumentRepoImpl;
pub type DefaultFileEncryptionService = FileEncryptionServiceImpl<DefaultCrypto, DefaultSymmetric>;
pub type DefaultSyncService = FileSyncService<
    DefaultFileMetadataRepo,
    DefaultLocalChangesRepo,
    DefaultDocumentRepo,
    DefaultAccountRepo,
    DefaultClient,
    DefaultFileService,
    DefaultFileEncryptionService,
    DefaultAuthService,
>;
pub type DefaultFileService = FileServiceImpl<
    DefaultFileMetadataRepo,
    DefaultDocumentRepo,
    DefaultLocalChangesRepo,
    DefaultAccountRepo,
    DefaultFileEncryptionService,
>;

#[derive(Debug, Serialize)]
pub enum InitLoggerError {
    Unexpected(String),
}

<<<<<<< HEAD
pub fn init_logger(config: &Config) -> Result<(), InitLoggerError> {
    loggers::init(
        config,
        env::var("LOCKBOOK_DEBUG").is_ok(),
        env::var("LOCKBOOK_NO_COLOR").is_err(),
    )
    .map_err(|err| InitLoggerError::Unexpected(format!("{:#?}", err)))
=======
pub fn init_logger(log_path: &Path) -> Result<(), InitLoggerError> {
    let print_debug = env::var("LOCKBOOK_DEBUG").is_ok();
    let print_colors = env::var("LOCKBOOK_NO_COLOR").is_err();
    loggers::init(log_path, print_debug, print_colors)
        .map_err(|err| InitLoggerError::Unexpected(format!("{:#?}", err)))
>>>>>>> da140d85
}

fn connect_to_db(config: &Config) -> Result<Db, String> {
    let db = DefaultDbProvider::connect_to_db(&config).map_err(|err| {
        format!(
            "Could not connect to db, config: {:#?}, error: {:#?}",
            &config, err
        )
    })?;

    Ok(db)
}

#[derive(Debug, Serialize)]
pub enum CreateAccountError {
    UsernameTaken,
    InvalidUsername,
    CouldNotReachServer,
    AccountExistsAlready,
    UnexpectedError(String),
}

pub fn create_account(config: &Config, username: &str) -> Result<(), CreateAccountError> {
    let db = connect_to_db(&config).map_err(CreateAccountError::UnexpectedError)?;

    match DefaultAccountService::create_account(&db, username) {
        Ok(_) => Ok(()),
        Err(err) => match err {
            AccountCreationError::AccountExistsAlready => {
                Err(CreateAccountError::AccountExistsAlready)
            }
            AccountCreationError::ApiError(network) => match network {
                Error::Api(api_err) => match api_err {
                    NewAccountError::UsernameTaken => Err(UsernameTaken),
                    NewAccountError::InvalidUsername => Err(InvalidUsername),
                    NewAccountError::InternalError
                    | NewAccountError::InvalidAuth
                    | NewAccountError::ExpiredAuth
                    | NewAccountError::InvalidPublicKey
                    | NewAccountError::InvalidUserAccessKey
                    | NewAccountError::FileIdTaken => Err(CreateAccountError::UnexpectedError(
                        format!("{:#?}", api_err),
                    )),
                },
                Error::SendFailed(_) => Err(CouldNotReachServer),
                Error::Serialize(_) | Error::ReceiveFailed(_) | Error::Deserialize(_) => Err(
                    CreateAccountError::UnexpectedError(format!("{:#?}", network)),
                ),
            },
            AccountCreationError::KeyGenerationError(_)
            | AccountCreationError::AccountRepoError(_)
            | AccountCreationError::FolderError(_)
            | AccountCreationError::MetadataRepoError(_)
            | AccountCreationError::KeySerializationError(_)
            | AccountCreationError::AccountRepoDbError(_)
            | AccountCreationError::AuthGenFailure(_) => {
                Err(CreateAccountError::UnexpectedError(format!("{:#?}", err)))
            }
        },
    }
}

#[derive(Debug, Serialize)]
pub enum ImportError {
    AccountStringCorrupted,
    AccountExistsAlready,
    AccountDoesNotExist,
    UsernamePKMismatch,
    CouldNotReachServer,
    UnexpectedError(String),
}

pub fn import_account(config: &Config, account_string: &str) -> Result<(), ImportError> {
    let db = connect_to_db(&config).map_err(ImportError::UnexpectedError)?;

    match DefaultAccountService::import_account(&db, account_string) {
        Ok(_) => Ok(()),
        Err(err) => match err {
            AccountImportError::AccountStringCorrupted(_)
            | AccountImportError::AccountStringFailedToDeserialize(_)
            | AccountImportError::InvalidPrivateKey(_) => Err(AccountStringCorrupted),
            AccountImportError::AccountExistsAlready => Err(ImportError::AccountExistsAlready),
            AccountImportError::PublicKeyMismatch => Err(UsernamePKMismatch),
            AccountImportError::FailedToVerifyAccountServerSide(client_err) => match client_err {
                Error::SendFailed(_) => Err(ImportError::CouldNotReachServer),
                Error::Api(api_err) => match api_err {
                    GetPublicKeyError::UserNotFound => Err(AccountDoesNotExist),
                    GetPublicKeyError::InvalidUsername | GetPublicKeyError::InternalError => {
                        Err(ImportError::UnexpectedError(format!("{:#?}", api_err)))
                    }
                },
                Error::Serialize(_) | Error::ReceiveFailed(_) | Error::Deserialize(_) => {
                    Err(ImportError::UnexpectedError(format!("{:#?}", client_err)))
                }
            },
            AccountImportError::PersistenceError(_) | AccountImportError::AccountRepoDbError(_) => {
                Err(ImportError::UnexpectedError(format!("{:#?}", err)))
            }
        },
    }
}

#[derive(Debug, Serialize)]
pub enum AccountExportError {
    NoAccount,
    UnexpectedError(String),
}

pub fn export_account(config: &Config) -> Result<String, AccountExportError> {
    let db = connect_to_db(&config).map_err(AccountExportError::UnexpectedError)?;

    match DefaultAccountService::export_account(&db) {
        Ok(account_string) => Ok(account_string),
        Err(err) => match err {
            ASAccountExportError::AccountRetrievalError(db_err) => match db_err {
                AccountRepoError::NoAccount => Err(AccountExportError::NoAccount),
                AccountRepoError::SerdeError(_) | AccountRepoError::SledError(_) => Err(
                    AccountExportError::UnexpectedError(format!("{:#?}", db_err)),
                ),
            },
            ASAccountExportError::AccountStringFailedToSerialize(_) => {
                Err(AccountExportError::UnexpectedError(format!("{:#?}", err)))
            }
        },
    }
}

#[derive(Debug, Serialize)]
pub enum GetAccountError {
    NoAccount,
    UnexpectedError(String),
}

pub fn get_account(config: &Config) -> Result<Account, GetAccountError> {
    let db = connect_to_db(&config).map_err(GetAccountError::UnexpectedError)?;

    match DefaultAccountRepo::get_account(&db) {
        Ok(account) => Ok(account),
        Err(err) => match err {
            AccountRepoError::NoAccount => Err(GetAccountError::NoAccount),
            AccountRepoError::SledError(_) | AccountRepoError::SerdeError(_) => {
                Err(GetAccountError::UnexpectedError(format!("{:#?}", err)))
            }
        },
    }
}

#[derive(Debug, Serialize)]
pub enum CreateFileAtPathError {
    FileAlreadyExists,
    NoAccount,
    NoRoot,
    PathDoesntStartWithRoot,
    DocumentTreatedAsFolder,
    UnexpectedError(String),
}

pub fn create_file_at_path(
    config: &Config,
    path_and_name: &str,
) -> Result<FileMetadata, CreateFileAtPathError> {
    let db = connect_to_db(&config).map_err(CreateFileAtPathError::UnexpectedError)?;

    match DefaultFileService::create_at_path(&db, path_and_name) {
        Ok(file_metadata) => Ok(file_metadata),
        Err(err) => match err {
            NewFileFromPathError::PathDoesntStartWithRoot => Err(PathDoesntStartWithRoot),
            NewFileFromPathError::FileAlreadyExists => Err(FileAlreadyExists),
            NewFileFromPathError::NoRoot => Err(NoRoot),
            NewFileFromPathError::FailedToCreateChild(failed_to_create) => match failed_to_create {
                NewFileError::AccountRetrievalError(account_error) => match account_error {
                    AccountRepoError::NoAccount => Err(CreateFileAtPathError::NoAccount),
                    AccountRepoError::SledError(_) | AccountRepoError::SerdeError(_) => Err(
                        CreateFileAtPathError::UnexpectedError(format!("{:#?}", account_error)),
                    ),
                },
                NewFileError::FileNameNotAvailable => Err(FileAlreadyExists),
                NewFileError::DocumentTreatedAsFolder => Err(DocumentTreatedAsFolder),
                NewFileError::CouldNotFindParents(_)
                | NewFileError::FileCryptoError(_)
                | NewFileError::MetadataRepoError(_)
                | NewFileError::FailedToWriteFileContent(_)
                | NewFileError::FailedToRecordChange(_)
                | NewFileError::FileNameContainsSlash => Err(
                    CreateFileAtPathError::UnexpectedError(format!("{:#?}", failed_to_create)),
                ),
            },
            NewFileFromPathError::FailedToRecordChange(_) | NewFileFromPathError::DbError(_) => {
                Err(CreateFileAtPathError::UnexpectedError(format!(
                    "{:#?}",
                    err
                )))
            }
        },
    }
}

#[derive(Debug, Serialize)]
pub enum WriteToDocumentError {
    NoAccount,
    FileDoesNotExist,
    FolderTreatedAsDocument,
    UnexpectedError(String),
}

pub fn write_document(
    config: &Config,
    id: Uuid,
    content: &DecryptedValue,
) -> Result<(), WriteToDocumentError> {
    let db = connect_to_db(&config).map_err(WriteToDocumentError::UnexpectedError)?;

    match DefaultFileService::write_document(&db, id, &content) {
        Ok(_) => Ok(()),
        Err(err) => match err {
            DocumentUpdateError::AccountRetrievalError(account_err) => match account_err {
                AccountRepoError::SledError(_) | AccountRepoError::SerdeError(_) => Err(
                    WriteToDocumentError::UnexpectedError(format!("{:#?}", account_err)),
                ),
                AccountRepoError::NoAccount => Err(WriteToDocumentError::NoAccount),
            },
            DocumentUpdateError::CouldNotFindFile => Err(FileDoesNotExist),
            DocumentUpdateError::FolderTreatedAsDocument => Err(FolderTreatedAsDocument),
            DocumentUpdateError::CouldNotFindParents(_)
            | DocumentUpdateError::FileCryptoError(_)
            | DocumentUpdateError::DocumentWriteError(_)
            | DocumentUpdateError::DbError(_)
            | DocumentUpdateError::FetchOldVersionError(_)
            | DocumentUpdateError::DecryptOldVersionError(_)
            | DocumentUpdateError::AccessInfoCreationError(_)
            | DocumentUpdateError::FailedToRecordChange(_) => {
                Err(WriteToDocumentError::UnexpectedError(format!("{:#?}", err)))
            }
        },
    }
}

#[derive(Debug, Serialize)]
pub enum CreateFileError {
    NoAccount,
    DocumentTreatedAsFolder,
    CouldNotFindAParent,
    FileNameNotAvailable,
    FileNameContainsSlash,
    UnexpectedError(String),
}

pub fn create_file(
    config: &Config,
    name: &str,
    parent: Uuid,
    file_type: FileType,
) -> Result<FileMetadata, CreateFileError> {
    let db = connect_to_db(&config).map_err(CreateFileError::UnexpectedError)?;

    match DefaultFileService::create(&db, name, parent, file_type) {
        Ok(file_metadata) => Ok(file_metadata),
        Err(err) => match err {
            NewFileError::AccountRetrievalError(_) => Err(CreateFileError::NoAccount),
            NewFileError::DocumentTreatedAsFolder => Err(CreateFileError::DocumentTreatedAsFolder),
            NewFileError::CouldNotFindParents(parent_error) => match parent_error {
                FindingParentsFailed::AncestorMissing => Err(CreateFileError::CouldNotFindAParent),
                FindingParentsFailed::DbError(_) => Err(CreateFileError::UnexpectedError(format!(
                    "{:#?}",
                    parent_error
                ))),
            },
            NewFileError::FileNameNotAvailable => Err(CreateFileError::FileNameNotAvailable),
            NewFileError::FileNameContainsSlash => Err(CreateFileError::FileNameContainsSlash),
            NewFileError::FileCryptoError(_)
            | NewFileError::MetadataRepoError(_)
            | NewFileError::FailedToWriteFileContent(_)
            | NewFileError::FailedToRecordChange(_) => {
                Err(CreateFileError::UnexpectedError(format!("{:#?}", err)))
            }
        },
    }
}

#[derive(Debug, Serialize)]
pub enum GetRootError {
    NoRoot,
    UnexpectedError(String),
}

pub fn get_root(config: &Config) -> Result<FileMetadata, GetRootError> {
    let db = connect_to_db(&config).map_err(GetRootError::UnexpectedError)?;

    match DefaultFileMetadataRepo::get_root(&db) {
        Ok(file_metadata) => match file_metadata {
            None => Err(GetRootError::NoRoot),
            Some(file_metadata) => Ok(file_metadata),
        },
        Err(err) => Err(GetRootError::UnexpectedError(format!("{:#?}", err))),
    }
}

#[derive(Debug, Serialize)]
pub enum GetChildrenError {
    UnexpectedError(String),
}

pub fn get_children(config: &Config, id: Uuid) -> Result<Vec<FileMetadata>, GetChildrenError> {
    let db = connect_to_db(&config).map_err(GetChildrenError::UnexpectedError)?;

    match DefaultFileMetadataRepo::get_children(&db, id) {
        Ok(file_metadata_list) => Ok(file_metadata_list),
        Err(err) => Err(GetChildrenError::UnexpectedError(format!("{:#?}", err))),
    }
}

#[derive(Debug, Serialize)]
pub enum GetFileByIdError {
    NoFileWithThatId,
    UnexpectedError(String),
}

pub fn get_file_by_id(config: &Config, id: Uuid) -> Result<FileMetadata, GetFileByIdError> {
    let db = connect_to_db(&config).map_err(GetFileByIdError::UnexpectedError)?;

    match DefaultFileMetadataRepo::get(&db, id) {
        Ok(file_metadata) => Ok(file_metadata),
        Err(err) => match err {
            file_metadata_repo::Error::FileRowMissing(_) => Err(GetFileByIdError::NoFileWithThatId),
            file_metadata_repo::Error::SledError(_) | file_metadata_repo::Error::SerdeError(_) => {
                Err(GetFileByIdError::UnexpectedError(format!("{:#?}", err)))
            }
        },
    }
}

#[derive(Debug, Serialize)]
pub enum GetFileByPathError {
    NoFileAtThatPath,
    UnexpectedError(String),
}

pub fn get_file_by_path(config: &Config, path: &str) -> Result<FileMetadata, GetFileByPathError> {
    let db = connect_to_db(&config).map_err(GetFileByPathError::UnexpectedError)?;

    match DefaultFileMetadataRepo::get_by_path(&db, path) {
        Ok(maybe_file_metadata) => match maybe_file_metadata {
            None => Err(NoFileAtThatPath),
            Some(file_metadata) => Ok(file_metadata),
        },
        Err(err) => Err(GetFileByPathError::UnexpectedError(format!("{:#?}", err))),
    }
}

#[derive(Debug, Serialize)]
pub enum InsertFileError {
    UnexpectedError(String),
}

pub fn insert_file(config: &Config, file_metadata: FileMetadata) -> Result<(), InsertFileError> {
    let db = connect_to_db(&config).map_err(InsertFileError::UnexpectedError)?;

    match FileMetadataRepoImpl::insert(&db, &file_metadata) {
        Ok(()) => Ok(()),
        Err(err) => Err(InsertFileError::UnexpectedError(format!("{:#?}", err))),
    }
}

#[derive(Debug, Serialize)]
pub enum DeleteFileError {
    NoFileWithThatId,
    UnexpectedError(String),
}

pub fn delete_file(config: &Config, id: Uuid) -> Result<(), DeleteFileError> {
    let db = connect_to_db(&config).map_err(DeleteFileError::UnexpectedError)?;

    match DocumentRepoImpl::delete(&db, id) {
        Ok(()) => Ok(()),
        Err(err) => match err {
            document_repo::Error::SledError(_) | document_repo::Error::SerdeError(_) => {
                Err(DeleteFileError::UnexpectedError(format!("{:#?}", err)))
            }
            document_repo::Error::FileRowMissing(_) => Err(DeleteFileError::NoFileWithThatId),
        },
    }
}

#[derive(Debug, Serialize)]
pub enum ReadDocumentError {
    TreatedFolderAsDocument,
    NoAccount,
    FileDoesNotExist,
    UnexpectedError(String),
}

pub fn read_document(config: &Config, id: Uuid) -> Result<DecryptedValue, ReadDocumentError> {
    let db = connect_to_db(&config).map_err(ReadDocumentError::UnexpectedError)?;

    match DefaultFileService::read_document(&db, id) {
        Ok(decrypted) => Ok(decrypted),
        Err(err) => match err {
            FSReadDocumentError::TreatedFolderAsDocument => {
                Err(ReadDocumentError::TreatedFolderAsDocument)
            }
            FSReadDocumentError::AccountRetrievalError(account_error) => match account_error {
                AccountRepoError::NoAccount => Err(ReadDocumentError::NoAccount),
                AccountRepoError::SledError(_) | AccountRepoError::SerdeError(_) => Err(
                    ReadDocumentError::UnexpectedError(format!("{:#?}", account_error)),
                ),
            },
            FSReadDocumentError::CouldNotFindFile => Err(ReadDocumentError::FileDoesNotExist),
            FSReadDocumentError::DbError(_)
            | FSReadDocumentError::DocumentReadError(_)
            | FSReadDocumentError::CouldNotFindParents(_)
            | FSReadDocumentError::FileCryptoError(_) => {
                Err(ReadDocumentError::UnexpectedError(format!("{:#?}", err)))
            }
        },
    }
}

#[derive(Debug, Serialize)]
pub enum ListPathsError {
    UnexpectedError(String),
}

pub fn list_paths(config: &Config, filter: Option<Filter>) -> Result<Vec<String>, ListPathsError> {
    let db = connect_to_db(&config).map_err(ListPathsError::UnexpectedError)?;

    match DefaultFileMetadataRepo::get_all_paths(&db, filter) {
        Ok(paths) => Ok(paths),
        Err(err) => Err(ListPathsError::UnexpectedError(format!("{:#?}", err))),
    }
}

#[derive(Debug, Serialize)]
pub enum ListMetadatasError {
    UnexpectedError(String),
}

pub fn list_metadatas(config: &Config) -> Result<Vec<FileMetadata>, ListMetadatasError> {
    let db = connect_to_db(&config).map_err(ListMetadatasError::UnexpectedError)?;

    match DefaultFileMetadataRepo::get_all(&db) {
        Ok(metas) => Ok(metas),
        Err(err) => Err(ListMetadatasError::UnexpectedError(format!("{:#?}", err))),
    }
}

#[derive(Debug, Serialize)]
pub enum RenameFileError {
    FileDoesNotExist,
    NewNameContainsSlash,
    FileNameNotAvailable,
    UnexpectedError(String),
}

pub fn rename_file(config: &Config, id: Uuid, new_name: &str) -> Result<(), RenameFileError> {
    let db = connect_to_db(&config).map_err(RenameFileError::UnexpectedError)?;

    match DefaultFileService::rename_file(&db, id, new_name) {
        Ok(_) => Ok(()),
        Err(err) => match err {
            DocumentRenameError::FileDoesNotExist => Err(RenameFileError::FileDoesNotExist),
            DocumentRenameError::FileNameContainsSlash => {
                Err(RenameFileError::NewNameContainsSlash)
            }
            DocumentRenameError::FileNameNotAvailable => Err(RenameFileError::FileNameNotAvailable),
            DocumentRenameError::DbError(_) | DocumentRenameError::FailedToRecordChange(_) => {
                Err(RenameFileError::UnexpectedError(format!("{:#?}", err)))
            }
        },
    }
}

#[derive(Debug, Serialize)]
pub enum MoveFileError {
    NoAccount,
    FileDoesNotExist,
    DocumentTreatedAsFolder,
    TargetParentDoesNotExist,
    TargetParentHasChildNamedThat,
    UnexpectedError(String),
}

pub fn move_file(config: &Config, id: Uuid, new_parent: Uuid) -> Result<(), MoveFileError> {
    let db = connect_to_db(&config).map_err(MoveFileError::UnexpectedError)?;

    match DefaultFileService::move_file(&db, id, new_parent) {
        Ok(_) => Ok(()),
        Err(err) => match err {
            FileMoveError::DocumentTreatedAsFolder => Err(MoveFileError::DocumentTreatedAsFolder),
            FileMoveError::AccountRetrievalError(account_err) => match account_err {
                AccountRepoError::NoAccount => Err(MoveFileError::NoAccount),
                AccountRepoError::SledError(_) | AccountRepoError::SerdeError(_) => Err(
                    MoveFileError::UnexpectedError(format!("{:#?}", account_err)),
                ),
            },
            FileMoveError::TargetParentHasChildNamedThat => {
                Err(MoveFileError::TargetParentHasChildNamedThat)
            }
            FileMoveError::FileDoesNotExist => Err(MoveFileError::FileDoesNotExist),
            FileMoveError::TargetParentDoesNotExist => Err(MoveFileError::TargetParentDoesNotExist),
            FileMoveError::DbError(_)
            | FileMoveError::FailedToRecordChange(_)
            | FileMoveError::FailedToDecryptKey(_)
            | FileMoveError::FailedToReEncryptKey(_)
            | FileMoveError::CouldNotFindParents(_) => {
                Err(MoveFileError::UnexpectedError(format!("{:#?}", err)))
            }
        },
    }
}

#[derive(Debug, Serialize)]
pub enum SyncAllError {
    NoAccount,
    CouldNotReachServer,
    ExecuteWorkError(Vec<ExecuteWorkError>),
    UnexpectedError(String),
}

pub fn sync_all(config: &Config) -> Result<(), SyncAllError> {
    let db = connect_to_db(&config).map_err(SyncAllError::UnexpectedError)?;

    match DefaultSyncService::sync(&db) {
        Ok(_) => Ok(()),
        Err(err) => match err {
            SyncError::AccountRetrievalError(err) => match err {
                AccountRepoError::SledError(_) | AccountRepoError::SerdeError(_) => {
                    Err(SyncAllError::UnexpectedError(format!("{:#?}", err)))
                }
                AccountRepoError::NoAccount => Err(SyncAllError::NoAccount),
            },
            SyncError::CalculateWorkError(err) => match err {
                SSCalculateWorkError::LocalChangesRepoError(_)
                | SSCalculateWorkError::MetadataRepoError(_)
                | SSCalculateWorkError::GetMetadataError(_) => {
                    Err(SyncAllError::UnexpectedError(format!("{:#?}", err)))
                }
                SSCalculateWorkError::AccountRetrievalError(account_err) => match account_err {
                    AccountRepoError::NoAccount => Err(SyncAllError::NoAccount),
                    AccountRepoError::SledError(_) | AccountRepoError::SerdeError(_) => {
                        Err(SyncAllError::UnexpectedError(format!("{:#?}", account_err)))
                    }
                },
                SSCalculateWorkError::GetUpdatesError(api_err) => match api_err {
                    Error::SendFailed(_) => Err(SyncAllError::CouldNotReachServer),
                    Error::Serialize(_)
                    | Error::ReceiveFailed(_)
                    | Error::Deserialize(_)
                    | Error::Api(_) => {
                        Err(SyncAllError::UnexpectedError(format!("{:#?}", api_err)))
                    }
                },
            },
            SyncError::WorkExecutionError(err_map) => Err(SyncAllError::ExecuteWorkError(
                err_map
                    .iter()
                    .map(|err| match err.1 {
                        WorkExecutionError::DocumentGetError(api) => match api {
                            Error::SendFailed(_) => ExecuteWorkError::CouldNotReachServer,
                            Error::Serialize(_)
                            | Error::ReceiveFailed(_)
                            | Error::Deserialize(_)
                            | Error::Api(_) => {
                                ExecuteWorkError::UnexpectedError(format!("{:#?}", api))
                            }
                        },
                        WorkExecutionError::DocumentRenameError(api) => match api {
                            Error::SendFailed(_) => ExecuteWorkError::CouldNotReachServer,
                            Error::Serialize(_)
                            | Error::ReceiveFailed(_)
                            | Error::Deserialize(_)
                            | Error::Api(_) => {
                                ExecuteWorkError::UnexpectedError(format!("{:#?}", api))
                            }
                        },
                        WorkExecutionError::FolderRenameError(api) => match api {
                            Error::SendFailed(_) => ExecuteWorkError::CouldNotReachServer,
                            Error::Serialize(_)
                            | Error::ReceiveFailed(_)
                            | Error::Deserialize(_)
                            | Error::Api(_) => {
                                ExecuteWorkError::UnexpectedError(format!("{:#?}", api))
                            }
                        },
                        WorkExecutionError::DocumentMoveError(api) => match api {
                            Error::SendFailed(_) => ExecuteWorkError::CouldNotReachServer,
                            Error::Serialize(_)
                            | Error::ReceiveFailed(_)
                            | Error::Deserialize(_)
                            | Error::Api(_) => {
                                ExecuteWorkError::UnexpectedError(format!("{:#?}", api))
                            }
                        },
                        WorkExecutionError::FolderMoveError(api) => match api {
                            Error::SendFailed(_) => ExecuteWorkError::CouldNotReachServer,
                            Error::Serialize(_)
                            | Error::ReceiveFailed(_)
                            | Error::Deserialize(_)
                            | Error::Api(_) => {
                                ExecuteWorkError::UnexpectedError(format!("{:#?}", api))
                            }
                        },
                        WorkExecutionError::DocumentCreateError(api) => match api {
                            Error::SendFailed(_) => ExecuteWorkError::CouldNotReachServer,
                            Error::Serialize(_)
                            | Error::ReceiveFailed(_)
                            | Error::Deserialize(_)
                            | Error::Api(_) => {
                                ExecuteWorkError::UnexpectedError(format!("{:#?}", api))
                            }
                        },
                        WorkExecutionError::FolderCreateError(api) => match api {
                            Error::SendFailed(_) => ExecuteWorkError::CouldNotReachServer,
                            Error::Serialize(_)
                            | Error::ReceiveFailed(_)
                            | Error::Deserialize(_)
                            | Error::Api(_) => {
                                ExecuteWorkError::UnexpectedError(format!("{:#?}", api))
                            }
                        },
                        WorkExecutionError::DocumentChangeError(api) => match api {
                            Error::SendFailed(_) => ExecuteWorkError::CouldNotReachServer,
                            Error::Serialize(_)
                            | Error::ReceiveFailed(_)
                            | Error::Deserialize(_)
                            | Error::Api(_) => {
                                ExecuteWorkError::UnexpectedError(format!("{:#?}", api))
                            }
                        },
                        WorkExecutionError::DocumentDeleteError(api) => match api {
                            Error::SendFailed(_) => ExecuteWorkError::CouldNotReachServer,
                            Error::Serialize(_)
                            | Error::ReceiveFailed(_)
                            | Error::Deserialize(_)
                            | Error::Api(_) => {
                                ExecuteWorkError::UnexpectedError(format!("{:#?}", api))
                            }
                        },
                        WorkExecutionError::FolderDeleteError(api) => match api {
                            Error::SendFailed(_) => ExecuteWorkError::CouldNotReachServer,
                            Error::Serialize(_)
                            | Error::ReceiveFailed(_)
                            | Error::Deserialize(_)
                            | Error::Api(_) => {
                                ExecuteWorkError::UnexpectedError(format!("{:#?}", api))
                            }
                        },
                        WorkExecutionError::MetadataRepoError(_)
                        | WorkExecutionError::MetadataRepoErrorOpt(_)
                        | WorkExecutionError::SaveDocumentError(_)
                        | WorkExecutionError::LocalChangesRepoError(_)
                        | WorkExecutionError::AutoRenameError(_)
                        | WorkExecutionError::DecryptingOldVersionForMergeError(_)
                        | WorkExecutionError::ReadingCurrentVersionError(_)
                        | WorkExecutionError::WritingMergedFileError(_)
                        | WorkExecutionError::FindingParentsForConflictingFileError(_)
                        | WorkExecutionError::ResolveConflictByCreatingNewFileError(_) => {
                            ExecuteWorkError::UnexpectedError(format!("{:#?}", err))
                        }
                    })
                    .collect::<Vec<_>>(),
            )),
            SyncError::MetadataUpdateError(err) => {
                Err(SyncAllError::UnexpectedError(format!("{:#?}", err)))
            }
        },
    }
}

#[derive(Debug, Serialize)]
pub enum CalculateWorkError {
    NoAccount,
    CouldNotReachServer,
    UnexpectedError(String),
}

pub fn calculate_work(config: &Config) -> Result<WorkCalculated, CalculateWorkError> {
    let db = connect_to_db(&config).map_err(CalculateWorkError::UnexpectedError)?;

    match DefaultSyncService::calculate_work(&db) {
        Ok(work) => Ok(work),
        Err(err) => match err {
            SSCalculateWorkError::LocalChangesRepoError(_)
            | SSCalculateWorkError::MetadataRepoError(_)
            | SSCalculateWorkError::GetMetadataError(_) => {
                Err(CalculateWorkError::UnexpectedError(format!("{:#?}", err)))
            }
            SSCalculateWorkError::AccountRetrievalError(account_err) => match account_err {
                AccountRepoError::NoAccount => Err(CalculateWorkError::NoAccount),
                AccountRepoError::SledError(_) | AccountRepoError::SerdeError(_) => Err(
                    CalculateWorkError::UnexpectedError(format!("{:#?}", account_err)),
                ),
            },
            SSCalculateWorkError::GetUpdatesError(api_err) => match api_err {
                Error::SendFailed(_) => Err(CalculateWorkError::CouldNotReachServer),
                Error::Serialize(_)
                | Error::ReceiveFailed(_)
                | Error::Deserialize(_)
                | Error::Api(_) => Err(CalculateWorkError::UnexpectedError(format!(
                    "{:#?}",
                    api_err
                ))),
            },
        },
    }
}

#[derive(Debug, Serialize)]
pub enum ExecuteWorkError {
    CouldNotReachServer,
    UnexpectedError(String),
    BadAccount(GetAccountError), // FIXME: @raayan Temporary to avoid passing key through FFI
}

pub fn execute_work(
    config: &Config,
    account: &Account,
    wu: WorkUnit,
) -> Result<(), ExecuteWorkError> {
    let db = connect_to_db(&config).map_err(ExecuteWorkError::UnexpectedError)?;

    match DefaultSyncService::execute_work(&db, &account, wu) {
        Ok(_) => Ok(()),
        Err(err) => match err {
            WorkExecutionError::DocumentGetError(api) => match api {
                Error::SendFailed(_) => Err(ExecuteWorkError::CouldNotReachServer),
                Error::Serialize(_)
                | Error::ReceiveFailed(_)
                | Error::Deserialize(_)
                | Error::Api(_) => Err(ExecuteWorkError::UnexpectedError(format!("{:#?}", api))),
            },
            WorkExecutionError::DocumentRenameError(api) => match api {
                Error::SendFailed(_) => Err(ExecuteWorkError::CouldNotReachServer),
                Error::Serialize(_)
                | Error::ReceiveFailed(_)
                | Error::Deserialize(_)
                | Error::Api(_) => Err(ExecuteWorkError::UnexpectedError(format!("{:#?}", api))),
            },
            WorkExecutionError::FolderRenameError(api) => match api {
                Error::SendFailed(_) => Err(ExecuteWorkError::CouldNotReachServer),
                Error::Serialize(_)
                | Error::ReceiveFailed(_)
                | Error::Deserialize(_)
                | Error::Api(_) => Err(ExecuteWorkError::UnexpectedError(format!("{:#?}", api))),
            },
            WorkExecutionError::DocumentMoveError(api) => match api {
                Error::SendFailed(_) => Err(ExecuteWorkError::CouldNotReachServer),
                Error::Serialize(_)
                | Error::ReceiveFailed(_)
                | Error::Deserialize(_)
                | Error::Api(_) => Err(ExecuteWorkError::UnexpectedError(format!("{:#?}", api))),
            },
            WorkExecutionError::FolderMoveError(api) => match api {
                Error::SendFailed(_) => Err(ExecuteWorkError::CouldNotReachServer),
                Error::Serialize(_)
                | Error::ReceiveFailed(_)
                | Error::Deserialize(_)
                | Error::Api(_) => Err(ExecuteWorkError::UnexpectedError(format!("{:#?}", api))),
            },
            WorkExecutionError::DocumentCreateError(api) => match api {
                Error::SendFailed(_) => Err(ExecuteWorkError::CouldNotReachServer),
                Error::Serialize(_)
                | Error::ReceiveFailed(_)
                | Error::Deserialize(_)
                | Error::Api(_) => Err(ExecuteWorkError::UnexpectedError(format!("{:#?}", api))),
            },
            WorkExecutionError::FolderCreateError(api) => match api {
                Error::SendFailed(_) => Err(ExecuteWorkError::CouldNotReachServer),
                Error::Serialize(_)
                | Error::ReceiveFailed(_)
                | Error::Deserialize(_)
                | Error::Api(_) => Err(ExecuteWorkError::UnexpectedError(format!("{:#?}", api))),
            },
            WorkExecutionError::DocumentChangeError(api) => match api {
                Error::SendFailed(_) => Err(ExecuteWorkError::CouldNotReachServer),
                Error::Serialize(_)
                | Error::ReceiveFailed(_)
                | Error::Deserialize(_)
                | Error::Api(_) => Err(ExecuteWorkError::UnexpectedError(format!("{:#?}", api))),
            },
            WorkExecutionError::DocumentDeleteError(api) => match api {
                Error::SendFailed(_) => Err(ExecuteWorkError::CouldNotReachServer),
                Error::Serialize(_)
                | Error::ReceiveFailed(_)
                | Error::Deserialize(_)
                | Error::Api(_) => Err(ExecuteWorkError::UnexpectedError(format!("{:#?}", api))),
            },
            WorkExecutionError::FolderDeleteError(api) => match api {
                Error::SendFailed(_) => Err(ExecuteWorkError::CouldNotReachServer),
                Error::Serialize(_)
                | Error::ReceiveFailed(_)
                | Error::Deserialize(_)
                | Error::Api(_) => Err(ExecuteWorkError::UnexpectedError(format!("{:#?}", api))),
            },
            WorkExecutionError::MetadataRepoError(_)
            | WorkExecutionError::MetadataRepoErrorOpt(_)
            | WorkExecutionError::SaveDocumentError(_)
            | WorkExecutionError::AutoRenameError(_)
            | WorkExecutionError::ResolveConflictByCreatingNewFileError(_)
            | WorkExecutionError::DecryptingOldVersionForMergeError(_)
            | WorkExecutionError::ReadingCurrentVersionError(_)
            | WorkExecutionError::WritingMergedFileError(_)
            | WorkExecutionError::FindingParentsForConflictingFileError(_)
            | WorkExecutionError::LocalChangesRepoError(_) => {
                Err(ExecuteWorkError::UnexpectedError(format!("{:#?}", err)))
            }
        },
    }
}

#[derive(Debug, Serialize)]
pub enum SetLastSyncedError {
    UnexpectedError(String),
}

pub fn set_last_synced(config: &Config, last_sync: u64) -> Result<(), SetLastSyncedError> {
    let db = connect_to_db(&config).map_err(SetLastSyncedError::UnexpectedError)?;

    match DefaultFileMetadataRepo::set_last_synced(&db, last_sync) {
        Ok(_) => Ok(()),
        Err(err) => Err(SetLastSyncedError::UnexpectedError(format!("{:#?}", err))),
    }
}

#[derive(Debug, Serialize)]
pub enum GetLastSyncedError {
    UnexpectedError(String),
}

pub fn get_last_synced(config: &Config) -> Result<u64, GetLastSyncedError> {
    let db = connect_to_db(&config).map_err(GetLastSyncedError::UnexpectedError)?;

    match DefaultFileMetadataRepo::get_last_updated(&db) {
        Ok(val) => Ok(val),
        Err(err) => match err {
            DbError::SledError(_) | DbError::SerdeError(_) => {
                Err(GetLastSyncedError::UnexpectedError(format!("{:#?}", err)))
            }
        },
    }
}<|MERGE_RESOLUTION|>--- conflicted
+++ resolved
@@ -45,6 +45,7 @@
 use serde::Serialize;
 pub use sled::Db;
 use std::env;
+use std::path::Path;
 use uuid::Uuid;
 
 pub mod c_interface;
@@ -101,21 +102,11 @@
     Unexpected(String),
 }
 
-<<<<<<< HEAD
-pub fn init_logger(config: &Config) -> Result<(), InitLoggerError> {
-    loggers::init(
-        config,
-        env::var("LOCKBOOK_DEBUG").is_ok(),
-        env::var("LOCKBOOK_NO_COLOR").is_err(),
-    )
-    .map_err(|err| InitLoggerError::Unexpected(format!("{:#?}", err)))
-=======
 pub fn init_logger(log_path: &Path) -> Result<(), InitLoggerError> {
     let print_debug = env::var("LOCKBOOK_DEBUG").is_ok();
     let print_colors = env::var("LOCKBOOK_NO_COLOR").is_err();
     loggers::init(log_path, print_debug, print_colors)
         .map_err(|err| InitLoggerError::Unexpected(format!("{:#?}", err)))
->>>>>>> da140d85
 }
 
 fn connect_to_db(config: &Config) -> Result<Db, String> {
