--- conflicted
+++ resolved
@@ -33,40 +33,25 @@
 pub static BUCKET_LOC: &str = "https://locked.nyc3.digitaloceanspaces.com";
 static DB_NAME: &str = "lockbook.sled";
 
-<<<<<<< HEAD
 pub type DefaultLogger = ConditionalStdOut;
 pub type DefaultCrypto = RsaImpl;
 pub type DefaultSymmetric = AesImpl;
 pub type DefaultDbProvider = DiskBackedDB<DefaultLogger>;
 pub type DefaultClient = ClientImpl;
-pub type DefaultAcountRepo = AccountRepoImpl;
-pub type DefaultAcountService =
-    AccountServiceImpl<DefaultLogger, DefaultCrypto, DefaultAcountRepo, DefaultClient>;
-pub type DefaultFileMetadataRepo = FileMetadataRepoImpl;
-pub type DefaultFileRepo = FileRepoImpl;
-pub type DefaultFileEncryptionService = FileEncryptionServiceImpl<DefaultCrypto, DefaultSymmetric>;
-pub type DefaultFileMetadataService = FileMetadataServiceImpl<
-=======
-type DefaultLogger = ConditionalStdOut;
-type DefaultCrypto = RsaImpl;
-type DefaultSymmetric = AesImpl;
-type DefaultDbProvider = DiskBackedDB;
-type DefaultClient = ClientImpl;
-type DefaultAccountRepo = AccountRepoImpl;
-type DefaultClock = ClockImpl;
-type DefaultAuthService = AuthServiceImpl<DefaultClock, DefaultCrypto>;
-type DefaultAccountService = AccountServiceImpl<
+pub type DefaultAccountRepo = AccountRepoImpl;
+pub type DefaultClock = ClockImpl;
+pub type DefaultAuthService = AuthServiceImpl<DefaultClock, DefaultCrypto>;
+pub type DefaultAccountService = AccountServiceImpl<
     DefaultLogger,
     DefaultCrypto,
     DefaultAccountRepo,
     DefaultClient,
     DefaultAuthService,
 >;
-type DefaultFileMetadataRepo = FileMetadataRepoImpl;
-type DefaultFileRepo = FileRepoImpl;
-type DefaultFileEncryptionService = FileEncryptionServiceImpl<DefaultCrypto, DefaultSymmetric>;
-type DefaultFileMetadataService = FileMetadataServiceImpl<
->>>>>>> ea11c2c7
+pub type DefaultFileMetadataRepo = FileMetadataRepoImpl;
+pub type DefaultFileRepo = FileRepoImpl;
+pub type DefaultFileEncryptionService = FileEncryptionServiceImpl<DefaultCrypto, DefaultSymmetric>;
+pub type DefaultFileMetadataService = FileMetadataServiceImpl<
     DefaultLogger,
     DefaultFileMetadataRepo,
     DefaultFileRepo,
@@ -158,11 +143,7 @@
 
     let username = string_from_ptr(c_username);
 
-<<<<<<< HEAD
-    match DefaultAcountService::create_account(&db, &username) {
-=======
-    match DefaultAccountService::create_account(&db, username.to_string()) {
->>>>>>> ea11c2c7
+    match DefaultAccountService::create_account(&db, &username) {
         Ok(_) => 1,
         Err(err) => {
             DefaultLogger::error(format!("Account creation failed with error: {:?}", err));
@@ -271,14 +252,8 @@
         None => return 0,
         Some(db) => db,
     };
-<<<<<<< HEAD
     let account_string = string_from_ptr(c_account);
-    match DefaultAcountService::import_account(&db, &account_string) {
-=======
-    let username = string_from_ptr(c_username);
-    let key_string = string_from_ptr(c_key);
-    match DefaultAccountService::import_account(&db, username, key_string) {
->>>>>>> ea11c2c7
+    match DefaultAccountService::import_account(&db, &account_string) {
         Ok(acc) => {
             DefaultLogger::debug(format!("Loaded account: {:?}", acc));
             1
