--- conflicted
+++ resolved
@@ -11,18 +11,6 @@
 
 pub use uuid::Uuid;
 
-<<<<<<< HEAD
-pub use lockbook_models::account::Account;
-pub use lockbook_models::api::{PaymentMethod, PaymentPlatform};
-pub use lockbook_models::api::{StripeAccountTier, SubscriptionInfo};
-pub use lockbook_models::crypto::DecryptedDocument;
-pub use lockbook_models::drawing::{ColorAlias, ColorRGB, Drawing, Stroke};
-pub use lockbook_models::feature_flag::FeatureFlag;
-pub use lockbook_models::file_metadata::{DecryptedFileMetadata, FileType};
-pub use lockbook_models::tree::{FileMetaMapExt, FileMetaVecExt, FileMetadata};
-pub use lockbook_models::work_unit::{ClientWorkUnit, WorkUnit};
-
-=======
 pub use lockbook_shared::account::Account;
 pub use lockbook_shared::api::{GooglePlayAccountState, StripeAccountTier, SubscriptionInfo};
 pub use lockbook_shared::api::{PaymentMethod, PaymentPlatform};
@@ -38,7 +26,6 @@
 pub use lockbook_shared::work_unit::{ClientWorkUnit, WorkUnit};
 
 pub use crate::model::drawing::SupportedImageFormats;
->>>>>>> 27bbab6b
 pub use crate::model::errors::*;
 pub use crate::service::import_export_service::{ImportExportFileInfo, ImportStatus};
 pub use crate::service::sync_service::{SyncProgress, WorkCalculated};
@@ -57,14 +44,8 @@
 use serde_json::{json, value::Value};
 use strum::IntoEnumIterator;
 
-<<<<<<< HEAD
-use lockbook_crypto::clock_service;
-use lockbook_models::crypto::AESKey;
-use lockbook_models::feature_flag::FeatureFlags;
-=======
 use lockbook_shared::clock;
 use lockbook_shared::crypto::AESKey;
->>>>>>> 27bbab6b
 
 use crate::model::errors::Error::UiError;
 use crate::repo::schema::{transaction, CoreV1, OneKey, Tx};
@@ -487,34 +468,6 @@
         let val = self
             .db
             .transaction(|tx| self.context(tx)?.get_subscription_info())?;
-        Ok(val?)
-    }
-
-    #[instrument(level = "debug", skip(self, username), err(Debug))]
-    pub fn admin_delete_account(
-        &self, username: &str,
-    ) -> Result<(), Error<AdminDeleteAccountError>> {
-        let val = self
-            .db
-            .transaction(|tx| self.context(tx)?.delete_account(username))?;
-        Ok(val?)
-    }
-
-    #[instrument(level = "debug", skip(self, feature, enable), err(Debug))]
-    pub fn toggle_feature_flag(
-        &self, feature: FeatureFlag, enable: bool,
-    ) -> Result<(), Error<FeatureFlagError>> {
-        let val = self
-            .db
-            .transaction(|tx| self.context(tx)?.toggle_feature_flag(feature, enable))?;
-        Ok(val?)
-    }
-
-    #[instrument(level = "debug", skip(self), err(Debug))]
-    pub fn get_feature_flags_state(&self) -> Result<FeatureFlags, Error<FeatureFlagError>> {
-        let val = self
-            .db
-            .transaction(|tx| self.context(tx)?.get_feature_flags_state())?;
         Ok(val?)
     }
 }
