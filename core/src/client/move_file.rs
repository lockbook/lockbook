<<<<<<< HEAD
use crate::model::api::{MoveFileError, MoveFileRequest, MoveFileResponse};
use reqwest::Client;
=======
use reqwest::blocking::Client;
>>>>>>> 003a8c3e
use reqwest::Error as ReqwestError;

#[derive(Debug)]
pub enum Error {
    Serialize(serde_json::error::Error),
    SendFailed(ReqwestError),
    ReceiveFailed(ReqwestError),
    Deserialize(serde_json::error::Error),
    API(MoveFileError),
}

pub fn send(api_location: String, request: &MoveFileRequest) -> Result<MoveFileResponse, Error> {
    let client = Client::new();
<<<<<<< HEAD
    let serialized_request = serde_json::to_string(&request).map_err(|e| Error::Serialize(e))?;
    let serialized_response = client
=======
    let form_params = [
        ("username", params.username.as_str()),
        ("auth", params.auth.as_str()),
        ("file_id", params.file_id.as_str()),
        ("new_file_path", params.new_file_path.as_str()),
    ];
    let response = client
>>>>>>> 003a8c3e
        .put(format!("{}/move-file", api_location).as_str())
        .body(serialized_request)
        .send()
<<<<<<< HEAD
        .map_err(|e| Error::SendFailed(e))?
        .text()
        .map_err(|e| Error::ReceiveFailed(e))?;
    let response = serde_json::from_str(&serialized_response).map_err(|e| Error::Deserialize(e))?;

    match response {
        Ok(r) => Ok(r),
        Err(e) => Err(Error::API(e)),
=======
        .map_err(|err| MoveFileError::SendFailed(err))?;

    let status = response.status().clone();
    let response_body = response
        .json::<MoveFileResponse>()
        .map_err(|err| MoveFileError::ReceiveFailed(err))?;

    match (status.as_u16(), response_body.error_code.as_str()) {
        (200..=299, _) => Ok(()),
        (401, "invalid_auth") => Err(MoveFileError::InvalidAuth),
        (401, "expired_auth") => Err(MoveFileError::ExpiredAuth),
        (404, "file_not_found") => Err(MoveFileError::FileNotFound),
        (410, "file_deleted") => Err(MoveFileError::FileDeleted),
        (422, "file_path_taken") => Err(MoveFileError::FilePathTaken),
        _ => Err(MoveFileError::Unspecified),
>>>>>>> 003a8c3e
    }
}<|MERGE_RESOLUTION|>--- conflicted
+++ resolved
@@ -1,9 +1,5 @@
-<<<<<<< HEAD
 use crate::model::api::{MoveFileError, MoveFileRequest, MoveFileResponse};
-use reqwest::Client;
-=======
 use reqwest::blocking::Client;
->>>>>>> 003a8c3e
 use reqwest::Error as ReqwestError;
 
 #[derive(Debug)]
@@ -17,22 +13,11 @@
 
 pub fn send(api_location: String, request: &MoveFileRequest) -> Result<MoveFileResponse, Error> {
     let client = Client::new();
-<<<<<<< HEAD
     let serialized_request = serde_json::to_string(&request).map_err(|e| Error::Serialize(e))?;
     let serialized_response = client
-=======
-    let form_params = [
-        ("username", params.username.as_str()),
-        ("auth", params.auth.as_str()),
-        ("file_id", params.file_id.as_str()),
-        ("new_file_path", params.new_file_path.as_str()),
-    ];
-    let response = client
->>>>>>> 003a8c3e
         .put(format!("{}/move-file", api_location).as_str())
         .body(serialized_request)
         .send()
-<<<<<<< HEAD
         .map_err(|e| Error::SendFailed(e))?
         .text()
         .map_err(|e| Error::ReceiveFailed(e))?;
@@ -41,22 +26,5 @@
     match response {
         Ok(r) => Ok(r),
         Err(e) => Err(Error::API(e)),
-=======
-        .map_err(|err| MoveFileError::SendFailed(err))?;
-
-    let status = response.status().clone();
-    let response_body = response
-        .json::<MoveFileResponse>()
-        .map_err(|err| MoveFileError::ReceiveFailed(err))?;
-
-    match (status.as_u16(), response_body.error_code.as_str()) {
-        (200..=299, _) => Ok(()),
-        (401, "invalid_auth") => Err(MoveFileError::InvalidAuth),
-        (401, "expired_auth") => Err(MoveFileError::ExpiredAuth),
-        (404, "file_not_found") => Err(MoveFileError::FileNotFound),
-        (410, "file_deleted") => Err(MoveFileError::FileDeleted),
-        (422, "file_path_taken") => Err(MoveFileError::FilePathTaken),
-        _ => Err(MoveFileError::Unspecified),
->>>>>>> 003a8c3e
     }
 }