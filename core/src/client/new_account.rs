--- conflicted
+++ resolved
@@ -1,9 +1,5 @@
-<<<<<<< HEAD
 use crate::model::api::{NewAccountError, NewAccountRequest, NewAccountResponse};
-use reqwest::Client;
-=======
 use reqwest::blocking::Client;
->>>>>>> 003a8c3e
 use reqwest::Error as ReqwestError;
 
 #[derive(Debug)]
@@ -20,21 +16,11 @@
     request: &NewAccountRequest,
 ) -> Result<NewAccountResponse, Error> {
     let client = Client::new();
-<<<<<<< HEAD
     let serialized_request = serde_json::to_string(&request).map_err(|e| Error::Serialize(e))?;
     let serialized_response = client
-=======
-    let form_params = [
-        ("username", params.username.as_str()),
-        ("auth", params.auth.as_str()),
-        ("public_key", params.public_key.as_str()),
-    ];
-    let response = client
->>>>>>> 003a8c3e
         .post(format!("{}/new-account", api_location).as_str())
         .body(serialized_request)
         .send()
-<<<<<<< HEAD
         .map_err(|e| Error::SendFailed(e))?
         .text()
         .map_err(|e| Error::ReceiveFailed(e))?;
@@ -43,20 +29,5 @@
     match response {
         Ok(r) => Ok(r),
         Err(e) => Err(Error::API(e)),
-=======
-        .map_err(|err| NewAccountError::SendFailed(err))?;
-
-    let status = response.status().clone();
-    let response_body = response
-        .json::<NewAccountResponse>()
-        .map_err(|err| NewAccountError::ReceiveFailed(err))?;
-
-    match (status.as_u16(), response_body.error_code.as_str()) {
-        (200..=299, _) => Ok(()),
-        (401, "invalid_auth") => Err(NewAccountError::InvalidAuth),
-        (401, "expired_auth") => Err(NewAccountError::ExpiredAuth),
-        (422, "username_taken") => Err(NewAccountError::UsernameTaken),
-        _ => Err(NewAccountError::Unspecified),
->>>>>>> 003a8c3e
     }
 }