--- conflicted
+++ resolved
@@ -15,12 +15,8 @@
 pub use self::create_file::{create_file, CreateFileError, CreateFileRequest, CreateFileResponse};
 pub use self::delete_file::{delete_file, DeleteFileError, DeleteFileRequest, DeleteFileResponse};
 pub use self::get_file::{get_file, GetFileError, GetFileRequest};
-<<<<<<< HEAD
+pub use self::get_public_key::{get_public_key, GetPublicKeyError, GetPublicKeyRequest};
 pub use self::get_updates::{get_updates, GetUpdatesError, GetUpdatesRequest, ServerFileMetadata};
-=======
-pub use self::get_public_key::{get_public_key, GetPublicKeyError, GetPublicKeyRequest};
-pub use self::get_updates::{get_updates, FileMetadata, GetUpdatesError, GetUpdatesRequest};
->>>>>>> 1f1168e2
 pub use self::move_file::{move_file, MoveFileError, MoveFileRequest, MoveFileResponse};
 pub use self::new_account::{new_account, NewAccountError, NewAccountRequest, NewAccountResponse};
 pub use self::rename_file::{rename_file, RenameFileError, RenameFileRequest, RenameFileResponse};
@@ -54,13 +50,10 @@
         get_file(BUCKET_LOC.to_string(), params)
     }
 
-<<<<<<< HEAD
-=======
     fn get_public_key(params: &GetPublicKeyRequest) -> Result<RSAPublicKey, GetPublicKeyError> {
         get_public_key(API_LOC.to_string(), params)
     }
 
->>>>>>> 1f1168e2
     fn create_file(params: &CreateFileRequest) -> Result<u64, CreateFileError> {
         create_file(API_LOC.to_string(), params)
     }
