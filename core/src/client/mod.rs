--- conflicted
+++ resolved
@@ -1,4 +1,3 @@
-<<<<<<< HEAD
 pub mod change_file_content;
 pub mod create_file;
 pub mod delete_file;
@@ -7,40 +6,17 @@
 pub mod move_file;
 pub mod new_account;
 pub mod rename_file;
-=======
-mod change_file_content;
-mod create_file;
-mod delete_file;
-mod get_file;
-mod get_public_key;
-mod get_updates;
-mod move_file;
-mod new_account;
-mod rename_file;
->>>>>>> 003a8c3e
+pub mod get_public_key;
 
 use crate::model::api::{
-    ChangeFileContentRequest, CreateFileRequest, DeleteFileRequest, FileMetadata,
+    ChangeFileContentRequest, CreateFileRequest, DeleteFileRequest, FileMetadata, GetPublicKeyRequest,
     GetUpdatesRequest, MoveFileRequest, NewAccountRequest, RenameFileRequest,
 };
-<<<<<<< HEAD
-
-=======
-pub use self::create_file::{create_file, CreateFileError, CreateFileRequest, CreateFileResponse};
-pub use self::delete_file::{delete_file, DeleteFileError, DeleteFileRequest, DeleteFileResponse};
-pub use self::get_file::{get_file, GetFileError, GetFileRequest};
-pub use self::get_public_key::{get_public_key, GetPublicKeyError, GetPublicKeyRequest};
-pub use self::get_updates::{get_updates, GetUpdatesError, GetUpdatesRequest, ServerFileMetadata};
-pub use self::move_file::{move_file, MoveFileError, MoveFileRequest, MoveFileResponse};
-pub use self::new_account::{new_account, NewAccountError, NewAccountRequest, NewAccountResponse};
-pub use self::rename_file::{rename_file, RenameFileError, RenameFileRequest, RenameFileResponse};
->>>>>>> 003a8c3e
 use crate::service::file_encryption_service::EncryptedFile;
 use crate::{API_LOC, BUCKET_LOC};
 use rsa::RSAPublicKey;
 
 pub trait Client {
-<<<<<<< HEAD
     fn change_file_content(
         username: String,
         auth: String,
@@ -84,17 +60,7 @@
         new_file_name: String,
     ) -> Result<(), rename_file::Error>;
     fn get_file(file_id: String) -> Result<EncryptedFile, get_file::Error>;
-=======
-    fn new_account(params: &NewAccountRequest) -> Result<(), NewAccountError>;
-    fn get_updates(params: &GetUpdatesRequest) -> Result<Vec<ServerFileMetadata>, GetUpdatesError>;
-    fn get_file(params: &GetFileRequest) -> Result<EncryptedFile, GetFileError>;
-    fn get_public_key(params: &GetPublicKeyRequest) -> Result<RSAPublicKey, GetPublicKeyError>;
-    fn create_file(params: &CreateFileRequest) -> Result<u64, CreateFileError>;
-    fn change_file(params: &ChangeFileContentRequest) -> Result<u64, ChangeFileContentError>;
-    fn rename_file(params: &RenameFileRequest) -> Result<(), RenameFileError>;
-    fn move_file(params: &MoveFileRequest) -> Result<(), MoveFileError>;
-    fn delete_file(params: &DeleteFileRequest) -> Result<(), DeleteFileError>;
->>>>>>> 003a8c3e
+    fn get_public_key(username: String) -> Result<RSAPublicKey, get_public_key::Error>;
 }
 
 pub struct ClientImpl;
@@ -118,7 +84,6 @@
         )?
         .current_version)
     }
-<<<<<<< HEAD
     fn create_file(
         username: String,
         auth: String,
@@ -139,11 +104,6 @@
             },
         )?
         .current_version)
-=======
-
-    fn get_updates(params: &GetUpdatesRequest) -> Result<Vec<ServerFileMetadata>, GetUpdatesError> {
-        get_updates(API_LOC.to_string(), params)
->>>>>>> 003a8c3e
     }
     fn delete_file(
         username: String,
@@ -159,6 +119,17 @@
             },
         )?;
         Ok(())
+    }
+    fn get_public_key(
+        username: String,
+    ) -> Result<RSAPublicKey, get_public_key::Error> {
+        Ok(get_public_key::send(
+            String::from(API_LOC),
+            &GetPublicKeyRequest {
+                username: username,
+            },
+        )?
+        .key)
     }
     fn get_updates(
         username: String,
@@ -207,7 +178,6 @@
         )?;
         Ok(())
     }
-<<<<<<< HEAD
     fn rename_file(
         username: String,
         auth: String,
@@ -227,30 +197,5 @@
     }
     fn get_file(file_id: String) -> Result<EncryptedFile, get_file::Error> {
         get_file::send(String::from(BUCKET_LOC), file_id)
-=======
-
-    fn get_public_key(params: &GetPublicKeyRequest) -> Result<RSAPublicKey, GetPublicKeyError> {
-        get_public_key(API_LOC.to_string(), params)
-    }
-
-    fn create_file(params: &CreateFileRequest) -> Result<u64, CreateFileError> {
-        create_file(API_LOC.to_string(), params)
-    }
-
-    fn change_file(params: &ChangeFileContentRequest) -> Result<u64, ChangeFileContentError> {
-        change_file_content(API_LOC.to_string(), params)
->>>>>>> 003a8c3e
-    }
-
-    fn rename_file(params: &RenameFileRequest) -> Result<(), RenameFileError> {
-        rename_file(API_LOC.to_string(), params)
-    }
-
-    fn move_file(params: &MoveFileRequest) -> Result<(), MoveFileError> {
-        move_file(API_LOC.to_string(), params)
-    }
-
-    fn delete_file(params: &DeleteFileRequest) -> Result<(), DeleteFileError> {
-        delete_file(API_LOC.to_string(), params)
     }
 }