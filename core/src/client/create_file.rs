--- conflicted
+++ resolved
@@ -1,9 +1,5 @@
-<<<<<<< HEAD
 use crate::model::api::{CreateFileError, CreateFileRequest, CreateFileResponse};
-use reqwest::Client;
-=======
 use reqwest::blocking::Client;
->>>>>>> 003a8c3e
 use reqwest::Error as ReqwestError;
 
 #[derive(Debug)]
@@ -15,49 +11,16 @@
     API(CreateFileError),
 }
 
-<<<<<<< HEAD
 pub fn send(
-=======
-#[derive(Debug)]
-pub struct CreateFileRequest {
-    pub username: String,
-    pub auth: String,    // SignedValue
-    pub file_id: String, // UUID
-    pub file_name: String,
-    pub file_path: String,
-    pub file_content: String, // EncryptedValue
-}
-
-#[derive(Serialize, Deserialize, Debug, PartialEq)]
-pub struct CreateFileResponse {
-    pub error_code: String,
-    pub current_version: u64,
-}
-
-pub fn create_file(
->>>>>>> 003a8c3e
     api_location: String,
     request: &CreateFileRequest,
 ) -> Result<CreateFileResponse, Error> {
     let client = Client::new();
-<<<<<<< HEAD
     let serialized_request = serde_json::to_string(&request).map_err(|e| Error::Serialize(e))?;
     let serialized_response = client
-=======
-    let form_params = [
-        ("username", params.username.as_str()),
-        ("auth", params.auth.as_str()),
-        ("file_id", params.file_id.as_str()),
-        ("file_name", params.file_name.as_str()),
-        ("file_path", params.file_path.as_str()),
-        ("file_content", params.file_content.as_str()),
-    ];
-    let response = client
->>>>>>> 003a8c3e
         .post(format!("{}/create-file", api_location).as_str())
         .body(serialized_request)
         .send()
-<<<<<<< HEAD
         .map_err(|e| Error::SendFailed(e))?
         .text()
         .map_err(|e| Error::ReceiveFailed(e))?;
@@ -66,21 +29,5 @@
     match response {
         Ok(r) => Ok(r),
         Err(e) => Err(Error::API(e)),
-=======
-        .map_err(|err| CreateFileError::SendFailed(err))?;
-
-    let status = response.status().clone();
-    let response_body = response
-        .json::<CreateFileResponse>()
-        .map_err(|err| CreateFileError::ReceiveFailed(err))?;
-
-    match (status.as_u16(), response_body.error_code.as_str()) {
-        (200..=299, _) => Ok(response_body.current_version),
-        (401, "invalid_auth") => Err(CreateFileError::InvalidAuth),
-        (401, "expired_auth") => Err(CreateFileError::ExpiredAuth),
-        (422, "file_id_taken") => Err(CreateFileError::FileIdTaken),
-        (422, "file_path_taken") => Err(CreateFileError::FilePathTaken),
-        _ => Err(CreateFileError::Unspecified),
->>>>>>> 003a8c3e
     }
 }