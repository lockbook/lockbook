--- conflicted
+++ resolved
@@ -290,11 +290,7 @@
 #[derive(Serialize, Deserialize, Debug, PartialEq, Clone)]
 pub struct FileMetadata {
     pub id: Uuid,
-<<<<<<< HEAD
-=======
     pub file_type: FileType,
-    pub name: String,
->>>>>>> d9db0f7d
     pub parent: Uuid,
     pub name: String,
     pub signature: SignedValue,
