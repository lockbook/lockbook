use crate::model::account::{Account, Username};
use crate::model::crypto::*;
use crate::model::file_metadata::FileMetadata;
use reqwest::Method;
use rsa::RSAPublicKey;
use serde::{Deserialize, Serialize};
use uuid::Uuid;

pub trait Request {
    type Response;
    type Error;
    const METHOD: Method;
    const ROUTE: &'static str;
}

#[derive(Serialize, Deserialize, Debug, PartialEq, Clone)]
pub struct RequestWrapper<T: Request> {
    pub signed_request: RSASigned<T>,
    pub client_version: String,
}

#[derive(Serialize, Deserialize, Debug, PartialEq, Clone)]
pub enum ErrorWrapper<E> {
    Endpoint(E),
    ClientUpdateRequired,
    InvalidAuth,
    ExpiredAuth,
    InternalError,
    BadRequest,
}

#[derive(Serialize, Deserialize, Debug, PartialEq, Clone)]
pub struct ChangeDocumentContentRequest {
    pub id: Uuid,
    pub old_metadata_version: u64,
    pub new_content: EncryptedDocument,
}

#[derive(Serialize, Deserialize, Debug, PartialEq, Clone)]
pub struct ChangeDocumentContentResponse {
    pub new_metadata_and_content_version: u64,
}

#[derive(Serialize, Deserialize, Debug, PartialEq, Clone)]
pub enum ChangeDocumentContentError {
    InvalidUsername,
    NotPermissioned,
    UserNotFound,
    DocumentNotFound,
    EditConflict,
    DocumentDeleted,
}

impl Request for ChangeDocumentContentRequest {
    type Response = ChangeDocumentContentResponse;
    type Error = ChangeDocumentContentError;
    const METHOD: Method = Method::PUT;
    const ROUTE: &'static str = "/change-document-content";
}

#[derive(Serialize, Deserialize, Debug, PartialEq, Clone)]
pub struct CreateDocumentRequest {
    pub id: Uuid,
    pub name: String,
    pub parent: Uuid,
    pub content: EncryptedDocument,
    pub parent_access_key: FolderAccessInfo,
}

#[derive(Serialize, Deserialize, Debug, PartialEq, Clone)]
pub struct CreateDocumentResponse {
    pub new_metadata_and_content_version: u64,
}

#[derive(Serialize, Deserialize, Debug, PartialEq, Clone)]
pub enum CreateDocumentError {
    InvalidUsername,
    NotPermissioned,
    UserNotFound,
    FileIdTaken,
    DocumentPathTaken,
    ParentNotFound,
}

impl CreateDocumentRequest {
    pub fn new(file_metadata: &FileMetadata, content: EncryptedDocument) -> Self {
        CreateDocumentRequest {
            id: file_metadata.id,
            name: file_metadata.name.clone(),
            parent: file_metadata.parent,
            content,
            parent_access_key: file_metadata.folder_access_keys.clone(),
        }
    }
}

impl Request for CreateDocumentRequest {
    type Response = CreateDocumentResponse;
    type Error = CreateDocumentError;
    const METHOD: Method = Method::POST;
    const ROUTE: &'static str = "/create-document";
}

#[derive(Serialize, Deserialize, Debug, PartialEq, Clone)]
pub struct DeleteDocumentRequest {
    pub id: Uuid,
}

#[derive(Serialize, Deserialize, Debug, PartialEq, Clone)]
pub struct DeleteDocumentResponse {
    pub new_metadata_and_content_version: u64,
}

#[derive(Serialize, Deserialize, Debug, PartialEq, Clone)]
pub enum DeleteDocumentError {
    InvalidUsername,
    NotPermissioned,
    UserNotFound,
    DocumentNotFound,
    EditConflict,
    DocumentDeleted,
}

impl Request for DeleteDocumentRequest {
    type Response = DeleteDocumentResponse;
    type Error = DeleteDocumentError;
    const METHOD: Method = Method::DELETE;
    const ROUTE: &'static str = "/delete-document";
}

#[derive(Serialize, Deserialize, Debug, PartialEq, Clone)]
pub struct MoveDocumentRequest {
    pub id: Uuid,
    pub old_metadata_version: u64,
    pub new_parent: Uuid,
    pub new_folder_access: FolderAccessInfo,
}

#[derive(Serialize, Deserialize, Debug, PartialEq, Clone)]
pub struct MoveDocumentResponse {
    pub new_metadata_version: u64,
}

#[derive(Serialize, Deserialize, Debug, PartialEq, Clone)]
pub enum MoveDocumentError {
    InvalidUsername,
    NotPermissioned,
    UserNotFound,
    DocumentNotFound,
    ParentNotFound,
    ParentDeleted,
    FolderMovedIntoItself,
    EditConflict,
    DocumentDeleted,
    DocumentPathTaken,
}

impl MoveDocumentRequest {
    pub fn new(file_metadata: &FileMetadata) -> Self {
        MoveDocumentRequest {
            id: file_metadata.id,
            old_metadata_version: file_metadata.metadata_version,
            new_parent: file_metadata.parent,
            new_folder_access: file_metadata.folder_access_keys.clone(),
        }
    }
}

impl Request for MoveDocumentRequest {
    type Response = MoveDocumentResponse;
    type Error = MoveDocumentError;
    const METHOD: Method = Method::PUT;
    const ROUTE: &'static str = "/move-document";
}

#[derive(Serialize, Deserialize, Debug, PartialEq, Clone)]
pub struct RenameDocumentRequest {
    pub id: Uuid,
    pub old_metadata_version: u64,
    pub new_name: String,
}

#[derive(Serialize, Deserialize, Debug, PartialEq, Clone)]
pub struct RenameDocumentResponse {
    pub new_metadata_version: u64,
}

#[derive(Serialize, Deserialize, Debug, PartialEq, Clone)]
pub enum RenameDocumentError {
    InvalidUsername,
    NotPermissioned,
    UserNotFound,
    DocumentNotFound,
    DocumentDeleted,
    EditConflict,
    DocumentPathTaken,
}

impl RenameDocumentRequest {
    pub fn new(file_metadata: &FileMetadata) -> Self {
        RenameDocumentRequest {
            id: file_metadata.id,
            old_metadata_version: file_metadata.metadata_version,
            new_name: file_metadata.name.clone(),
        }
    }
}

impl Request for RenameDocumentRequest {
    type Response = RenameDocumentResponse;
    type Error = RenameDocumentError;
    const METHOD: Method = Method::PUT;
    const ROUTE: &'static str = "/rename-document";
}

#[derive(Serialize, Deserialize, Debug, PartialEq, Clone)]
pub struct GetDocumentRequest {
    pub id: Uuid,
    pub content_version: u64,
}

#[derive(Serialize, Deserialize, Debug, PartialEq, Clone)]
pub struct GetDocumentResponse {
    pub content: EncryptedDocument,
}

#[derive(Serialize, Deserialize, Debug, PartialEq, Clone)]
pub enum GetDocumentError {
    DocumentNotFound,
}

impl Request for GetDocumentRequest {
    type Response = GetDocumentResponse;
    type Error = GetDocumentError;
    const METHOD: Method = Method::GET;
    const ROUTE: &'static str = "/get-document";
}

#[derive(Serialize, Deserialize, Debug, PartialEq, Clone)]
pub struct CreateFolderRequest {
    pub id: Uuid,
    pub name: String,
    pub parent: Uuid,
    pub parent_access_key: FolderAccessInfo,
}

#[derive(Serialize, Deserialize, Debug, PartialEq, Clone)]
pub struct CreateFolderResponse {
    pub new_metadata_version: u64,
}

#[derive(Serialize, Deserialize, Debug, PartialEq, Clone)]
pub enum CreateFolderError {
    InvalidUsername,
    NotPermissioned,
    UserNotFound,
    FileIdTaken,
    FolderPathTaken,
    ParentNotFound,
}

impl CreateFolderRequest {
    pub fn new(file_metadata: &FileMetadata) -> Self {
        CreateFolderRequest {
            id: file_metadata.id,
            name: file_metadata.name.clone(),
            parent: file_metadata.parent,
            parent_access_key: file_metadata.folder_access_keys.clone(),
        }
    }
}

impl Request for CreateFolderRequest {
    type Response = CreateFolderResponse;
    type Error = CreateFolderError;
    const METHOD: Method = Method::POST;
    const ROUTE: &'static str = "/create-folder";
}

#[derive(Serialize, Deserialize, Debug, PartialEq, Clone)]
pub struct DeleteFolderRequest {
    pub id: Uuid,
}

#[derive(Serialize, Deserialize, Debug, PartialEq, Clone)]
pub struct DeleteFolderResponse {
    pub new_metadata_version: u64,
}

#[derive(Serialize, Deserialize, Debug, PartialEq, Clone)]
pub enum DeleteFolderError {
    InvalidUsername,
    NotPermissioned,
    UserNotFound,
    FolderNotFound,
    EditConflict,
    FolderDeleted,
<<<<<<< HEAD
    CannotDeleteRoot,
    ClientUpdateRequired,
=======
}

impl Request for DeleteFolderRequest {
    type Response = DeleteFolderResponse;
    type Error = DeleteFolderError;
    const METHOD: Method = Method::DELETE;
    const ROUTE: &'static str = "/delete-folder";
>>>>>>> 6c592ef5
}

#[derive(Serialize, Deserialize, Debug, PartialEq, Clone)]
pub struct MoveFolderRequest {
    pub id: Uuid,
    pub old_metadata_version: u64,
    pub new_parent: Uuid,
    pub new_folder_access: FolderAccessInfo,
}

#[derive(Serialize, Deserialize, Debug, PartialEq, Clone)]
pub struct MoveFolderResponse {
    pub new_metadata_version: u64,
}

#[derive(Serialize, Deserialize, Debug, PartialEq, Clone)]
pub enum MoveFolderError {
    InvalidUsername,
    NotPermissioned,
    UserNotFound,
    FolderNotFound,
    ParentNotFound,
    ParentDeleted,
    CannotMoveRoot,
    CannotMoveIntoDescendant,
    EditConflict,
    FolderDeleted,
    FolderPathTaken,
}

impl MoveFolderRequest {
    pub fn new(file_metadata: &FileMetadata) -> Self {
        MoveFolderRequest {
            id: file_metadata.id,
            old_metadata_version: file_metadata.metadata_version,
            new_parent: file_metadata.parent,
            new_folder_access: file_metadata.folder_access_keys.clone(),
        }
    }
}

impl Request for MoveFolderRequest {
    type Response = MoveFolderResponse;
    type Error = MoveFolderError;
    const METHOD: Method = Method::PUT;
    const ROUTE: &'static str = "/move-folder";
}

#[derive(Serialize, Deserialize, Debug, PartialEq, Clone)]
pub struct RenameFolderRequest {
    pub id: Uuid,
    pub old_metadata_version: u64,
    pub new_name: String,
}

#[derive(Serialize, Deserialize, Debug, PartialEq, Clone)]
pub struct RenameFolderResponse {
    pub new_metadata_version: u64,
}

#[derive(Serialize, Deserialize, Debug, PartialEq, Clone)]
pub enum RenameFolderError {
    InvalidUsername,
    NotPermissioned,
    UserNotFound,
    FolderNotFound,
    FolderDeleted,
    CannotRenameRoot,
    EditConflict,
    FolderPathTaken,
}

impl RenameFolderRequest {
    pub fn new(file_metadata: &FileMetadata) -> Self {
        RenameFolderRequest {
            id: file_metadata.id,
            old_metadata_version: file_metadata.metadata_version,
            new_name: file_metadata.name.clone(),
        }
    }
}

impl Request for RenameFolderRequest {
    type Response = RenameFolderResponse;
    type Error = RenameFolderError;
    const METHOD: Method = Method::PUT;
    const ROUTE: &'static str = "/rename-folder";
}

#[derive(Serialize, Deserialize, Debug, PartialEq, Clone)]
pub struct GetPublicKeyRequest {
    pub username: String,
}

#[derive(Serialize, Deserialize, Debug, PartialEq, Clone)]
pub struct GetPublicKeyResponse {
    pub key: RSAPublicKey,
}

#[derive(Serialize, Deserialize, Debug, PartialEq, Clone)]
pub enum GetPublicKeyError {
    InvalidUsername,
    UserNotFound,
}

impl Request for GetPublicKeyRequest {
    type Response = GetPublicKeyResponse;
    type Error = GetPublicKeyError;
    const METHOD: Method = Method::GET;
    const ROUTE: &'static str = "/get-public-key";
}

#[derive(Serialize, Deserialize, Debug, PartialEq, Clone)]
pub struct GetUsageRequest {}

#[derive(Serialize, Deserialize, Debug, PartialEq, Clone)]
pub struct GetUsageResponse {
    pub usages: Vec<FileUsage>,
}

#[derive(Serialize, Deserialize, Debug, PartialEq, Clone)]
pub struct FileUsage {
    pub file_id: Uuid,
    pub byte_secs: u64,
    pub secs: u64,
}

#[derive(Serialize, Deserialize, Debug, PartialEq, Clone)]
pub enum GetUsageError {
    InvalidUsername,
    UserNotFound,
}

impl Request for GetUsageRequest {
    type Response = GetUsageResponse;
    type Error = GetUsageError;
    const METHOD: Method = Method::GET;
    const ROUTE: &'static str = "/get-usage";
}

#[derive(Serialize, Deserialize, Debug, PartialEq, Clone)]
pub struct GetUpdatesRequest {
    pub since_metadata_version: u64,
}

#[derive(Serialize, Deserialize, Debug, PartialEq, Clone)]
pub struct GetUpdatesResponse {
    pub file_metadata: Vec<FileMetadata>,
}

#[derive(Serialize, Deserialize, Debug, PartialEq, Clone)]
pub enum GetUpdatesError {
    UserNotFound,
    InvalidUsername,
}

impl Request for GetUpdatesRequest {
    type Response = GetUpdatesResponse;
    type Error = GetUpdatesError;
    const METHOD: Method = Method::GET;
    const ROUTE: &'static str = "/get-updates";
}

#[derive(Serialize, Deserialize, Debug, PartialEq, Clone)]
pub struct NewAccountRequest {
    pub username: Username,
    pub public_key: RSAPublicKey,
    pub folder_id: Uuid,
    pub parent_access_key: FolderAccessInfo,
    pub user_access_key: EncryptedUserAccessKey,
}

#[derive(Serialize, Deserialize, Debug, PartialEq, Clone)]
pub struct NewAccountResponse {
    pub folder_metadata_version: u64,
}

#[derive(Serialize, Deserialize, Debug, PartialEq, Clone)]
pub enum NewAccountError {
    UsernameTaken,
    InvalidPublicKey,
    InvalidUserAccessKey,
    InvalidUsername,
    FileIdTaken,
}

impl NewAccountRequest {
    pub fn new(account: &Account, root_metadata: &FileMetadata) -> Self {
        NewAccountRequest {
            username: account.username.clone(),
            public_key: account.private_key.to_public_key(),
            folder_id: root_metadata.id,
            parent_access_key: root_metadata.folder_access_keys.clone(),
            user_access_key: root_metadata
                .user_access_keys
                .get(&account.username)
                .expect("file metadata for new account request must have user access key") // TODO: handle better
                .access_key
                .clone(),
        }
    }
}

impl Request for NewAccountRequest {
    type Response = NewAccountResponse;
    type Error = NewAccountError;
    const METHOD: Method = Method::POST;
    const ROUTE: &'static str = "/new-account";
}<|MERGE_RESOLUTION|>--- conflicted
+++ resolved
@@ -295,10 +295,8 @@
     FolderNotFound,
     EditConflict,
     FolderDeleted,
-<<<<<<< HEAD
     CannotDeleteRoot,
     ClientUpdateRequired,
-=======
 }
 
 impl Request for DeleteFolderRequest {
@@ -306,7 +304,6 @@
     type Error = DeleteFolderError;
     const METHOD: Method = Method::DELETE;
     const ROUTE: &'static str = "/delete-folder";
->>>>>>> 6c592ef5
 }
 
 #[derive(Serialize, Deserialize, Debug, PartialEq, Clone)]
