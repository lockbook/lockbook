--- conflicted
+++ resolved
@@ -166,11 +166,8 @@
     InvalidAuth,
     ExpiredAuth,
     UsernameTaken,
-<<<<<<< HEAD
     InvalidPublicKey,
-=======
     InvalidUsername,
->>>>>>> f9c9d94f
 }
 
 #[derive(Serialize, Deserialize, Debug, PartialEq, Clone)]
