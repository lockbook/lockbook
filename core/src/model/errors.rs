--- conflicted
+++ resolved
@@ -40,10 +40,6 @@
     }
 }
 
-<<<<<<< HEAD
-impl<T> From<std::sync::mpsc::SendError<T>> for UnexpectedError {
-    fn from(err: std::sync::mpsc::SendError<T>) -> Self {
-=======
 impl From<crossbeam::channel::RecvError> for UnexpectedError {
     fn from(err: crossbeam::channel::RecvError) -> Self {
         UnexpectedError(format!("{:#?}", err))
@@ -58,7 +54,6 @@
 
 impl<T> From<crossbeam::channel::SendError<T>> for UnexpectedError {
     fn from(err: crossbeam::channel::SendError<T>) -> Self {
->>>>>>> 6cbb5dfa
         UnexpectedError(format!("{:#?}", err))
     }
 }
