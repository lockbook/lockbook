--- conflicted
+++ resolved
@@ -1,8 +1,4 @@
 pub mod account;
-<<<<<<< HEAD
 pub mod api;
-pub mod file_metadata;
-=======
 pub mod client_file_metadata;
->>>>>>> 003a8c3e
 pub mod state;