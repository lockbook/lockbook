--- conflicted
+++ resolved
@@ -9,6 +9,7 @@
 use crate::service::auth_service::AuthGenError;
 use crate::service::auth_service::AuthService;
 use crate::service::crypto_service::PubKeyCryptoService;
+use crate::service::logging_service::Logger;
 use sled::Db;
 
 error_enum! {
@@ -65,23 +66,11 @@
         info!("Saving account locally");
         AccountDb::insert_account(db, &account)?;
 
-<<<<<<< HEAD
-        let new_account_request = NewAccountRequest {
-            username,
-            auth,
-            public_key,
-        };
+        info!("Sending username & public key to server");
+        ApiClient::new_account(username, auth, public_key)?;
+        info!("Account creation success!");
 
-        info!("Sending username & public key to server");
-        ApiClient::new_account(&new_account_request)?;
-        info!("Account creation success!");
-=======
-        Log::info(format!("Sending username & public key to server"));
-        ApiClient::new_account(username, auth, public_key)?;
-        Log::info(format!("Account creation success!"));
->>>>>>> 59c5a0c0
-
-        info!("{}", serde_json::to_string(&account).unwrap());
+        debug!("{}", serde_json::to_string(&account).unwrap());
         Ok(account)
     }
 
