use std::marker::PhantomData;

use crate::client;
use crate::client::{Client, NewAccountRequest};
<<<<<<< HEAD
use crate::crypto;
use crate::crypto::CryptoService;
=======
use crate::crypto::PubKeyCryptoService;
>>>>>>> 0c120906
use crate::error_enum;
use crate::model::account::Account;
use crate::repo::account_repo;
use crate::repo::account_repo::AccountRepo;
use crate::repo::db_provider;
<<<<<<< HEAD
=======
use crate::API_LOC;
>>>>>>> 0c120906
use sled::Db;

error_enum! {
    enum Error {
        ConnectionFailure(db_provider::Error),
        KeyGenerationError(rsa::errors::Error),
        PersistenceError(account_repo::Error),
        ApiError(client::ClientError),
        KeySerializationError(serde_json::error::Error),
    }
}

pub trait AccountService {
    fn create_account(db: &Db, username: String) -> Result<Account, Error>;
}

pub struct AccountServiceImpl<
    Crypto: PubKeyCryptoService,
    AccountDb: AccountRepo,
    ApiClient: Client,
> {
    encryption: PhantomData<Crypto>,
    accounts: PhantomData<AccountDb>,
    client: PhantomData<ApiClient>,
}

impl<Crypto: PubKeyCryptoService, AccountDb: AccountRepo, ApiClient: Client> AccountService
    for AccountServiceImpl<Crypto, AccountDb, ApiClient>
{
    fn create_account(db: &Db, username: String) -> Result<Account, Error> {
        let keys = Crypto::generate_key()?;
        let account = Account { username, keys };

        let username = account.username.clone();
        let auth = "".to_string();
        let public_key = serde_json::to_string(&account.keys.to_public_key())?;

        AccountDb::insert_account(&db, &account)?;
<<<<<<< HEAD

        ApiClient::new_account(&NewAccountRequest {
            username: format!("{}", &account.username),
            // FIXME: Real auth...
            auth: "JUNKAUTH".to_string(),
            pub_key_n: format!("{}", &&account.keys.public_key.n.to_string()),
            pub_key_e: format!("{}", &account.keys.public_key.e.to_string()),
        })?;
=======
        let new_account_request = NewAccountRequest {
            username,
            auth,
            public_key,
        };

        ApiClient::new_account(API_LOC.to_string(), &new_account_request)?;
>>>>>>> 0c120906

        Ok(account)
    }
}<|MERGE_RESOLUTION|>--- conflicted
+++ resolved
@@ -2,21 +2,14 @@
 
 use crate::client;
 use crate::client::{Client, NewAccountRequest};
-<<<<<<< HEAD
 use crate::crypto;
-use crate::crypto::CryptoService;
-=======
 use crate::crypto::PubKeyCryptoService;
->>>>>>> 0c120906
 use crate::error_enum;
 use crate::model::account::Account;
 use crate::repo::account_repo;
 use crate::repo::account_repo::AccountRepo;
 use crate::repo::db_provider;
-<<<<<<< HEAD
-=======
 use crate::API_LOC;
->>>>>>> 0c120906
 use sled::Db;
 
 error_enum! {
@@ -55,16 +48,6 @@
         let public_key = serde_json::to_string(&account.keys.to_public_key())?;
 
         AccountDb::insert_account(&db, &account)?;
-<<<<<<< HEAD
-
-        ApiClient::new_account(&NewAccountRequest {
-            username: format!("{}", &account.username),
-            // FIXME: Real auth...
-            auth: "JUNKAUTH".to_string(),
-            pub_key_n: format!("{}", &&account.keys.public_key.n.to_string()),
-            pub_key_e: format!("{}", &account.keys.public_key.e.to_string()),
-        })?;
-=======
         let new_account_request = NewAccountRequest {
             username,
             auth,
@@ -72,7 +55,6 @@
         };
 
         ApiClient::new_account(API_LOC.to_string(), &new_account_request)?;
->>>>>>> 0c120906
 
         Ok(account)
     }
