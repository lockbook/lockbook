use std::marker::PhantomData;

<<<<<<< HEAD
use crate::service::auth_service::AuthGenError;
use crate::service::auth_service::AuthService;
=======
use crate::client;
>>>>>>> 64175af7
use crate::client::{Client, NewAccountRequest};
use crate::error_enum;
use crate::model::account::Account;
use crate::repo::account_repo;
use crate::repo::account_repo::AccountRepo;
use crate::repo::db_provider;
use crate::service::crypto_service::PubKeyCryptoService;
use crate::service::logging_service::Logger;
use sled::Db;

error_enum! {
    enum Error {
        ConnectionFailure(db_provider::Error),
        KeyGenerationError(rsa::errors::Error),
        PersistenceError(account_repo::Error),
        ApiError(client::NewAccountError),
        KeySerializationError(serde_json::error::Error),
        AuthGenFailure(AuthGenError)
    }
}

pub trait AccountService {
    fn create_account(db: &Db, username: String) -> Result<Account, Error>;
    fn import_account(db: &Db, username: String, key_string: String) -> Result<Account, Error>;
}

pub struct AccountServiceImpl<
    Log: Logger,
    Crypto: PubKeyCryptoService,
    AccountDb: AccountRepo,
    ApiClient: Client,
    Auth: AuthService,
> {
    log: PhantomData<Log>,
    encryption: PhantomData<Crypto>,
    accounts: PhantomData<AccountDb>,
    client: PhantomData<ApiClient>,
    auth: PhantomData<Auth>,
}

<<<<<<< HEAD
impl<Crypto: PubKeyCryptoService, AccountDb: AccountRepo, ApiClient: Client, Auth: AuthService>
    AccountService for AccountServiceImpl<Crypto, AccountDb, ApiClient, Auth>
=======
impl<Log: Logger, Crypto: PubKeyCryptoService, AccountDb: AccountRepo, ApiClient: Client>
    AccountService for AccountServiceImpl<Log, Crypto, AccountDb, ApiClient>
>>>>>>> 64175af7
{
    fn create_account(db: &Db, username: String) -> Result<Account, Error> {
        let keys = Crypto::generate_key()?;
        let account = Account {
            username,
            keys: keys.clone(),
        };
        Log::debug(format!("Keys: {:?}", serde_json::to_string(&keys).unwrap()));
        let username = account.username.clone();
        let auth = Auth::generate_auth(&keys, &username)?;
        let public_key = serde_json::to_string(&account.keys.to_public_key())?;

        AccountDb::insert_account(db, &account)?;
        let new_account_request = NewAccountRequest {
            username,
            auth,
            public_key,
        };

        ApiClient::new_account(&new_account_request)?;

        Ok(account)
    }

    fn import_account(db: &Db, username: String, key_string: String) -> Result<Account, Error> {
        let keys = serde_json::from_str(key_string.as_str())?;
        let account = Account { username, keys };

        AccountDb::insert_account(db, &account)?;
        Ok(account)
    }
}<|MERGE_RESOLUTION|>--- conflicted
+++ resolved
@@ -1,11 +1,8 @@
 use std::marker::PhantomData;
 
-<<<<<<< HEAD
 use crate::service::auth_service::AuthGenError;
 use crate::service::auth_service::AuthService;
-=======
 use crate::client;
->>>>>>> 64175af7
 use crate::client::{Client, NewAccountRequest};
 use crate::error_enum;
 use crate::model::account::Account;
@@ -46,13 +43,8 @@
     auth: PhantomData<Auth>,
 }
 
-<<<<<<< HEAD
-impl<Crypto: PubKeyCryptoService, AccountDb: AccountRepo, ApiClient: Client, Auth: AuthService>
-    AccountService for AccountServiceImpl<Crypto, AccountDb, ApiClient, Auth>
-=======
-impl<Log: Logger, Crypto: PubKeyCryptoService, AccountDb: AccountRepo, ApiClient: Client>
-    AccountService for AccountServiceImpl<Log, Crypto, AccountDb, ApiClient>
->>>>>>> 64175af7
+impl<Log: Logger, Crypto: PubKeyCryptoService, AccountDb: AccountRepo, ApiClient: Client, Auth: AuthService>
+    AccountService for AccountServiceImpl<Log, Crypto, AccountDb, ApiClient, Auth>
 {
     fn create_account(db: &Db, username: String) -> Result<Account, Error> {
         let keys = Crypto::generate_key()?;
