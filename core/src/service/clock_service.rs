<<<<<<< HEAD
use crate::model::crypto::Timestamped;
use std::time::{SystemTime, UNIX_EPOCH};

pub trait Clock {
    fn get_time() -> u64;
    fn timestamp<T>(t: T) -> Timestamped<T> {
        Timestamped {
            value: t,
            timestamp: Self::get_time(),
        }
    }
=======
use std::time::{SystemTime, SystemTimeError, UNIX_EPOCH};

pub trait Clock {
    fn get_time() -> Result<u128, SystemTimeError>;
>>>>>>> 363891b8
}

pub struct ClockImpl;

impl Clock for ClockImpl {
<<<<<<< HEAD
    fn get_time() -> u64 {
        SystemTime::now()
            .duration_since(UNIX_EPOCH)
            .unwrap()
            .as_millis() as u64
=======
    fn get_time() -> Result<u128, SystemTimeError> {
        Ok(SystemTime::now().duration_since(UNIX_EPOCH)?.as_millis())
>>>>>>> 363891b8
    }
}<|MERGE_RESOLUTION|>--- conflicted
+++ resolved
@@ -1,35 +1,23 @@
-<<<<<<< HEAD
 use crate::model::crypto::Timestamped;
 use std::time::{SystemTime, UNIX_EPOCH};
 
 pub trait Clock {
-    fn get_time() -> u64;
+    fn get_time() -> i64;
     fn timestamp<T>(t: T) -> Timestamped<T> {
         Timestamped {
             value: t,
             timestamp: Self::get_time(),
         }
     }
-=======
-use std::time::{SystemTime, SystemTimeError, UNIX_EPOCH};
-
-pub trait Clock {
-    fn get_time() -> Result<u128, SystemTimeError>;
->>>>>>> 363891b8
 }
 
 pub struct ClockImpl;
 
 impl Clock for ClockImpl {
-<<<<<<< HEAD
-    fn get_time() -> u64 {
-        SystemTime::now()
-            .duration_since(UNIX_EPOCH)
-            .unwrap()
-            .as_millis() as u64
-=======
-    fn get_time() -> Result<u128, SystemTimeError> {
-        Ok(SystemTime::now().duration_since(UNIX_EPOCH)?.as_millis())
->>>>>>> 363891b8
+    fn get_time() -> i64 {
+        match SystemTime::now().duration_since(UNIX_EPOCH) {
+            Ok(t) => t.as_millis() as i64,
+            Err(e) => -(e.duration().as_millis() as i64),
+        }
     }
 }