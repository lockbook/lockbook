use crate::model::filename::DocumentType;
use crate::model::repo::RepoSource;
use crate::{CoreError, RequestContext, UnexpectedError};
<<<<<<< HEAD
use crossbeam::channel;
use crossbeam::channel::{Receiver, RecvTimeoutError, Sender};
=======
use crossbeam::channel::{self, Receiver, RecvTimeoutError, Sender};
>>>>>>> c5b53cb4
use fuzzy_matcher::skim::SkimMatcherV2;
use fuzzy_matcher::FuzzyMatcher;
use lockbook_models::file_metadata::DecryptedFiles;
use lockbook_models::tree::FileMetadata;
use serde::Serialize;
use std::cmp::Ordering;
<<<<<<< HEAD
use std::sync::atomic::AtomicBool;
use std::sync::{atomic, Arc};
use std::thread;
use std::thread::JoinHandle;
=======
use std::sync::atomic::{self, AtomicBool};
use std::sync::Arc;
use std::thread::{self, JoinHandle};
>>>>>>> c5b53cb4
use std::time::Duration;
use sublime_fuzzy::{FuzzySearch, Scoring};
use uuid::Uuid;

const DEBOUNCE_MILLIS: u64 = 500;
const LOWEST_CONTENT_SCORE_THRESHOLD: i64 = 170;

const MAX_CONTENT_MATCH_LENGTH: usize = 400;
const IDEAL_CONTENT_MATCH_LENGTH: usize = 150;
const CONTENT_MATCH_PADDING: usize = 8;

#[derive(Debug, Eq, PartialEq)]
pub struct SearchResultItem {
    pub id: Uuid,
    pub path: String,
    pub score: i64,
}

impl Ord for SearchResultItem {
    fn cmp(&self, other: &Self) -> Ordering {
        match self.score.cmp(&other.score) {
            Ordering::Greater => Ordering::Less,
            Ordering::Less => Ordering::Greater,
            Ordering::Equal => self.path.cmp(&other.path),
        }
    }
}

impl PartialOrd for SearchResultItem {
    fn partial_cmp(&self, other: &Self) -> Option<Ordering> {
        Some(self.cmp(other))
    }
}

impl RequestContext<'_, '_> {
    pub fn search_file_paths(&mut self, input: &str) -> Result<Vec<SearchResultItem>, CoreError> {
        if input.is_empty() {
            return Ok(Vec::new());
        }

        let matcher = SkimMatcherV2::default();

        let mut results = Vec::new();
        let files = self.get_all_not_deleted_metadata(RepoSource::Local)?;
        for &id in files.keys() {
            let path = Self::path_by_id_helper(&files, id)?;

            if let Some(score) = matcher.fuzzy_match(&path, input) {
                results.push(SearchResultItem { id, path, score });
            }
        }
        results.sort();

        Ok(results)
    }

    pub fn start_search(&mut self) -> Result<StartSearchInfo, CoreError> {
        let files_not_deleted: DecryptedFiles =
            self.get_all_not_deleted_metadata(RepoSource::Local)?;

        let mut files_info = Vec::new();

        for file in files_not_deleted.values() {
            if file.is_document() {
                let content =
                    match DocumentType::from_file_name_using_extension(&file.decrypted_name) {
                        DocumentType::Text => self
                            .read_document(self.config, RepoSource::Local, file.id)
<<<<<<< HEAD
                            .map(|content| String::from(String::from_utf8_lossy(content.as_ref())))
                            .map(Some)?,
=======
                            .map(|bytes| Some(String::from_utf8_lossy(&bytes).to_string()))?,
>>>>>>> c5b53cb4
                        _ => None,
                    };

                files_info.push(SearchableFileInfo {
                    id: file.id,
                    path: RequestContext::path_by_id_helper(&files_not_deleted, file.id)?,
                    content,
                })
            }
        }

        let (search_tx, search_rx) = channel::unbounded::<SearchRequest>();
        let (results_tx, results_rx) = channel::unbounded::<SearchResult>();
        let join_handle = thread::spawn(move || {
            if let Err(search_err) = Self::search_loop(&results_tx, search_rx, files_info) {
                if let Err(err) = results_tx.send(SearchResult::Error(search_err)) {
                    warn!("Send failed: {:#?}", err);
                }
            }
        });

        Ok(StartSearchInfo { search_tx, results_rx, join_handle })
    }

    fn recv_with_debounce(
        search_rx: &Receiver<SearchRequest>, debounce_duration: Duration,
    ) -> Result<SearchRequest, UnexpectedError> {
        let mut result = search_rx.recv()?;

        loop {
            match search_rx.recv_timeout(debounce_duration) {
                Ok(new_result) => result = new_result,
                Err(RecvTimeoutError::Timeout) => return Ok(result),
                Err(err) => return Err(UnexpectedError::from(err)),
            }
        }
    }

    fn search_loop(
        results_tx: &Sender<SearchResult>, search_rx: Receiver<SearchRequest>,
        files_info: Vec<SearchableFileInfo>,
    ) -> Result<(), UnexpectedError> {
        let files_info = Arc::new(files_info);
        let mut should_continue = Arc::new(AtomicBool::new(true));
        let debounce_duration = Duration::from_millis(DEBOUNCE_MILLIS);

        loop {
            let search = RequestContext::recv_with_debounce(&search_rx, debounce_duration)?;
<<<<<<< HEAD

            match search {
                SearchRequest::Search { input } => {
                    should_continue.store(false, atomic::Ordering::Relaxed);
=======
            should_continue.store(false, atomic::Ordering::Relaxed);

            match search {
                SearchRequest::Search { input } => {
>>>>>>> c5b53cb4
                    should_continue = Arc::new(AtomicBool::new(true));

                    let results_tx = results_tx.clone();
                    let files_info = files_info.clone();
                    let should_continue = should_continue.clone();
                    let input = input.clone();

                    thread::spawn(move || {
                        if let Err(search_err) =
                            RequestContext::search(&results_tx, files_info, should_continue, input)
                        {
                            if let Err(err) = results_tx.send(SearchResult::Error(search_err)) {
                                warn!("Send failed: {:#?}", err);
                            }
                        }
                    });
                }
<<<<<<< HEAD
                SearchRequest::EndSearch => {
                    should_continue.store(false, atomic::Ordering::Relaxed);
                    return Ok(());
                }
                SearchRequest::StopCurrentSearch => {
                    should_continue.store(false, atomic::Ordering::Relaxed)
                }
=======
                SearchRequest::EndSearch => return Ok(()),
                SearchRequest::StopCurrentSearch => {}
>>>>>>> c5b53cb4
            }
        }
    }

    fn search(
        results_tx: &Sender<SearchResult>, files_info: Arc<Vec<SearchableFileInfo>>,
        should_continue: Arc<AtomicBool>, search: String,
    ) -> Result<(), UnexpectedError> {
        let mut no_matches = true;

        RequestContext::search_file_names(
            results_tx,
            &should_continue,
            &files_info,
            &search,
            &mut no_matches,
        )?;

        if should_continue.load(atomic::Ordering::Relaxed) {
            RequestContext::search_file_contents(
                results_tx,
                &should_continue,
                &files_info,
                &search,
                &mut no_matches,
            )?;

            if no_matches && should_continue.load(atomic::Ordering::Relaxed) {
                results_tx.send(SearchResult::NoMatch)?;
            }
        }

        Ok(())
    }

    fn search_file_names(
        results_tx: &Sender<SearchResult>, should_continue: &Arc<AtomicBool>,
        files_info: &Arc<Vec<SearchableFileInfo>>, search: &str, no_matches: &mut bool,
    ) -> Result<(), UnexpectedError> {
        for info in files_info.as_ref() {
            if !should_continue.load(atomic::Ordering::Relaxed) {
                return Ok(());
            }

            if let Some(fuzzy_match) = FuzzySearch::new(search, &info.path)
                .case_insensitive()
                .score_with(&Scoring::emphasize_distance())
                .best_match()
            {
                if fuzzy_match.score().is_positive() {
                    if *no_matches {
                        *no_matches = false;
                    }

                    if !should_continue.load(atomic::Ordering::Relaxed) {
                        return Ok(());
                    }

                    if results_tx
                        .send(SearchResult::FileNameMatch {
                            id: info.id,
                            path: info.path.clone(),
                            matched_indices: fuzzy_match.matched_indices().cloned().collect(),
                            score: fuzzy_match.score() as i64,
                        })
                        .is_err()
                    {
                        break;
                    }
                }
            }
        }

        Ok(())
    }

    fn search_file_contents(
        results_tx: &Sender<SearchResult>, should_continue: &Arc<AtomicBool>,
        files_info: &Arc<Vec<SearchableFileInfo>>, search: &str, no_matches: &mut bool,
    ) -> Result<(), UnexpectedError> {
        for info in files_info.as_ref() {
            if !should_continue.load(atomic::Ordering::Relaxed) {
                return Ok(());
            }

            if let Some(content) = &info.content {
                let mut content_matches: Vec<ContentMatch> = Vec::new();

                for paragraph in content.split("\n\n") {
                    if let Some(fuzzy_match) = FuzzySearch::new(search, paragraph)
                        .case_insensitive()
                        .score_with(&Scoring::emphasize_distance())
                        .best_match()
                    {
                        let score = fuzzy_match.score() as i64;

                        if score >= LOWEST_CONTENT_SCORE_THRESHOLD {
                            let (paragraph, matched_indices) =
                                RequestContext::optimize_searched_text(
                                    paragraph,
                                    fuzzy_match.matched_indices().cloned().collect(),
                                )?;

                            content_matches.push(ContentMatch {
                                paragraph,
                                matched_indices,
                                score,
                            });
                        }
                    }
                }

                if !content_matches.is_empty() {
                    if *no_matches {
                        *no_matches = false;
                    }

                    if !should_continue.load(atomic::Ordering::Relaxed) {
                        return Ok(());
                    }

                    if results_tx
                        .send(SearchResult::FileContentMatches {
                            id: info.id,
                            path: info.path.clone(),
                            content_matches,
                        })
                        .is_err()
                    {
                        break;
                    }
                }
            }
        }

        Ok(())
    }

    fn optimize_searched_text(
        paragraph: &str, matched_indices: Vec<usize>,
    ) -> Result<(String, Vec<usize>), UnexpectedError> {
        if paragraph.len() <= IDEAL_CONTENT_MATCH_LENGTH {
            return Ok((paragraph.to_string(), matched_indices));
        }

        let mut index_offset: usize = 0;
        let mut new_paragraph = paragraph.to_string();
        let mut new_indices = matched_indices;

        let first_match = new_indices.first().ok_or_else(|| {
            warn!("A fuzzy match happened but there are no matched indices.");
            UnexpectedError("No matched indices.".to_string())
        })?;

        let last_match = new_indices.last().ok_or_else(|| {
            warn!("A fuzzy match happened but there are no matched indices.");
            UnexpectedError("No matched indices.".to_string())
        })?;

        if *last_match < IDEAL_CONTENT_MATCH_LENGTH {
            new_paragraph = new_paragraph
                .chars()
                .take(IDEAL_CONTENT_MATCH_LENGTH + CONTENT_MATCH_PADDING)
                .chain("...".chars())
                .collect();
        } else {
            if *first_match > CONTENT_MATCH_PADDING as usize {
                let at_least_take = new_paragraph.len() - first_match + CONTENT_MATCH_PADDING;

                let deleted_chars_len = if at_least_take > IDEAL_CONTENT_MATCH_LENGTH {
                    first_match - CONTENT_MATCH_PADDING
                } else {
                    new_paragraph.len() - IDEAL_CONTENT_MATCH_LENGTH
                };

                index_offset = deleted_chars_len - 3;

                new_paragraph = "..."
                    .chars()
                    .chain(new_paragraph.chars().skip(deleted_chars_len))
                    .collect();
            }

            if new_paragraph.len() > IDEAL_CONTENT_MATCH_LENGTH + CONTENT_MATCH_PADDING + 3 {
                let at_least_take = *last_match - index_offset + CONTENT_MATCH_PADDING;

                let take_chars_len = if at_least_take > IDEAL_CONTENT_MATCH_LENGTH {
                    at_least_take
                } else {
                    IDEAL_CONTENT_MATCH_LENGTH - (last_match - index_offset)
                };

                new_paragraph = new_paragraph
                    .chars()
                    .take(take_chars_len)
                    .chain("...".chars())
                    .collect();
            }

            if new_paragraph.len() > MAX_CONTENT_MATCH_LENGTH {
                new_paragraph = new_paragraph
                    .chars()
                    .take(MAX_CONTENT_MATCH_LENGTH)
                    .chain("...".chars())
                    .collect();

                new_indices = new_indices
                    .into_iter()
                    .filter(|index| (*index - index_offset) < MAX_CONTENT_MATCH_LENGTH)
                    .collect()
            }
        }

        Ok((
            new_paragraph,
            new_indices
                .iter()
                .map(|index| *index - index_offset)
                .collect(),
        ))
    }
}

pub struct StartSearchInfo {
    pub search_tx: Sender<SearchRequest>,
    pub results_rx: Receiver<SearchResult>,
    pub join_handle: JoinHandle<()>,
}

struct SearchableFileInfo {
    id: Uuid,
    path: String,
    content: Option<String>,
}

#[derive(Clone)]
pub enum SearchRequest {
    Search { input: String },
    EndSearch,
    StopCurrentSearch,
}

#[derive(Debug)]
pub enum SearchResult {
    Error(UnexpectedError),
    FileNameMatch { id: Uuid, path: String, matched_indices: Vec<usize>, score: i64 },
    FileContentMatches { id: Uuid, path: String, content_matches: Vec<ContentMatch> },
    NoMatch,
}

#[derive(Serialize, Debug)]
pub struct ContentMatch {
    pub paragraph: String,
    pub matched_indices: Vec<usize>,
    pub score: i64,
}<|MERGE_RESOLUTION|>--- conflicted
+++ resolved
@@ -1,28 +1,16 @@
 use crate::model::filename::DocumentType;
 use crate::model::repo::RepoSource;
 use crate::{CoreError, RequestContext, UnexpectedError};
-<<<<<<< HEAD
-use crossbeam::channel;
-use crossbeam::channel::{Receiver, RecvTimeoutError, Sender};
-=======
 use crossbeam::channel::{self, Receiver, RecvTimeoutError, Sender};
->>>>>>> c5b53cb4
 use fuzzy_matcher::skim::SkimMatcherV2;
 use fuzzy_matcher::FuzzyMatcher;
 use lockbook_models::file_metadata::DecryptedFiles;
 use lockbook_models::tree::FileMetadata;
 use serde::Serialize;
 use std::cmp::Ordering;
-<<<<<<< HEAD
-use std::sync::atomic::AtomicBool;
-use std::sync::{atomic, Arc};
-use std::thread;
-use std::thread::JoinHandle;
-=======
 use std::sync::atomic::{self, AtomicBool};
 use std::sync::Arc;
 use std::thread::{self, JoinHandle};
->>>>>>> c5b53cb4
 use std::time::Duration;
 use sublime_fuzzy::{FuzzySearch, Scoring};
 use uuid::Uuid;
@@ -91,12 +79,7 @@
                     match DocumentType::from_file_name_using_extension(&file.decrypted_name) {
                         DocumentType::Text => self
                             .read_document(self.config, RepoSource::Local, file.id)
-<<<<<<< HEAD
-                            .map(|content| String::from(String::from_utf8_lossy(content.as_ref())))
-                            .map(Some)?,
-=======
                             .map(|bytes| Some(String::from_utf8_lossy(&bytes).to_string()))?,
->>>>>>> c5b53cb4
                         _ => None,
                     };
 
@@ -145,17 +128,10 @@
 
         loop {
             let search = RequestContext::recv_with_debounce(&search_rx, debounce_duration)?;
-<<<<<<< HEAD
+            should_continue.store(false, atomic::Ordering::Relaxed);
 
             match search {
                 SearchRequest::Search { input } => {
-                    should_continue.store(false, atomic::Ordering::Relaxed);
-=======
-            should_continue.store(false, atomic::Ordering::Relaxed);
-
-            match search {
-                SearchRequest::Search { input } => {
->>>>>>> c5b53cb4
                     should_continue = Arc::new(AtomicBool::new(true));
 
                     let results_tx = results_tx.clone();
@@ -173,18 +149,8 @@
                         }
                     });
                 }
-<<<<<<< HEAD
-                SearchRequest::EndSearch => {
-                    should_continue.store(false, atomic::Ordering::Relaxed);
-                    return Ok(());
-                }
-                SearchRequest::StopCurrentSearch => {
-                    should_continue.store(false, atomic::Ordering::Relaxed)
-                }
-=======
                 SearchRequest::EndSearch => return Ok(()),
                 SearchRequest::StopCurrentSearch => {}
->>>>>>> c5b53cb4
             }
         }
     }
