--- conflicted
+++ resolved
@@ -1,18 +1,6 @@
 use crate::model::filename::DocumentType;
 use crate::model::repo::RepoSource;
 use crate::{CoreError, RequestContext, UnexpectedError};
-<<<<<<< HEAD
-use fuzzy_matcher::skim::SkimMatcherV2;
-use fuzzy_matcher::FuzzyMatcher;
-use lockbook_models::file_metadata::{DecryptedFiles, FileType};
-use serde::Serialize;
-use std::cmp::Ordering;
-use std::sync::atomic::AtomicBool;
-use std::sync::mpsc::{Receiver, Sender};
-use std::sync::{atomic, Arc};
-use std::thread;
-use std::thread::JoinHandle;
-=======
 use crossbeam::channel::{self, Receiver, RecvTimeoutError, Sender};
 use fuzzy_matcher::skim::SkimMatcherV2;
 use fuzzy_matcher::FuzzyMatcher;
@@ -23,7 +11,6 @@
 use std::sync::atomic::{self, AtomicBool};
 use std::sync::Arc;
 use std::thread::{self, JoinHandle};
->>>>>>> 6cbb5dfa
 use std::time::Duration;
 use sublime_fuzzy::{FuzzySearch, Scoring};
 use uuid::Uuid;
@@ -35,11 +22,6 @@
 const IDEAL_CONTENT_MATCH_LENGTH: usize = 150;
 const CONTENT_MATCH_PADDING: usize = 8;
 
-<<<<<<< HEAD
-const QUERIED_EXTENSIONS: [&str; 2] = [".md", ".txt"];
-
-=======
->>>>>>> 6cbb5dfa
 #[derive(Debug, Eq, PartialEq)]
 pub struct SearchResultItem {
     pub id: Uuid,
@@ -85,34 +67,13 @@
         Ok(results)
     }
 
-<<<<<<< HEAD
-    pub fn start_search(
-        &mut self, results_tx: Sender<SearchResult>, search_rx: Receiver<SearchRequest>,
-    ) -> Result<JoinHandle<()>, CoreError> {
-=======
     pub fn start_search(&mut self) -> Result<StartSearchInfo, CoreError> {
->>>>>>> 6cbb5dfa
         let files_not_deleted: DecryptedFiles =
             self.get_all_not_deleted_metadata(RepoSource::Local)?;
 
         let mut files_info = Vec::new();
 
         for file in files_not_deleted.values() {
-<<<<<<< HEAD
-            if file.file_type == FileType::Document {
-                let content = if QUERIED_EXTENSIONS
-                    .iter()
-                    .any(|extension| file.decrypted_name.as_str().ends_with(extension))
-                {
-                    Some(String::from(String::from_utf8_lossy(&self.read_document(
-                        self.config,
-                        RepoSource::Local,
-                        file.id,
-                    )?)))
-                } else {
-                    None
-                };
-=======
             if file.is_document() {
                 let content =
                     match DocumentType::from_file_name_using_extension(&file.decrypted_name) {
@@ -121,7 +82,6 @@
                             .map(|bytes| Some(String::from_utf8_lossy(&bytes).to_string()))?,
                         _ => None,
                     };
->>>>>>> 6cbb5dfa
 
                 files_info.push(SearchableFileInfo {
                     id: file.id,
@@ -131,104 +91,14 @@
             }
         }
 
-<<<<<<< HEAD
-        Ok(thread::spawn(move || {
-            if let Err(search_err) = Self::search(&results_tx, search_rx, Arc::new(files_info)) {
-=======
         let (search_tx, search_rx) = channel::unbounded::<SearchRequest>();
         let (results_tx, results_rx) = channel::unbounded::<SearchResult>();
         let join_handle = thread::spawn(move || {
             if let Err(search_err) = Self::search_loop(&results_tx, search_rx, files_info) {
->>>>>>> 6cbb5dfa
                 if let Err(err) = results_tx.send(SearchResult::Error(search_err)) {
                     warn!("Send failed: {:#?}", err);
                 }
             }
-<<<<<<< HEAD
-        }))
-    }
-
-    fn search(
-        results_tx: &Sender<SearchResult>, search_rx: Receiver<SearchRequest>,
-        files_info: Arc<Vec<SearchableFileInfo>>,
-    ) -> Result<(), UnexpectedError> {
-        let mut last_search = match search_rx.recv() {
-            Ok(last_search) => last_search,
-            Err(_) => return Ok(()),
-        };
-
-        let mut should_continue = Arc::new(AtomicBool::new(true));
-
-        match &last_search {
-            SearchRequest::Search { input } => {
-                RequestContext::spawn_search(
-                    results_tx.clone(),
-                    files_info.clone(),
-                    should_continue.clone(),
-                    input.clone(),
-                );
-            }
-            SearchRequest::EndSearch => return Ok(()),
-            SearchRequest::StopCurrentSearch => {}
-        };
-
-        let mut skip_channel_check = false;
-
-        loop {
-            if !skip_channel_check {
-                last_search = match search_rx.recv() {
-                    Ok(last_search) => last_search,
-                    Err(_) => return Ok(()),
-                };
-
-                should_continue.store(false, atomic::Ordering::Relaxed);
-            } else {
-                skip_channel_check = false;
-            }
-
-            thread::sleep(Duration::from_millis(DEBOUNCE_MILLIS));
-
-            if let Some(search) = search_rx.try_iter().last() {
-                last_search = search;
-                skip_channel_check = true;
-                continue;
-            }
-
-            match &last_search {
-                SearchRequest::Search { input } => {
-                    should_continue = Arc::new(AtomicBool::new(true));
-
-                    RequestContext::spawn_search(
-                        results_tx.clone(),
-                        files_info.clone(),
-                        should_continue.clone(),
-                        input.clone(),
-                    );
-                }
-                SearchRequest::EndSearch => return Ok(()),
-                SearchRequest::StopCurrentSearch => {}
-            };
-        }
-    }
-
-    fn spawn_search(
-        results_tx: Sender<SearchResult>, files_info: Arc<Vec<SearchableFileInfo>>,
-        should_continue: Arc<AtomicBool>, input: String,
-    ) {
-        thread::spawn(move || {
-            if let Err(search_err) =
-                RequestContext::search_loop(results_tx.clone(), files_info, should_continue, input)
-            {
-                if let Err(err) = results_tx.send(SearchResult::Error(search_err)) {
-                    warn!("Send failed: {:#?}", err);
-                }
-            }
-        });
-    }
-
-    fn search_loop(
-        results_tx: Sender<SearchResult>, files_info: Arc<Vec<SearchableFileInfo>>,
-=======
         });
 
         Ok(StartSearchInfo { search_tx, results_rx, join_handle })
@@ -287,17 +157,12 @@
 
     fn search(
         results_tx: &Sender<SearchResult>, files_info: Arc<Vec<SearchableFileInfo>>,
->>>>>>> 6cbb5dfa
         should_continue: Arc<AtomicBool>, search: String,
     ) -> Result<(), UnexpectedError> {
         let mut no_matches = true;
 
         RequestContext::search_file_names(
-<<<<<<< HEAD
-            &results_tx,
-=======
             results_tx,
->>>>>>> 6cbb5dfa
             &should_continue,
             &files_info,
             &search,
@@ -306,11 +171,7 @@
 
         if should_continue.load(atomic::Ordering::Relaxed) {
             RequestContext::search_file_contents(
-<<<<<<< HEAD
-                &results_tx,
-=======
                 results_tx,
->>>>>>> 6cbb5dfa
                 &should_continue,
                 &files_info,
                 &search,
@@ -439,76 +300,6 @@
         let mut new_paragraph = paragraph.to_string();
         let mut new_indices = matched_indices;
 
-<<<<<<< HEAD
-        match (new_indices.first(), new_indices.last()) {
-            (Some(first_match), Some(last_match)) => {
-                if *last_match < IDEAL_CONTENT_MATCH_LENGTH {
-                    new_paragraph = new_paragraph
-                        .chars()
-                        .take(IDEAL_CONTENT_MATCH_LENGTH + CONTENT_MATCH_PADDING)
-                        .collect();
-                    new_paragraph.push_str("...");
-                } else {
-                    if *first_match > CONTENT_MATCH_PADDING as usize {
-                        let at_least_take =
-                            new_paragraph.len() - first_match + CONTENT_MATCH_PADDING;
-
-                        let deleted_chars_len = if at_least_take > IDEAL_CONTENT_MATCH_LENGTH {
-                            first_match - CONTENT_MATCH_PADDING
-                        } else {
-                            new_paragraph.len() - IDEAL_CONTENT_MATCH_LENGTH
-                        };
-
-                        index_offset = deleted_chars_len - 3;
-
-                        new_paragraph = new_paragraph.chars().skip(deleted_chars_len).collect();
-                        new_paragraph.insert_str(0, "...");
-                    }
-
-                    if new_indices.len() - last_match > CONTENT_MATCH_PADDING {
-                        let at_least_take = *last_match - index_offset + CONTENT_MATCH_PADDING;
-
-                        let take_chars_len = if at_least_take > IDEAL_CONTENT_MATCH_LENGTH {
-                            at_least_take
-                        } else {
-                            new_paragraph.len() - (IDEAL_CONTENT_MATCH_LENGTH - last_match - 3)
-                        };
-
-                        new_paragraph = new_paragraph.chars().take(take_chars_len).collect();
-                        new_paragraph.push_str("...");
-                    }
-
-                    if new_paragraph.len() > MAX_CONTENT_MATCH_LENGTH {
-                        new_paragraph = new_paragraph
-                            .chars()
-                            .take(MAX_CONTENT_MATCH_LENGTH)
-                            .collect();
-
-                        new_indices = new_indices
-                            .into_iter()
-                            .filter(|index| *index < MAX_CONTENT_MATCH_LENGTH)
-                            .collect()
-                    }
-                }
-
-                Ok((
-                    new_paragraph,
-                    new_indices
-                        .iter()
-                        .map(|index| *index - index_offset)
-                        .collect(),
-                ))
-            }
-            _ => {
-                warn!("A fuzzy match happened but there are no matched indices.");
-
-                Err(UnexpectedError("No matched indices.".to_string()))
-            }
-        }
-    }
-}
-
-=======
         let first_match = new_indices.first().ok_or_else(|| {
             warn!("A fuzzy match happened but there are no matched indices.");
             UnexpectedError("No matched indices.".to_string())
@@ -589,7 +380,6 @@
     pub join_handle: JoinHandle<()>,
 }
 
->>>>>>> 6cbb5dfa
 struct SearchableFileInfo {
     id: Uuid,
     path: String,
@@ -603,10 +393,7 @@
     StopCurrentSearch,
 }
 
-<<<<<<< HEAD
-=======
 #[derive(Debug)]
->>>>>>> 6cbb5dfa
 pub enum SearchResult {
     Error(UnexpectedError),
     FileNameMatch { id: Uuid, path: String, matched_indices: Vec<usize>, score: i64 },
@@ -614,17 +401,9 @@
     NoMatch,
 }
 
-<<<<<<< HEAD
-#[derive(Serialize)]
-pub struct ContentMatch {
-    paragraph: String,
-    matched_indices: Vec<usize>,
-    score: i64,
-=======
 #[derive(Serialize, Debug)]
 pub struct ContentMatch {
     pub paragraph: String,
     pub matched_indices: Vec<usize>,
     pub score: i64,
->>>>>>> 6cbb5dfa
 }