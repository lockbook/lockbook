use sled::Db;

use crate::error_enum;
use crate::model::client_file_metadata::FileType::Folder;
use crate::model::client_file_metadata::{ClientFileMetadata, FileType};
use crate::model::crypto::*;
use crate::repo::account_repo;
use crate::repo::account_repo::AccountRepo;
use crate::repo::file_metadata_repo;
use crate::repo::file_metadata_repo::{FileMetadataRepo, FindingParentsFailed};
use crate::repo::file_repo;
use crate::repo::file_repo::FileRepo;
use crate::service::file_encryption_service;
use crate::service::file_encryption_service::FileEncryptionService;
use crate::service::file_service::NewFileError::{
    AccountRetrievalError, CouldNotFindParents, FailedToSaveMetadata, FileCryptoError,
};
use crate::service::file_service::UpdateFileError::{CouldNotFindFile, DbError, ThisIsAFolderYouDummy, DocumentWriteError};
use serde::export::PhantomData;
use uuid::Uuid;
use crate::service::file_service::ReadDocumentError::DocumentReadError;

#[derive(Debug)]
pub enum NewFileError {
    AccountRetrievalError(account_repo::Error),
    CouldNotFindParents(FindingParentsFailed),
    FileCryptoError(file_encryption_service::FileCreationError),
    FailedToSaveMetadata(file_metadata_repo::DbError),
}

#[derive(Debug)]
pub enum UpdateFileError {
    // TODO rename to document
    AccountRetrievalError(account_repo::Error),
    CouldNotFindFile,
    CouldNotFindParents(FindingParentsFailed),
    ThisIsAFolderYouDummy,
    FileCryptoError(file_encryption_service::FileWriteError),
    DocumentWriteError(file_repo::Error),
    DbError(file_metadata_repo::DbError),
}

#[derive(Debug)]
pub enum ReadDocumentError {
    AccountRetrievalError(account_repo::Error),
    CouldNotFindFile,
    DbError(file_metadata_repo::DbError),
    ThisIsAFolderYouDummy,
    DocumentReadError(file_repo::Error),
    CouldNotFindParents(FindingParentsFailed),
    FileCryptoError(file_encryption_service::UnableToReadFile),
}

pub trait FileService {
    fn create(
        db: &Db,
        name: &str,
        parent: Uuid,
        file_type: FileType,
    ) -> Result<ClientFileMetadata, NewFileError>;

    fn write_document(db: &Db, id: Uuid, content: &DecryptedValue) -> Result<(), UpdateFileError>;

    fn read_document(db: &Db, id: Uuid) -> Result<DecryptedValue, ReadDocumentError>;
}

pub struct FileServiceImpl<
    FileMetadataDb: FileMetadataRepo,
    FileDb: FileRepo,
    AccountDb: AccountRepo,
    FileCrypto: FileEncryptionService,
> {
    metadatas: PhantomData<FileMetadataDb>,
    files: PhantomData<FileDb>,
    account: PhantomData<AccountDb>,
    file_crypto: PhantomData<FileCrypto>,
}

impl<
    FileMetadataDb: FileMetadataRepo,
    FileDb: FileRepo,
    AccountDb: AccountRepo,
    FileCrypto: FileEncryptionService,
> FileService for FileServiceImpl<FileMetadataDb, FileDb, AccountDb, FileCrypto>
{
    fn create(
        db: &Db,
        name: &str,
        parent: Uuid,
        file_type: FileType,
    ) -> Result<ClientFileMetadata, NewFileError> {
        let account = AccountDb::get_account(&db).map_err(NewFileError::AccountRetrievalError)?;

        let parents = FileMetadataDb::get_with_all_parents(&db, parent)
            .map_err(NewFileError::CouldNotFindParents)?;

        let new_metadata =
            FileCrypto::create_file_metadata(name, file_type, parent, &account, parents)
                .map_err(FileCryptoError)?;

        FileMetadataDb::insert(&db, &new_metadata).map_err(FailedToSaveMetadata)?;

        Ok(new_metadata)
    }

<<<<<<< HEAD
    fn update(db: &Db, id: Uuid, content: &str) -> Result<EncryptedFile, UpdateFileError> {
        info!("Replacing file id: {} contents with: {}", id, content);

        let account = AccountDb::get_account(db)?;
        debug!("Account retrieved: {:?}", account);

        let encrypted_file = FileDb::get(db, id)?;
        debug!("Metadata of the file to edit: {:?}", encrypted_file);

        let updated_enc_file = FileCrypto::write_to_file(
            &account,
            &encrypted_file,
            &DecryptedValue {
                secret: String::from(content),
            },
        )?;
        debug!("New encrypted file: {:?}", updated_enc_file);

        FileDb::update(db, id, &updated_enc_file)?;

        let meta = FileMetadataDb::get(db, id)?;
        debug!("New metadata: {:?}", meta);
        FileMetadataDb::update(
            db,
            &ClientFileMetadata {
                id: id,
                name: meta.name,
                parent_id: meta.parent_id,
                content_version: meta.content_version,
                metadata_version: meta.metadata_version,
                user_access_keys: meta.user_access_keys,
                folder_access_keys: meta.folder_access_keys,
                new: meta.new,
                document_edited: true,
                metadata_changed: false,
                deleted: false,
            },
        )?;
        info!("Updated file {:?} contents {:?}", id, content);
        Ok(updated_enc_file)
=======
    fn write_document(db: &Db, id: Uuid, content: &DecryptedValue) -> Result<(), UpdateFileError> {
        let account =
            AccountDb::get_account(&db).map_err(UpdateFileError::AccountRetrievalError)?;

        let mut file_metadata = FileMetadataDb::maybe_get(&db, id)
            .map_err(DbError)?
            .ok_or(CouldNotFindFile)?;

        if file_metadata.file_type == Folder {
            return Err(ThisIsAFolderYouDummy);
        }

        let parents = FileMetadataDb::get_with_all_parents(&db, id)
            .map_err(UpdateFileError::CouldNotFindParents)?;

        let new_file = FileCrypto::write_to_document(&account, &content, &file_metadata, parents)
            .map_err(UpdateFileError::FileCryptoError)?;

        file_metadata.document_edited = true;

        FileMetadataDb::insert(&db, &file_metadata)
            .map_err(DbError)?;

        FileDb::insert(&db, file_metadata.id, &new_file)
            .map_err(DocumentWriteError)?;

        Ok(())
>>>>>>> 1b508f91
    }

    fn read_document(db: &Db, id: Uuid) -> Result<DecryptedValue, ReadDocumentError> {
        let account =
            AccountDb::get_account(&db).map_err(ReadDocumentError::AccountRetrievalError)?;

        let file_metadata = FileMetadataDb::maybe_get(&db, id)
            .map_err(ReadDocumentError::DbError)?
            .ok_or(ReadDocumentError::CouldNotFindFile)?;

        if file_metadata.file_type == Folder {
            return Err(ReadDocumentError::ThisIsAFolderYouDummy);
        }

        let document = FileDb::get(&db, id).map_err(DocumentReadError)?;

        let parents = FileMetadataDb::get_with_all_parents(&db, id)
            .map_err(ReadDocumentError::CouldNotFindParents)?;

        let contents = FileCrypto::read_document(&account, &document, &file_metadata, parents)
            .map_err(ReadDocumentError::FileCryptoError)?;

        Ok(contents)
    }
}<|MERGE_RESOLUTION|>--- conflicted
+++ resolved
@@ -1,6 +1,5 @@
 use sled::Db;
 
-use crate::error_enum;
 use crate::model::client_file_metadata::FileType::Folder;
 use crate::model::client_file_metadata::{ClientFileMetadata, FileType};
 use crate::model::crypto::*;
@@ -13,7 +12,7 @@
 use crate::service::file_encryption_service;
 use crate::service::file_encryption_service::FileEncryptionService;
 use crate::service::file_service::NewFileError::{
-    AccountRetrievalError, CouldNotFindParents, FailedToSaveMetadata, FileCryptoError,
+    FailedToSaveMetadata, FileCryptoError,
 };
 use crate::service::file_service::UpdateFileError::{CouldNotFindFile, DbError, ThisIsAFolderYouDummy, DocumentWriteError};
 use serde::export::PhantomData;
@@ -103,48 +102,6 @@
         Ok(new_metadata)
     }
 
-<<<<<<< HEAD
-    fn update(db: &Db, id: Uuid, content: &str) -> Result<EncryptedFile, UpdateFileError> {
-        info!("Replacing file id: {} contents with: {}", id, content);
-
-        let account = AccountDb::get_account(db)?;
-        debug!("Account retrieved: {:?}", account);
-
-        let encrypted_file = FileDb::get(db, id)?;
-        debug!("Metadata of the file to edit: {:?}", encrypted_file);
-
-        let updated_enc_file = FileCrypto::write_to_file(
-            &account,
-            &encrypted_file,
-            &DecryptedValue {
-                secret: String::from(content),
-            },
-        )?;
-        debug!("New encrypted file: {:?}", updated_enc_file);
-
-        FileDb::update(db, id, &updated_enc_file)?;
-
-        let meta = FileMetadataDb::get(db, id)?;
-        debug!("New metadata: {:?}", meta);
-        FileMetadataDb::update(
-            db,
-            &ClientFileMetadata {
-                id: id,
-                name: meta.name,
-                parent_id: meta.parent_id,
-                content_version: meta.content_version,
-                metadata_version: meta.metadata_version,
-                user_access_keys: meta.user_access_keys,
-                folder_access_keys: meta.folder_access_keys,
-                new: meta.new,
-                document_edited: true,
-                metadata_changed: false,
-                deleted: false,
-            },
-        )?;
-        info!("Updated file {:?} contents {:?}", id, content);
-        Ok(updated_enc_file)
-=======
     fn write_document(db: &Db, id: Uuid, content: &DecryptedValue) -> Result<(), UpdateFileError> {
         let account =
             AccountDb::get_account(&db).map_err(UpdateFileError::AccountRetrievalError)?;
@@ -172,7 +129,6 @@
             .map_err(DocumentWriteError)?;
 
         Ok(())
->>>>>>> 1b508f91
     }
 
     fn read_document(db: &Db, id: Uuid) -> Result<DecryptedValue, ReadDocumentError> {
