--- conflicted
+++ resolved
@@ -24,7 +24,6 @@
 }
 
 error_enum! {
-<<<<<<< HEAD
     enum UpdateFileError {
         AccountRetrievalError(account_repo::Error),
         FileRetrievalError(file_repo::Error),
@@ -35,8 +34,6 @@
 }
 
 error_enum! {
-=======
->>>>>>> f98c2d7d
     enum Error {
         FileRepo(file_repo::Error),
         MetaRepo(file_metadata_repo::Error),
@@ -47,15 +44,9 @@
 }
 
 pub trait FileService {
-<<<<<<< HEAD
     fn create(db: &Db, name: &String, path: &String) -> Result<FileMetadata, NewFileError>;
     fn update(db: &Db, id: &String, content: &String) -> Result<EncryptedFile, UpdateFileError>;
     fn get(db: &Db, id: &String) -> Result<DecryptedValue, Error>;
-=======
-    fn create(db: &Db, name: String, path: String) -> Result<FileMetadata, NewFileError>;
-    fn update(db: &Db, id: String, content: String) -> Result<bool, Error>;
-    fn get(db: &Db, id: String) -> Result<DecryptedValue, Error>;
->>>>>>> f98c2d7d
 }
 
 pub struct FileServiceImpl<
@@ -80,24 +71,11 @@
         FileCrypto: FileEncryptionService,
     > FileService for FileServiceImpl<Log, FileMetadataDb, FileDb, AccountDb, FileCrypto>
 {
-<<<<<<< HEAD
     fn create(db: &Db, name: &String, path: &String) -> Result<FileMetadata, NewFileError> {
         Log::info(format!(
             "Creating new file with name: {} at path {}",
             name, path
         ));
-
-=======
-    fn create(db: &Db, name: String, path: String) -> Result<FileMetadata, NewFileError> {
-        let account = AccountDb::get_account(db)?;
-        let encrypted_file = FileCrypto::new_file(&account)?;
-        let meta = FileMetadataDb::insert(&db, &name, &path)?;
-        FileDb::update(db, &meta.id, &encrypted_file)?;
-        Ok(meta)
-    }
-
-    fn update(db: &Db, id: String, content: String) -> Result<bool, Error> {
->>>>>>> f98c2d7d
         let account = AccountDb::get_account(db)?;
         Log::debug(format!("Account retrieved: {:?}", account));
 
