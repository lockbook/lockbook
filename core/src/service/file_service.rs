--- conflicted
+++ resolved
@@ -209,30 +209,6 @@
         } else {
             Ok(None)
         }
-    }
-
-<<<<<<< HEAD
-    pub fn save_document_to_disk(
-        &mut self, config: &Config, id: Uuid, location: &str,
-    ) -> Result<(), CoreError> {
-        let document = self.read_document(config, RepoSource::Local, id)?;
-        files::save_document_to_disk(&document, location.to_string())
-=======
-    pub fn rename_file(
-        &mut self, config: &Config, id: Uuid, new_name: &str,
-    ) -> Result<(), CoreError> {
-        let files = self.get_all_not_deleted_metadata(RepoSource::Local)?;
-        let file = files::apply_rename(&files, id, new_name)?;
-        self.insert_metadatum(config, RepoSource::Local, &file)
-    }
-
-    pub fn move_file(
-        &mut self, config: &Config, id: Uuid, new_parent: Uuid,
-    ) -> Result<(), CoreError> {
-        let files = self.get_all_not_deleted_metadata(RepoSource::Local)?;
-        let file = files::apply_move(&files, id, new_parent)?;
-        self.insert_metadatum(config, RepoSource::Local, &file)
->>>>>>> 987c9c82
     }
 
     pub fn get_all_with_document_changes(
