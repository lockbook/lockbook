--- conflicted
+++ resolved
@@ -8,11 +8,7 @@
     Empty, MigrationRequired, ReadyToUse, StateRequiresClearing,
 };
 use crate::CORE_CODE_VERSION;
-<<<<<<< HEAD
 use serde::Serialize;
-use sled::Db;
-=======
->>>>>>> 0774c422
 
 #[derive(Debug, PartialEq, Serialize)]
 pub enum State {
