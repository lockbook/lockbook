--- conflicted
+++ resolved
@@ -270,42 +270,43 @@
                         if metadata.deleted {
                             if metadata.file_type == Document {
                                 // A deleted document
-                                FileMetadataDb::non_recursive_delete_if_exists(&db, metadata.id)
+                                FileMetadataDb::non_recursive_delete(&db, metadata.id)
                                     .map_err(WorkExecutionError::MetadataRepoError)?;
 
-                                ChangeDb::delete_if_exists(&db, metadata.id)
+                                ChangeDb::delete(&db, metadata.id)
                                     .map_err(WorkExecutionError::LocalChangesRepoError)?;
 
-                                DocsDb::delete_if_exists(&db, metadata.id)
-                                    .map_err(SaveDocumentError)?
+                                DocsDb::delete(&db, metadata.id).map_err(SaveDocumentError)?
                             } else {
                                 // A deleted folder
                                 let delete_errors =
-                                    FileMetadataDb::get_and_get_children_recursively(&db, metadata.id)
-                                        .map_err(WorkExecutionError::FindingChildrenFailed)?
-                                        .into_iter()
-                                        .map(|file_metadata| -> Option<String> {
-                                            match DocsDb::delete_if_exists(&db, file_metadata.id) {
-                                        Ok(_) => {
-                                            match FileMetadataDb::non_recursive_delete_if_exists(
-                                                &db,
-                                                metadata.id,
-                                            ) {
-                                                Ok(_) => match ChangeDb::delete_if_exists(
+                                    FileMetadataDb::get_and_get_children_recursively(
+                                        &db,
+                                        metadata.id,
+                                    )
+                                    .map_err(WorkExecutionError::FindingChildrenFailed)?
+                                    .into_iter()
+                                    .map(|file_metadata| -> Option<String> {
+                                        match DocsDb::delete(&db, file_metadata.id) {
+                                            Ok(_) => {
+                                                match FileMetadataDb::non_recursive_delete(
                                                     &db,
                                                     metadata.id,
                                                 ) {
-                                                    Ok(_) => None,
+                                                    Ok(_) => {
+                                                        match ChangeDb::delete(&db, metadata.id) {
+                                                            Ok(_) => None,
+                                                            Err(err) => Some(format!("{:?}", err)),
+                                                        }
+                                                    }
                                                     Err(err) => Some(format!("{:?}", err)),
-                                                },
-                                                Err(err) => Some(format!("{:?}", err)),
+                                                }
                                             }
+                                            Err(err) => Some(format!("{:?}", err)),
                                         }
-                                        Err(err) => Some(format!("{:?}", err)),
-                                    }
-                                        })
-                                        .flatten()
-                                        .collect::<Vec<String>>();
+                                    })
+                                    .flatten()
+                                    .collect::<Vec<String>>();
 
                                 if !delete_errors.is_empty() {
                                     return Err(RecursiveDeleteError(delete_errors));
@@ -381,40 +382,16 @@
                                     if metadata.name.ends_with(".md")
                                         || metadata.name.ends_with(".txt")
                                     {
-<<<<<<< HEAD
-                                        debug!("File {} is mergable: {}", metadata.id, metadata.id);
-
                                         let common_ancestor = FileCrypto::user_read_document(
-=======
-                                        let common_ansestor = FileCrypto::user_read_document(
->>>>>>> 363891b8
                                             &account,
                                             &edited_locally.old_value,
                                             &edited_locally.access_info,
                                         )
                                         .map_err(DecryptingOldVersionForMergeError)?;
 
-<<<<<<< HEAD
-                                        debug!(
-                                            "{} Common ans: {}",
-                                            metadata.id,
-                                            String::from_utf8_lossy(&common_ancestor)
-                                        );
-
                                         let current_version =
                                             Files::read_document(&db, metadata.id)
                                                 .map_err(ReadingCurrentVersionError)?;
-                                        debug!(
-                                            "{} current: {}",
-                                            metadata.id,
-                                            String::from_utf8_lossy(&current_version)
-                                        );
-=======
-                                        let current_version =
-                                            Files::read_document(&db, metadata.id)
-                                                .map_err(ReadingCurrentVersionError)?
-                                                .secret;
->>>>>>> 363891b8
 
                                         let server_version = {
                                             let server_document = ApiClient::request(
@@ -435,14 +412,6 @@
                                             .map_err(DecryptingOldVersionForMergeError)?
                                             // This assumes that a file is never re-keyed.
                                         };
-<<<<<<< HEAD
-                                        debug!(
-                                            "{} server: {}",
-                                            metadata.id,
-                                            String::from_utf8_lossy(&server_version)
-                                        );
-=======
->>>>>>> 363891b8
 
                                         let result = match diffy::merge_bytes(
                                             &common_ancestor,
@@ -452,17 +421,6 @@
                                             Ok(no_conflicts) => no_conflicts,
                                             Err(conflicts) => conflicts,
                                         };
-
-<<<<<<< HEAD
-                                        debug!(
-                                            "{} result: {}",
-=======
-                                        Files::write_document(
-                                            &db,
->>>>>>> 363891b8
-                                            metadata.id,
-                                            String::from_utf8_lossy(&result)
-                                        );
 
                                         Files::write_document(&db, metadata.id, &result)
                                             .map_err(WritingMergedFileError)?;
@@ -514,42 +472,43 @@
                         } else if !local_changes.deleted && metadata.deleted {
                             if metadata.file_type == Document {
                                 // A deleted document
-                                FileMetadataDb::non_recursive_delete_if_exists(&db, metadata.id)
+                                FileMetadataDb::non_recursive_delete(&db, metadata.id)
                                     .map_err(WorkExecutionError::MetadataRepoError)?;
 
-                                ChangeDb::delete_if_exists(&db, metadata.id)
+                                ChangeDb::delete(&db, metadata.id)
                                     .map_err(WorkExecutionError::LocalChangesRepoError)?;
 
-                                DocsDb::delete_if_exists(&db, metadata.id)
-                                    .map_err(SaveDocumentError)?
+                                DocsDb::delete(&db, metadata.id).map_err(SaveDocumentError)?
                             } else {
                                 // A deleted folder
                                 let delete_errors =
-                                    FileMetadataDb::get_and_get_children_recursively(&db, metadata.id)
-                                        .map_err(WorkExecutionError::FindingChildrenFailed)?
-                                        .into_iter()
-                                        .map(|file_metadata| -> Option<String> {
-                                            match DocsDb::delete_if_exists(&db, file_metadata.id) {
-                                        Ok(_) => {
-                                            match FileMetadataDb::non_recursive_delete_if_exists(
-                                                &db,
-                                                metadata.id,
-                                            ) {
-                                                Ok(_) => match ChangeDb::delete_if_exists(
+                                    FileMetadataDb::get_and_get_children_recursively(
+                                        &db,
+                                        metadata.id,
+                                    )
+                                    .map_err(WorkExecutionError::FindingChildrenFailed)?
+                                    .into_iter()
+                                    .map(|file_metadata| -> Option<String> {
+                                        match DocsDb::delete(&db, file_metadata.id) {
+                                            Ok(_) => {
+                                                match FileMetadataDb::non_recursive_delete(
                                                     &db,
                                                     metadata.id,
                                                 ) {
-                                                    Ok(_) => None,
+                                                    Ok(_) => {
+                                                        match ChangeDb::delete(&db, metadata.id) {
+                                                            Ok(_) => None,
+                                                            Err(err) => Some(format!("{:?}", err)),
+                                                        }
+                                                    }
                                                     Err(err) => Some(format!("{:?}", err)),
-                                                },
-                                                Err(err) => Some(format!("{:?}", err)),
+                                                }
                                             }
+                                            Err(err) => Some(format!("{:?}", err)),
                                         }
-                                        Err(err) => Some(format!("{:?}", err)),
-                                    }
-                                        })
-                                        .flatten()
-                                        .collect::<Vec<String>>();
+                                    })
+                                    .flatten()
+                                    .collect::<Vec<String>>();
 
                                 if !delete_errors.is_empty() {
                                     return Err(RecursiveDeleteError(delete_errors));
@@ -595,59 +554,15 @@
                         metadata.metadata_version = version;
                         metadata.content_version = version;
                     }
-<<<<<<< HEAD
-                } else if !local_change.deleted { // not new and not deleted
-                    if local_change.renamed.is_some() {
-                        let version = if metadata.file_type == Document {
-                            ApiClient::request(
-            &account,
-                                RenameDocumentRequest::new(&metadata),
-                            )
-                                .map_err(DocumentRenameError)?
-                                .new_metadata_version
-                        } else {
-                            ApiClient::request(
-            &account,
-                                RenameFolderRequest::new(&metadata),
-                            )
-                                .map_err(FolderRenameError)?
-                                .new_metadata_version
-                        };
-                        metadata.metadata_version = version;
-                        FileMetadataDb::insert(&db, &metadata).map_err(WorkExecutionError::MetadataRepoError)?;
-=======
->>>>>>> 363891b8
 
                     FileMetadataDb::insert(&db, &metadata).map_err(WorkExecutionError::MetadataRepoError)?;
 
-<<<<<<< HEAD
-                    if local_change.moved.is_some() {
-                        let version = if metadata.file_type == Document {
-                            ApiClient::request(
-            &account,
-                                MoveDocumentRequest::new(&metadata),
-                            )
-                                .map_err(DocumentMoveError)?
-                                .new_metadata_version
-                        } else {
-                            ApiClient::request(
-            &account,
-                                MoveFolderRequest::new(&metadata),
-                            )
-                                .map_err(FolderMoveError)?
-                                .new_metadata_version
-                        };
-
-                        metadata.metadata_version = version;
-                        FileMetadataDb::insert(&db, &metadata).map_err(WorkExecutionError::MetadataRepoError)?;
-=======
                     ChangeDb::untrack_new_file(&db, metadata.id)
                         .map_err(WorkExecutionError::LocalChangesRepoError)?;
                     local_change.new = false;
                     local_change.renamed = None;
                     local_change.content_edited = None;
                     local_change.moved = None;
->>>>>>> 363891b8
 
                     // return early to allow any other child operations like move can be sent to the
                     // server
@@ -656,34 +571,13 @@
                     }
                 }
 
-<<<<<<< HEAD
-                    if local_change.content_edited.is_some() && metadata.file_type == Document {
-                        let version = ApiClient::request(
-            &account,
-                            ChangeDocumentContentRequest {
-                                id: metadata.id,
-                                old_metadata_version: metadata.metadata_version,
-                                new_content: DocsDb::get(&db, metadata.id).map_err(SaveDocumentError)?
-                            },
-                        ).map_err(DocumentChangeError)?.new_metadata_and_content_version;
-=======
                 if local_change.renamed.is_some() {
                     let version = if metadata.file_type == Document {
-                        ApiClient::rename_document(
-                            &account.api_url,
-                            &account.username,
-                            &SignedValue { content: "".to_string(), signature: "".to_string() },
-                            metadata.id, metadata.metadata_version,
-                            &metadata.name)
-                            .map_err(DocumentRenameError)?
+                        ApiClient::request(&account, RenameDocumentRequest::new(&metadata))
+                            .map_err(DocumentRenameError)?.new_metadata_version
                     } else {
-                        ApiClient::rename_folder(
-                            &account.api_url,
-                            &account.username,
-                            &SignedValue { content: "".to_string(), signature: "".to_string() },
-                            metadata.id, metadata.metadata_version,
-                            &metadata.name)
-                            .map_err(FolderRenameError)?
+                        ApiClient::request(&account, RenameFolderRequest::new(&metadata))
+                            .map_err(FolderRenameError)?.new_metadata_version
                     };
                     metadata.metadata_version = version;
                     FileMetadataDb::insert(&db, &metadata).map_err(WorkExecutionError::MetadataRepoError)?;
@@ -691,27 +585,12 @@
                     ChangeDb::untrack_rename(&db, metadata.id).map_err(WorkExecutionError::LocalChangesRepoError)?;
                     local_change.renamed = None;
                 }
->>>>>>> 363891b8
 
                 if local_change.moved.is_some() {
                     let version = if metadata.file_type == Document {
-                        ApiClient::move_document(
-                            &account.api_url,
-                            &account.username,
-                            &SignedValue { content: "".to_string(), signature: "".to_string() },
-                            metadata.id, metadata.metadata_version,
-                            metadata.parent,
-                            metadata.folder_access_keys.clone(),
-                        ).map_err(DocumentMoveError)?
+                        ApiClient::request(&account, MoveDocumentRequest::new(&metadata)).map_err(DocumentMoveError)?.new_metadata_version
                     } else {
-                        ApiClient::move_folder(
-                            &account.api_url,
-                            &account.username,
-                            &SignedValue { content: "".to_string(), signature: "".to_string() },
-                            metadata.id, metadata.metadata_version,
-                            metadata.parent,
-                            metadata.folder_access_keys.clone(),
-                        ).map_err(FolderMoveError)?
+                        ApiClient::request(&account, MoveFolderRequest::new(&metadata)).map_err(FolderMoveError)?.new_metadata_version
                     };
 
                     metadata.metadata_version = version;
@@ -722,14 +601,11 @@
                 }
 
                 if local_change.content_edited.is_some() && metadata.file_type == Document {
-                    let version = ApiClient::change_document_content(
-                        &account.api_url,
-                        &account.username,
-                        &SignedValue { content: "".to_string(), signature: "".to_string() },
-                        metadata.id,
-                        metadata.metadata_version,
-                        DocsDb::get(&db, metadata.id).map_err(SaveDocumentError)?.content,
-                    ).map_err(DocumentChangeError)?;
+                    let version = ApiClient::request(&account, ChangeDocumentContentRequest{
+                        id: metadata.id,
+                        old_metadata_version: metadata.metadata_version,
+                        new_content: DocsDb::get(&db, metadata.id).map_err(SaveDocumentError)?,
+                    }).map_err(DocumentChangeError)?.new_metadata_and_content_version;
 
                     metadata.content_version = version;
                     metadata.metadata_version = version;
@@ -741,45 +617,16 @@
 
                 if local_change.deleted {
                     if metadata.file_type == Document {
-<<<<<<< HEAD
-                        ApiClient::request(
-            &account,
-                            DeleteDocumentRequest {
-                                id: metadata.id,
-                                old_metadata_version: metadata.metadata_version,
-                            },
-=======
-                        ApiClient::delete_document(
-                            &account.api_url,
-                            &account.username,
-                            &SignedValue { content: "".to_string(), signature: "".to_string() },
-                            metadata.id,
->>>>>>> 363891b8
-                        ).map_err(DocumentDeleteError)?;
-
+                        ApiClient::request(&account, DeleteDocumentRequest{ id: metadata.id }).map_err(DocumentDeleteError)?;
                     } else {
-<<<<<<< HEAD
-                        ApiClient::request(
-            &account,
-                            DeleteFolderRequest {
-                                id: metadata.id,
-                                old_metadata_version: metadata.metadata_version,
-                            },
-=======
-                        ApiClient::delete_folder(
-                            &account.api_url,
-                            &account.username,
-                            &SignedValue { content: "".to_string(), signature: "".to_string() },
-                            metadata.id
->>>>>>> 363891b8
-                        ).map_err(FolderDeleteError)?;
-                    }
-
-                    ChangeDb::delete_if_exists(&db, metadata.id)
+                        ApiClient::request(&account, DeleteFolderRequest{ id: metadata.id }).map_err(FolderDeleteError)?;
+                    }
+
+                    ChangeDb::delete(&db, metadata.id)
                         .map_err(WorkExecutionError::LocalChangesRepoError)?;
                     local_change.deleted = false;
 
-                    FileMetadataDb::non_recursive_delete_if_exists(&db, metadata.id)
+                    FileMetadataDb::non_recursive_delete(&db, metadata.id)
                         .map_err(WorkExecutionError::MetadataRepoError)?; // Now it's safe to delete this locally
                 }
             }
