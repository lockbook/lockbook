--- conflicted
+++ resolved
@@ -1,11 +1,8 @@
 #![allow(dead_code)]
 
-<<<<<<< HEAD
 use chrono::Datelike;
-=======
 use core::fmt::Debug;
 
->>>>>>> 11793746
 use std::collections::HashMap;
 use std::env;
 use std::hash::Hash;
@@ -351,6 +348,32 @@
     pub const GENERIC_EXP_MONTH: i32 = 8;
 }
 
+pub fn get_next_year() -> i32 {
+    chrono::Utc::now().year() + 1
+}
+
+pub fn generate_monthly_account_tier(
+    card_number: &str, maybe_exp_year: Option<&i32>, maybe_exp_month: Option<&i32>,
+    maybe_cvc: Option<&str>,
+) -> AccountTier {
+    AccountTier::Premium(PaymentMethod::NewCard {
+        number: card_number.to_string(),
+        exp_year: match maybe_exp_year {
+            None => get_next_year(),
+            Some(exp_year) => *exp_year,
+        },
+        exp_month: match maybe_exp_month {
+            None => test_card_info::GENERIC_EXP_MONTH,
+            Some(exp_month) => *exp_month,
+        },
+        cvc: match maybe_cvc {
+            None => test_card_info::GENERIC_CVC,
+            Some(cvc) => cvc,
+        }
+        .to_string(),
+    })
+}
+
 #[macro_export]
 macro_rules! assert_matches (
     ($actual:expr, $expected:pat) => {
@@ -519,32 +542,6 @@
             == file_service::get_all_document_state(db2).unwrap()
 }
 
-pub fn get_next_year() -> i32 {
-    chrono::Utc::now().year() + 1
-}
-
-pub fn generate_monthly_account_tier(
-    card_number: &str, maybe_exp_year: Option<&i32>, maybe_exp_month: Option<&i32>,
-    maybe_cvc: Option<&str>,
-) -> AccountTier {
-    AccountTier::Premium(PaymentMethod::NewCard {
-        number: card_number.to_string(),
-        exp_year: match maybe_exp_year {
-            None => get_next_year(),
-            Some(exp_year) => *exp_year,
-        },
-        exp_month: match maybe_exp_month {
-            None => test_card_info::GENERIC_EXP_MONTH,
-            Some(exp_month) => *exp_month,
-        },
-        cvc: match maybe_cvc {
-            None => test_card_info::GENERIC_CVC,
-            Some(cvc) => cvc,
-        }
-        .to_string(),
-    })
-}
-
 fn get_frequencies<T: Hash + Eq>(a: &[T]) -> HashMap<&T, i32> {
     let mut result = HashMap::new();
     for element in a {
