pub mod account_service;
<<<<<<< HEAD
pub mod crypto;
pub mod file_metadata_service;
pub mod file_service;
=======
pub mod crypto_service;
pub mod file_encryption_service;
pub mod file_metadata_service;
>>>>>>> 2acefa47
<|MERGE_RESOLUTION|>--- conflicted
+++ resolved
@@ -1,10 +1,5 @@
 pub mod account_service;
-<<<<<<< HEAD
-pub mod crypto;
-pub mod file_metadata_service;
-pub mod file_service;
-=======
 pub mod crypto_service;
 pub mod file_encryption_service;
 pub mod file_metadata_service;
->>>>>>> 2acefa47
+pub mod file_service;