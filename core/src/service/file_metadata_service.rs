--- conflicted
+++ resolved
@@ -8,15 +8,8 @@
 use crate::repo::account_repo::AccountRepo;
 use crate::repo::db_provider;
 use crate::repo::file_metadata_repo::FileMetadataRepo;
-<<<<<<< HEAD
-use crate::{client, debug};
-use crate::{error, info};
-use sled::Db;
-use uuid::Uuid;
-=======
 use crate::API_LOC;
-use sled::Db;
->>>>>>> 0c120906
+use rusqlite::Connection;
 
 error_enum! {
     enum Error {
@@ -29,12 +22,7 @@
 }
 
 pub trait FileMetadataService {
-<<<<<<< HEAD
-    fn update(db: &Db, sync: bool) -> Result<Vec<FileMetadata>, Error>;
-    fn create(db: &Db, name: String, path: String) -> Result<FileMetadata, Error>;
-=======
-    fn update(db: &Db) -> Result<Vec<FileMetadata>, Error>;
->>>>>>> 0c120906
+    fn update(db: &Connection) -> Result<Vec<FileMetadata>, Error>;
 }
 
 pub struct FileMetadataServiceImpl<
@@ -50,11 +38,7 @@
 impl<FileMetadataDb: FileMetadataRepo, AccountDb: AccountRepo, ApiClient: Client>
     FileMetadataService for FileMetadataServiceImpl<FileMetadataDb, AccountDb, ApiClient>
 {
-<<<<<<< HEAD
-    fn update(db: &Db, sync: bool) -> Result<Vec<FileMetadata>, Error> {
-=======
-    fn update(db: &Db) -> Result<Vec<FileMetadata>, Error> {
->>>>>>> 0c120906
+    fn update(db: &Connection) -> Result<Vec<FileMetadata>, Error> {
         let account = AccountDb::get_account(&db)?;
         let max_updated = match FileMetadataDb::last_updated(db) {
             Ok(max) => max,
@@ -159,15 +143,8 @@
 
 #[cfg(test)]
 mod unit_tests {
-<<<<<<< HEAD
-    use crate::client::{
-        Client, ClientError, CreateFileRequest, FileMetadata, GetUpdatesRequest, NewAccountRequest,
-    };
-    use crate::crypto::{KeyPair, PrivateKey, PublicKey};
-=======
     use crate::client::{Client, ClientError, FileMetadata, GetUpdatesRequest, NewAccountRequest};
     use crate::crypto::{PubKeyCryptoService, RsaCryptoService};
->>>>>>> 0c120906
     use crate::debug;
     use crate::model::account::Account;
     use crate::model::file_metadata;
@@ -176,17 +153,13 @@
     use crate::repo::account_repo;
     use crate::repo::account_repo::{AccountRepo, AccountRepoImpl};
     use crate::repo::db_provider::{DbProvider, TempBackedDB};
-<<<<<<< HEAD
-    use crate::repo::file_metadata_repo;
-    use crate::repo::file_metadata_repo::{FileMetadataRepo, FileMetadataRepoImpl};
-=======
     use crate::repo::file_metadata_repo::FileMetadataRepoImpl;
->>>>>>> 0c120906
     use crate::service::file_metadata_service::{FileMetadataService, FileMetadataServiceImpl};
     use sled::Db;
 
     type DefaultDbProvider = TempBackedDB;
 
+    type DefaultDbProvider = TempBackedDB;
     struct FileMetaRepoFake;
     impl FileMetadataRepo for FileMetaRepoFake {
         fn insert(
@@ -284,59 +257,10 @@
         fn get_account(db: &Db) -> Result<Account, account_repo::Error> {
             Ok(Account {
                 username: "jimmyjohn".to_string(),
-<<<<<<< HEAD
-                keys: KeyPair {
-                    public_key: PublicKey {
-                        n: "a".to_string(),
-                        e: "s".to_string(),
-                    },
-                    private_key: PrivateKey {
-                        d: "d".to_string(),
-                        p: "f".to_string(),
-                        q: "g".to_string(),
-                        dmp1: "h".to_string(),
-                        dmq1: "j".to_string(),
-                        iqmp: "k".to_string(),
-                    },
-                },
-            })
-        }
-    }
-
-    #[test]
-    fn get_updates() {
-        let config = &Config {
-            writeable_path: "ignored".to_string(),
-        };
-
-        let db = DefaultDbProvider::connect_to_db(&config).unwrap();
-        type DefaultFileMetadataService =
-            FileMetadataServiceImpl<FileMetadataRepoImpl, AccountRepoFake, ClientFake>;
-        FileMetadataRepoImpl::insert(
-            &db,
-            &file_metadata::FileMetadata {
-                id: "a".to_string(),
-                name: "".to_string(),
-                path: "".to_string(),
-                updated_at: 50,
-                status: Status::Synced,
-=======
                 keys: RsaCryptoService::generate_key().expect("Key generation failure"),
->>>>>>> 0c120906
             },
         )
         .unwrap();
-        FileMetadataRepoImpl::insert(
-            &db,
-            &file_metadata::FileMetadata {
-                id: "n".to_string(),
-                name: "".to_string(),
-                path: "".to_string(),
-                updated_at: 75,
-                status: Status::Local,
-            },
-        )
-        .unwrap();
 
         assert_eq!(FileMetadataRepoImpl::get_all(&db).unwrap().len(), 2);
 
