extern crate rand;
extern crate rsa;

<<<<<<< HEAD
use std::ops::Try;
use std::option::NoneError;
use std::string::FromUtf8Error;

use base64::{decode, encode};
use openssl::bn::BigNum;
use openssl::rsa::Rsa;
use serde::{Deserialize, Serialize};

use crate::error_enum;

use self::openssl::error::ErrorStack;
use self::openssl::pkey::Private;
use self::openssl::rsa::Padding;

#[derive(PartialEq, Debug, Deserialize, Serialize)]
pub struct PublicKey {
    pub n: String,
    pub e: String,
}

#[derive(PartialEq, Debug, Deserialize, Serialize)]
pub struct PrivateKey {
    pub d: String,
    pub p: String,
    pub q: String,
    pub dmp1: String,
    pub dmq1: String,
    pub iqmp: String,
}

#[derive(PartialEq, Debug, Deserialize, Serialize)]
pub struct KeyPair {
    pub public_key: PublicKey,
    pub private_key: PrivateKey,
}

error_enum! {
    enum BigNumError {
        NotBase64(base64::DecodeError),
        NotBigNumber(ErrorStack),
    }
}

error_enum! {
    enum DecodingError {
        DecodingError(base64::DecodeError),
        KeyBuildFailed(ErrorStack),
    }
}

error_enum! {
    enum KeyGenError {
        KeyGenerationError(ErrorStack),
        KeyComponentMissing(NoneError),
    }
}

error_enum! {
    enum EncryptionError {
        KeyMalformed(DecodingError),
        InputTooLarge(usize),
        EncryptionFailed(ErrorStack),
    }
}

error_enum! {
    enum DecryptionError {
        KeyMalformed(DecodingError),
        EncryptedValueMalformed(base64::DecodeError),
        DecryptedValueMalformed(FromUtf8Error),
        EncryptionFailed(ErrorStack),
    }
}

impl KeyPair {
    fn get_big_num(s: &String) -> Result<BigNum, DecodingError> {
        Ok(BigNum::from_slice(&decode(&s)?)?)
    }

    fn get_openssl_key(&self) -> Result<Rsa<Private>, DecodingError> {
        Ok(Rsa::from_private_components(
            KeyPair::get_big_num(&self.public_key.n)?,
            KeyPair::get_big_num(&self.public_key.e)?,
            KeyPair::get_big_num(&self.private_key.d)?,
            KeyPair::get_big_num(&self.private_key.p)?,
            KeyPair::get_big_num(&self.private_key.q)?,
            KeyPair::get_big_num(&self.private_key.dmp1)?,
            KeyPair::get_big_num(&self.private_key.dmq1)?,
            KeyPair::get_big_num(&self.private_key.iqmp)?,
        )?)
    }
}
=======
use sha2::{Digest, Sha256};

use crate::error_enum;

use self::rand::rngs::OsRng;
use self::rsa::hash::Hashes;
use self::rsa::{PaddingScheme, PublicKey, RSAPrivateKey, RSAPublicKey};
>>>>>>> 0c120906

#[derive(PartialEq, Debug)]
pub struct EncryptedValue {
    pub garbage: String,
}

#[derive(PartialEq, Debug)]
pub struct DecryptedValue {
    pub secret: String,
}

pub struct SignedValue {
    pub content: String,
    pub signature: String,
}

error_enum! {
    enum SignatureVerificationFailed {
        SignatureCorrupted(base64::DecodeError),
        VerificationFailed(rsa::errors::Error),
    }
}

pub trait PubKeyCryptoService {
    fn generate_key() -> Result<RSAPrivateKey, rsa::errors::Error>;
    fn encrypt(
        public_key: &RSAPublicKey,
        decrypted: &DecryptedValue,
    ) -> Result<EncryptedValue, rsa::errors::Error>;
    fn sign(
        private_key: &RSAPrivateKey,
        to_sign: String,
    ) -> Result<SignedValue, rsa::errors::Error>;
    fn verify(
        public_key: &RSAPublicKey,
        signed_value: &SignedValue,
    ) -> Result<(), SignatureVerificationFailed>;
}

pub struct RsaCryptoService;

impl PubKeyCryptoService for RsaCryptoService {
    fn generate_key() -> Result<RSAPrivateKey, rsa::errors::Error> {
        let mut rng = OsRng;
        let bits = 2048;

        RSAPrivateKey::new(&mut rng, bits)
    }

    fn encrypt(
        public_key: &RSAPublicKey,
        decrypted: &DecryptedValue,
    ) -> Result<EncryptedValue, rsa::errors::Error> {
        let mut rng = OsRng;
        let data_in = decrypted.secret.as_bytes();
        let encrypted_data = public_key.encrypt(&mut rng, PaddingScheme::PKCS1v15, &data_in)?;
        let encoded = base64::encode(&encrypted_data);

        Ok(EncryptedValue { garbage: encoded })
    }

    fn sign(
        private_key: &RSAPrivateKey,
        to_sign: String,
    ) -> Result<SignedValue, rsa::errors::Error> {
        let digest = Sha256::digest(to_sign.as_bytes()).to_vec();
        let signature =
            private_key.sign(PaddingScheme::PKCS1v15, Some(&Hashes::SHA2_256), &digest)?;
        let encoded_signature = base64::encode(&signature);

        Ok(SignedValue {
            content: to_sign,
            signature: encoded_signature,
        })
    }

    fn verify(
        public_key: &RSAPublicKey,
        signed_value: &SignedValue,
    ) -> Result<(), SignatureVerificationFailed> {
        let digest = Sha256::digest(signed_value.content.as_bytes()).to_vec();
        let signature = base64::decode(&signed_value.signature)?;

        Ok(public_key.verify(
            PaddingScheme::PKCS1v15,
            Some(&Hashes::SHA2_256),
            &digest,
            &signature,
        )?)
    }
}<|MERGE_RESOLUTION|>--- conflicted
+++ resolved
@@ -1,101 +1,6 @@
 extern crate rand;
 extern crate rsa;
 
-<<<<<<< HEAD
-use std::ops::Try;
-use std::option::NoneError;
-use std::string::FromUtf8Error;
-
-use base64::{decode, encode};
-use openssl::bn::BigNum;
-use openssl::rsa::Rsa;
-use serde::{Deserialize, Serialize};
-
-use crate::error_enum;
-
-use self::openssl::error::ErrorStack;
-use self::openssl::pkey::Private;
-use self::openssl::rsa::Padding;
-
-#[derive(PartialEq, Debug, Deserialize, Serialize)]
-pub struct PublicKey {
-    pub n: String,
-    pub e: String,
-}
-
-#[derive(PartialEq, Debug, Deserialize, Serialize)]
-pub struct PrivateKey {
-    pub d: String,
-    pub p: String,
-    pub q: String,
-    pub dmp1: String,
-    pub dmq1: String,
-    pub iqmp: String,
-}
-
-#[derive(PartialEq, Debug, Deserialize, Serialize)]
-pub struct KeyPair {
-    pub public_key: PublicKey,
-    pub private_key: PrivateKey,
-}
-
-error_enum! {
-    enum BigNumError {
-        NotBase64(base64::DecodeError),
-        NotBigNumber(ErrorStack),
-    }
-}
-
-error_enum! {
-    enum DecodingError {
-        DecodingError(base64::DecodeError),
-        KeyBuildFailed(ErrorStack),
-    }
-}
-
-error_enum! {
-    enum KeyGenError {
-        KeyGenerationError(ErrorStack),
-        KeyComponentMissing(NoneError),
-    }
-}
-
-error_enum! {
-    enum EncryptionError {
-        KeyMalformed(DecodingError),
-        InputTooLarge(usize),
-        EncryptionFailed(ErrorStack),
-    }
-}
-
-error_enum! {
-    enum DecryptionError {
-        KeyMalformed(DecodingError),
-        EncryptedValueMalformed(base64::DecodeError),
-        DecryptedValueMalformed(FromUtf8Error),
-        EncryptionFailed(ErrorStack),
-    }
-}
-
-impl KeyPair {
-    fn get_big_num(s: &String) -> Result<BigNum, DecodingError> {
-        Ok(BigNum::from_slice(&decode(&s)?)?)
-    }
-
-    fn get_openssl_key(&self) -> Result<Rsa<Private>, DecodingError> {
-        Ok(Rsa::from_private_components(
-            KeyPair::get_big_num(&self.public_key.n)?,
-            KeyPair::get_big_num(&self.public_key.e)?,
-            KeyPair::get_big_num(&self.private_key.d)?,
-            KeyPair::get_big_num(&self.private_key.p)?,
-            KeyPair::get_big_num(&self.private_key.q)?,
-            KeyPair::get_big_num(&self.private_key.dmp1)?,
-            KeyPair::get_big_num(&self.private_key.dmq1)?,
-            KeyPair::get_big_num(&self.private_key.iqmp)?,
-        )?)
-    }
-}
-=======
 use sha2::{Digest, Sha256};
 
 use crate::error_enum;
@@ -103,7 +8,6 @@
 use self::rand::rngs::OsRng;
 use self::rsa::hash::Hashes;
 use self::rsa::{PaddingScheme, PublicKey, RSAPrivateKey, RSAPublicKey};
->>>>>>> 0c120906
 
 #[derive(PartialEq, Debug)]
 pub struct EncryptedValue {
