--- conflicted
+++ resolved
@@ -40,11 +40,7 @@
             dir.path().to_str()?.to_string(),
             DB_NAME.to_string()
         );
-<<<<<<< HEAD
-        debug(format!("Temp DB at {:?}", dir_path));
-=======
         println!("{:?}", dir_path);
->>>>>>> 0c120906
         Ok(sled::open(dir_path)?)
     }
 }