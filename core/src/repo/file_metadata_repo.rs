use std::collections::HashMap;

use sled::Db;
use uuid::Uuid;

use crate::model::file_metadata::FileType::{Document, Folder};
use crate::model::file_metadata::{FileMetadata, FileType};
use crate::repo::file_metadata_repo::FindingParentsFailed::AncestorMissing;
use crate::repo::file_metadata_repo::Problem::{
    CycleDetected, DocumentTreatedAsFolder, FileNameContainsSlash, FileNameEmpty, FileOrphaned,
    NameConflictDetected, NoRootFolder,
};

#[derive(Debug)]
pub enum DbError {
    SledError(sled::Error),
    SerdeError(serde_json::Error),
}

#[derive(Debug)]
pub enum Error {
    SledError(sled::Error),
    SerdeError(serde_json::Error),
    FileRowMissing(()),
}

impl From<sled::Error> for DbError {
    fn from(err: sled::Error) -> Self {
        Self::SledError(err)
    }
}

#[derive(Debug)]
pub enum FindingParentsFailed {
    AncestorMissing,
    DbError(DbError),
}

#[derive(Debug)]
pub enum FindingChildrenFailed {
    FileDoesNotExist,
    DocumentTreatedAsFolder,
    DbError(DbError),
}

pub enum Filter {
    DocumentsOnly,
    FoldersOnly,
    LeafNodesOnly,
}

pub fn filter_from_str(input: &str) -> Result<Option<Filter>, ()> {
    match input {
        "DocumentsOnly" => Ok(Some(Filter::DocumentsOnly)),
        "FoldersOnly" => Ok(Some(Filter::FoldersOnly)),
        "LeafNodesOnly" => Ok(Some(Filter::LeafNodesOnly)),
        "Unfiltered" => Ok(None),
        _ => Err(()),
    }
}

#[derive(Debug, PartialEq)]
pub enum Problem {
    NoRootFolder,
    FileOrphaned(Uuid),
    FileNameEmpty(Uuid),
    FileNameContainsSlash(Uuid),
    CycleDetected(Uuid),
    NameConflictDetected(Uuid),
    DocumentTreatedAsFolder(Uuid),
}

pub trait FileMetadataRepo {
    fn insert(db: &Db, file: &FileMetadata) -> Result<(), DbError>;
    fn get_root(db: &Db) -> Result<Option<FileMetadata>, DbError>;
    fn get(db: &Db, id: Uuid) -> Result<FileMetadata, Error>;
    fn maybe_get(db: &Db, id: Uuid) -> Result<Option<FileMetadata>, DbError>;
    fn get_by_path(db: &Db, path: &str) -> Result<Option<FileMetadata>, DbError>;
    fn get_with_all_parents(
        db: &Db,
        id: Uuid,
    ) -> Result<HashMap<Uuid, FileMetadata>, FindingParentsFailed>;
    fn get_and_get_children_recursively(
        db: &Db,
        id: Uuid,
    ) -> Result<Vec<FileMetadata>, FindingChildrenFailed>;
    fn get_all(db: &Db) -> Result<Vec<FileMetadata>, DbError>;
    fn get_all_paths(db: &Db, filter: Option<Filter>) -> Result<Vec<String>, FindingParentsFailed>;
    fn non_recursive_delete_if_exists(db: &Db, id: Uuid) -> Result<(), DbError>;
    fn get_children_non_recursively(db: &Db, id: Uuid) -> Result<Vec<FileMetadata>, DbError>;
    fn set_last_synced(db: &Db, last_updated: u64) -> Result<(), DbError>;
    fn get_last_updated(db: &Db) -> Result<u64, DbError>;
    fn test_repo_integrity(db: &Db) -> Result<Vec<Problem>, DbError>;
}

pub struct FileMetadataRepoImpl;

pub static FILE_METADATA: &[u8; 13] = b"file_metadata";
static ROOT: &[u8; 4] = b"ROOT";
static LAST_UPDATED: &[u8; 12] = b"last_updated";

impl FileMetadataRepo for FileMetadataRepoImpl {
    fn insert(db: &Db, file: &FileMetadata) -> Result<(), DbError> {
        let tree = db.open_tree(FILE_METADATA).map_err(DbError::SledError)?;
        tree.insert(
            &file.id.as_bytes(),
            serde_json::to_vec(&file).map_err(DbError::SerdeError)?,
        )
        .map_err(DbError::SledError)?;
        if file.id == file.parent {
            let root = db.open_tree(ROOT).map_err(DbError::SledError)?;
            debug!("saving root folder: {:?}", &file.id);
            root.insert(
                ROOT,
                serde_json::to_vec(&file.id).map_err(DbError::SerdeError)?,
            )
            .map_err(DbError::SledError)?;
        }
        Ok(())
    }

    fn get_root(db: &Db) -> Result<Option<FileMetadata>, DbError> {
        let tree = db.open_tree(ROOT).map_err(DbError::SledError)?;
        let maybe_value = tree.get(ROOT).map_err(DbError::SledError)?;
        match maybe_value {
            None => Ok(None),
            Some(value) => {
                let id: Uuid =
                    serde_json::from_slice(value.as_ref()).map_err(DbError::SerdeError)?;
                Self::maybe_get(&db, id)
            }
        }
    }

    fn get(db: &Db, id: Uuid) -> Result<FileMetadata, Error> {
        let tree = db.open_tree(FILE_METADATA).map_err(Error::SledError)?;
        let maybe_value = tree.get(id.as_bytes()).map_err(Error::SledError)?;
        let value = maybe_value.ok_or(()).map_err(Error::FileRowMissing)?;
        let file_metadata: FileMetadata =
            serde_json::from_slice(value.as_ref()).map_err(Error::SerdeError)?;

        Ok(file_metadata)
    }

    fn maybe_get(db: &Db, id: Uuid) -> Result<Option<FileMetadata>, DbError> {
        let tree = db.open_tree(FILE_METADATA).map_err(DbError::SledError)?;
        let maybe_value = tree.get(id.as_bytes()).map_err(DbError::SledError)?;
        match maybe_value {
            None => Ok(None),
            Some(value) => {
                let file_metadata: FileMetadata =
                    serde_json::from_slice(value.as_ref()).map_err(DbError::SerdeError)?;
                Ok(Some(file_metadata))
            }
        }
    }

    fn get_by_path(db: &Db, path: &str) -> Result<Option<FileMetadata>, DbError> {
        debug!("Path: {}", path);
        let root = match Self::get_root(&db)? {
            None => return Ok(None),
            Some(root) => root,
        };

        let mut current = root;
        let paths: Vec<&str> = path
            .split('/')
            .collect::<Vec<&str>>()
            .into_iter()
            .filter(|s| !s.is_empty()) // Remove the trailing empty element in the case this is a folder
            .collect::<Vec<&str>>();

        debug!("Split length: {}", &paths.len());

        for (i, value) in paths.clone().into_iter().enumerate() {
            if value != current.name {
                return Ok(None);
            }

            if i + 1 == paths.len() {
                return Ok(Some(current));
            }

            let children = Self::get_children_non_recursively(&db, current.id)?;
            let mut found_child = false;
            for child in children {
                if child.name == paths[i + 1] {
                    current = child;
                    found_child = true;
                }
            }

            if !found_child {
                return Ok(None);
            }
        }

        Ok(Some(current)) // This path is never visited
    }

    fn get_with_all_parents(
        db: &Db,
        id: Uuid,
    ) -> Result<HashMap<Uuid, FileMetadata>, FindingParentsFailed> {
        let mut parents = HashMap::new();
        let mut current_id = id;
        debug!("Finding parents for: {}", current_id);

        loop {
            match Self::maybe_get(&db, current_id).map_err(FindingParentsFailed::DbError)? {
                Some(found) => {
                    debug!("Current id exists: {:?}", &found);
                    parents.insert(current_id, found.clone());
                    if found.id == found.parent {
                        return Ok(parents);
                    } else {
                        current_id = found.parent;
                        continue;
                    }
                }
                None => return Err(AncestorMissing),
            }
        }
    }

    fn get_and_get_children_recursively(
        db: &Db,
        id: Uuid,
    ) -> Result<Vec<FileMetadata>, FindingChildrenFailed> {
        let all = Self::get_all(&db).map_err(FindingChildrenFailed::DbError)?;
        let target_file = all
            .clone()
            .into_iter()
            .find(|file| file.id == id)
            .ok_or(FindingChildrenFailed::FileDoesNotExist)?;
        let mut result = vec![target_file.clone()];

        if target_file.file_type == Document {
            return Err(FindingChildrenFailed::DocumentTreatedAsFolder);
        }

        let mut to_explore = all
            .clone()
            .into_iter()
            .filter(|file| file.parent == target_file.id && file.id != target_file.id)
            .collect::<Vec<FileMetadata>>();

        while !to_explore.is_empty() {
            let mut explore_next_round = vec![];

            for file in to_explore {
                if file.file_type == Folder {
                    // Explore this folder's children
                    all.clone()
                        .into_iter()
                        .filter(|maybe_child| maybe_child.parent == file.id)
                        .for_each(|f| explore_next_round.push(f));
                }

                result.push(file.clone());
            }

            to_explore = explore_next_round;
        }

        Ok(result)
    }

    fn get_all(db: &Db) -> Result<Vec<FileMetadata>, DbError> {
        let tree = db.open_tree(FILE_METADATA).map_err(DbError::SledError)?;
        let value: Result<Vec<FileMetadata>, DbError> = tree
            .iter()
            .map(|s| serde_json::from_slice(s?.1.as_ref()).map_err(DbError::SerdeError))
            .collect();

        let mut files = value?;
        files.retain(|file| !file.deleted);

        Ok(files)
    }

    fn get_all_paths(db: &Db, filter: Option<Filter>) -> Result<Vec<String>, FindingParentsFailed> {
        let mut cache = HashMap::new();
        let mut path_cache = HashMap::new();

        // Populate metadata cache
        Self::get_all(&db)
            .map_err(FindingParentsFailed::DbError)?
            .into_iter()
            .for_each(|meta| {
                cache.insert(meta.id, meta);
            });

        for meta in cache.values() {
            saturate_path_cache(&meta, &cache, &mut path_cache)?;
        }

        let paths = match filter {
            None => path_cache.values().cloned().collect(),
            Some(filter) => match filter {
                Filter::DocumentsOnly => {
                    let mut paths = vec![];
                    for (_, meta) in cache {
                        if meta.file_type == Document {
                            if let Some(path) = path_cache.get(&meta.id) {
                                paths.push(path.to_owned())
                            }
                        }
                    }
                    paths
                }
                Filter::LeafNodesOnly => {
                    let mut paths = vec![];
                    for meta in cache.values() {
                        if is_leaf_node(meta.id, &cache) {
                            if let Some(path) = path_cache.get(&meta.id) {
                                paths.push(path.to_owned())
                            }
                        }
                    }
                    paths
                }
                Filter::FoldersOnly => {
                    let mut paths = vec![];
                    for (_, meta) in cache {
                        if meta.file_type == Folder {
                            if let Some(path) = path_cache.get(&meta.id) {
                                paths.push(path.to_owned())
                            }
                        }
                    }
                    paths
                }
            },
        };

        Ok(paths)
    }

    fn non_recursive_delete_if_exists(db: &Db, id: Uuid) -> Result<(), DbError> {
        let tree = db.open_tree(FILE_METADATA).map_err(DbError::SledError)?;
        tree.remove(id.as_bytes()).map_err(DbError::SledError)?;
        Ok(())
    }

    fn get_children_non_recursively(db: &Db, id: Uuid) -> Result<Vec<FileMetadata>, DbError> {
        Ok(Self::get_all(&db)?
            .into_iter()
            .filter(|file| file.parent == id && file.parent != file.id)
            .collect::<Vec<FileMetadata>>())
    }

    fn set_last_synced(db: &Db, last_updated: u64) -> Result<(), DbError> {
        debug!("Setting last updated to: {}", last_updated);
        let tree = db.open_tree(LAST_UPDATED).map_err(DbError::SledError)?;
        tree.insert(
            LAST_UPDATED,
            serde_json::to_vec(&last_updated).map_err(DbError::SerdeError)?,
        )
        .map_err(DbError::SledError)?;
        Ok(())
    }

    fn get_last_updated(db: &Db) -> Result<u64, DbError> {
        let tree = db.open_tree(LAST_UPDATED).map_err(DbError::SledError)?;
        let maybe_value = tree.get(LAST_UPDATED).map_err(DbError::SledError)?;
        match maybe_value {
            None => Ok(0),
            Some(value) => Ok(serde_json::from_slice(value.as_ref()).map_err(DbError::SerdeError)?),
        }
    }

    fn test_repo_integrity(db: &Db) -> Result<Vec<Problem>, DbError> {
        let all = Self::get_all(&db)?;
        let mut probs = vec![];
        match Self::get_root(&db)? {
            None => {
                if all.is_empty() {
                    probs.push(NoRootFolder);
                } else {
                    for file in all {
                        probs.push(FileOrphaned(file.id));
                        if file.name.is_empty() {
                            probs.push(FileNameEmpty(file.id));
                        } else if file.name.contains('/') {
                            probs.push(FileNameContainsSlash(file.id));
                        }
                    }
                }
            }
            Some(root) => {
                let mut cache = HashMap::new();

                // Saturate a cache
                for file in all.clone() {
                    cache.insert(file.id, file);
                }

                // Find files with invalid names
                for file in all.clone() {
                    if file.name.is_empty() {
                        probs.push(FileNameEmpty(file.id));
                    } else if file.name.contains('/') {
                        probs.push(FileNameContainsSlash(file.id));
                    }
                }

                // Find naming conflicts
                {
                    let mut children = HashMap::new();
                    for file in all.clone() {
                        if children.contains_key(&format!(
                            "{}.{}",
                            file.parent.to_string(),
                            file.name
                        )) {
                            probs.push(NameConflictDetected(file.id));
                        }
                        children.insert(format!("{}.{}", file.parent, file.name), file.file_type);
                    }
                }

                // Find Documents treated as Folders
                for file in all.clone() {
                    if file.file_type == Document {
                        for potential_child in all.clone() {
                            if file.id == potential_child.parent {
                                probs.push(DocumentTreatedAsFolder(file.id));
                            }
                        }
                    }
                }

                // Find files that don't descend from root
                {
                    let mut not_orphaned = HashMap::new();
                    not_orphaned.insert(root.id, root);

                    for file in all.clone() {
                        let mut visited: HashMap<Uuid, FileMetadata> = HashMap::new();
                        let mut current = file.clone();
                        'parent_finder: loop {
                            if visited.contains_key(&current.id) {
                                probs.push(CycleDetected(current.id));
                                break 'parent_finder;
                            }
                            visited.insert(current.id, current.clone());

                            match cache.get(&current.parent) {
                                None => {
                                    probs.push(FileOrphaned(current.id));
                                    break 'parent_finder;
                                }
                                Some(parent) => {
                                    // No Problems
                                    if not_orphaned.contains_key(&parent.id) {
                                        for node in visited.values() {
                                            not_orphaned.insert(node.id, node.clone());
                                        }

                                        break 'parent_finder;
                                    } else {
                                        current = parent.clone();
                                    }
                                }
                            }
                        }
                    }
                }
            }
        }

        Ok(probs)
    }
}

fn saturate_path_cache(
    client: &FileMetadata,
    ids: &HashMap<Uuid, FileMetadata>,
    paths: &mut HashMap<Uuid, String>,
) -> Result<String, FindingParentsFailed> {
    match paths.get(&client.id) {
        Some(path) => Ok(path.to_string()),
        None => {
            if client.id == client.parent {
                let path = format!("{}/", client.name.clone());
                paths.insert(client.id, path.clone());
                return Ok(path);
            }
            let parent = ids.get(&client.parent).ok_or(AncestorMissing)?.clone();
            let parent_path = saturate_path_cache(&parent, ids, paths)?;
            let path = match client.file_type {
                FileType::Document => format!("{}{}", parent_path, client.name),
                FileType::Folder => format!("{}{}/", parent_path, client.name),
            };
            paths.insert(client.id, path.clone());
            Ok(path)
        }
    }
}

fn is_leaf_node(id: Uuid, ids: &HashMap<Uuid, FileMetadata>) -> bool {
    match ids.get(&id) {
        None => {
            error!("is_leaf_node was requested an id that wasn't in the list of ids to compute on. id: {:?}, all-ids: {:?}", &id, &ids);
            false
        }
        Some(meta) => {
            if meta.file_type == Document {
                return true;
            }

            for value in ids.values() {
                if value.parent == id {
                    return false;
                }
            }
            true
        }
    }
}

#[cfg(test)]
mod unit_tests {
    use sled::Db;
    use uuid::Uuid;

    use crate::model::account::Account;
<<<<<<< HEAD
    use crate::model::crypto::{EncryptedFolderAccessKey, FolderAccessInfo};
=======
    use crate::model::crypto::{EncryptedValueWithNonce, FolderAccessInfo, SignedValue};
    use crate::model::file_metadata::FileType::{Document, Folder};
>>>>>>> 363891b8
    use crate::model::file_metadata::{FileMetadata, FileType};
    use crate::model::state::dummy_config;
    use crate::repo::account_repo::AccountRepo;
    use crate::repo::db_provider::{DbProvider, TempBackedDB};
    use crate::repo::file_metadata_repo::Problem::{CycleDetected, NameConflictDetected};
    use crate::repo::file_metadata_repo::{FileMetadataRepo, FileMetadataRepoImpl, Problem};
    use crate::service::crypto_service::PubKeyCryptoService;
    use crate::service::file_encryption_service::FileEncryptionService;
    use crate::service::file_service::FileService;
    use crate::{
        DefaultAccountRepo, DefaultCrypto, DefaultFileEncryptionService, DefaultFileMetadataRepo,
        DefaultFileService,
    };

    type DefaultDbProvider = TempBackedDB;

    fn base_test_file_metadata() -> FileMetadata {
        FileMetadata {
            file_type: FileType::Document,
            id: Uuid::new_v4(),
            name: "test".to_string(),
            owner: "".to_string(),
            parent: Default::default(),
            content_version: 0,
            metadata_version: 0,
            user_access_keys: Default::default(),
            folder_access_keys: FolderAccessInfo {
                folder_id: Default::default(),
                access_key: EncryptedFolderAccessKey::new("", ""),
            },
            deleted: false,
        }
    }

    fn insert_test_metadata_root(db: &Db, name: &str) -> FileMetadata {
        let root_id = Uuid::new_v4();
        let fmd = FileMetadata {
            file_type: FileType::Folder,
            id: root_id,
            name: name.to_string(),
            parent: root_id,
            ..base_test_file_metadata()
        };
        FileMetadataRepoImpl::insert(db, &fmd).unwrap();
        fmd
    }

    fn insert_test_metadata(
        db: &Db,
        file_type: FileType,
        parent: Uuid,
        name: &str,
    ) -> FileMetadata {
        let fmd = FileMetadata {
            file_type,
            id: Uuid::new_v4(),
            name: name.to_string(),
            parent,
            ..base_test_file_metadata()
        };
        FileMetadataRepoImpl::insert(db, &fmd).unwrap();
        fmd
    }

    #[test]
    fn insert_file_metadata() {
        let db = DefaultDbProvider::connect_to_db(&dummy_config()).unwrap();

        let root = insert_test_metadata_root(&db, "root_folder");
        let test_file = insert_test_metadata(&db, FileType::Document, root.id, "test.txt");

        let retrieved_file_metadata = FileMetadataRepoImpl::get(&db, test_file.id).unwrap();
        assert_eq!(test_file.name, retrieved_file_metadata.name);
        assert_eq!(test_file.parent, retrieved_file_metadata.parent);

        FileMetadataRepoImpl::maybe_get(&db, test_file.id)
            .unwrap()
            .unwrap();
        assert!(FileMetadataRepoImpl::maybe_get(&db, Uuid::new_v4())
            .unwrap()
            .is_none());
    }

    #[test]
    fn update_file_metadata() {
        let db = DefaultDbProvider::connect_to_db(&dummy_config()).unwrap();

        let id = Uuid::new_v4();
        let parent = Uuid::new_v4();

        let test_meta = FileMetadata {
            id,
            parent,
            ..base_test_file_metadata()
        };
        let test_meta_updated = FileMetadata {
            id,
            parent,
            content_version: 1000,
            metadata_version: 1000,
            ..base_test_file_metadata()
        };

        FileMetadataRepoImpl::insert(&db, &test_meta).unwrap();
        assert_eq!(
            test_meta.content_version,
            FileMetadataRepoImpl::get(&db, test_meta.id)
                .unwrap()
                .content_version
        );
        FileMetadataRepoImpl::insert(&db, &test_meta_updated).unwrap();
        assert_eq!(
            test_meta_updated.content_version,
            FileMetadataRepoImpl::get(&db, test_meta_updated.id)
                .unwrap()
                .content_version
        );
    }

    #[test]
    fn test_searches() {
        let db = DefaultDbProvider::connect_to_db(&dummy_config()).unwrap();

        let root = insert_test_metadata_root(&db, "root_folder1");
        let _ = insert_test_metadata(&db, FileType::Document, root.id, "test.txt");
        let test_folder = insert_test_metadata(&db, FileType::Folder, root.id, "test");
        let _ = insert_test_metadata(&db, FileType::Document, test_folder.id, "test.txt");
        let _ = insert_test_metadata(&db, FileType::Document, test_folder.id, "test.txt");
        let test_file4 = insert_test_metadata(&db, FileType::Document, test_folder.id, "test.txt");

        let parents = FileMetadataRepoImpl::get_with_all_parents(&db, test_file4.id).unwrap();
        assert_eq!(parents.len(), 3);
        assert!(parents.contains_key(&root.id));
        assert!(parents.contains_key(&test_folder.id));
        assert!(parents.contains_key(&test_file4.id));

        let children = FileMetadataRepoImpl::get_children_non_recursively(&db, root.id).unwrap();
        assert_eq!(children.len(), 2);
    }

    #[test]
    fn test_integrity_no_problems() {
        let db = DefaultDbProvider::connect_to_db(&dummy_config()).unwrap();
        let _ = insert_test_metadata_root(&db, "rootdir");

        let probs = DefaultFileMetadataRepo::test_repo_integrity(&db).unwrap();
        assert!(probs.is_empty());
    }

    #[test]
    fn test_no_root() {
        let db = DefaultDbProvider::connect_to_db(&dummy_config()).unwrap();
        let probs = DefaultFileMetadataRepo::test_repo_integrity(&db).unwrap();
        assert_eq!(probs.len(), 1);
        assert_eq!(probs.get(0).unwrap(), &Problem::NoRootFolder);
    }

    #[test]
    fn test_orphaned_children() {
        let db = DefaultDbProvider::connect_to_db(&dummy_config()).unwrap();

        let keys = DefaultCrypto::generate_key().unwrap();

        let account = Account {
            username: String::from("username"),
            api_url: "ftp://uranus.net".to_string(),
            private_key: keys,
        };

        DefaultAccountRepo::insert_account(&db, &account).unwrap();
        let root = DefaultFileEncryptionService::create_metadata_for_root_folder(&account).unwrap();
        DefaultFileMetadataRepo::insert(&db, &root).unwrap();

        DefaultFileService::create_at_path(&db, "username/folder1/file1.txt").unwrap();
        DefaultFileService::create_at_path(&db, "username/folder2/file2.txt").unwrap();
        DefaultFileService::create_at_path(&db, "username/folder2/file3.txt").unwrap();
        DefaultFileService::create_at_path(&db, "username/folder2/file4.txt").unwrap();
        DefaultFileService::create_at_path(&db, "username/folder3/file5.txt").unwrap();

        assert!(DefaultFileMetadataRepo::test_repo_integrity(&db)
            .unwrap()
            .is_empty());

        let orphan = insert_test_metadata(&db, FileType::Document, Uuid::new_v4(), "test");

        let probs = DefaultFileMetadataRepo::test_repo_integrity(&db).unwrap();
        assert_eq!(probs.len(), 1);
        assert_eq!(probs.get(0).unwrap(), &Problem::FileOrphaned(orphan.id));

        let _ = insert_test_metadata(&db, FileType::Document, Uuid::new_v4(), "test");

        let probs = DefaultFileMetadataRepo::test_repo_integrity(&db).unwrap();
        assert_eq!(probs.len(), 2);
    }

    #[test]
    fn test_files_invalid_names() {
        let db = DefaultDbProvider::connect_to_db(&dummy_config()).unwrap();

        let root = insert_test_metadata_root(&db, "rootdir");
        let has_slash = insert_test_metadata(&db, FileType::Document, root.id, "uh/oh");
        let empty_name = insert_test_metadata(&db, FileType::Document, root.id, "");

        let probs = DefaultFileMetadataRepo::test_repo_integrity(&db).unwrap();
        assert_eq!(probs.len(), 2);
        assert!(probs.contains(&Problem::FileNameContainsSlash(has_slash.id)));
        assert!(probs.contains(&Problem::FileNameEmpty(empty_name.id)));
    }

    #[test]
    fn test_cycle_detection() {
        let db = DefaultDbProvider::connect_to_db(&dummy_config()).unwrap();

        let _ = insert_test_metadata_root(&db, "rootdir");
        let folder1 = Uuid::new_v4();
        let folder2 = Uuid::new_v4();

        DefaultFileMetadataRepo::insert(
            &db,
            &FileMetadata {
                id: folder2,
                file_type: FileType::Folder,
                parent: folder1,
                name: "uhoh".to_string(),
                ..base_test_file_metadata()
            },
        )
        .unwrap();

        DefaultFileMetadataRepo::insert(
            &db,
            &FileMetadata {
                id: folder1,
                file_type: FileType::Folder,
                parent: folder2,
                name: "uhoh".to_string(),
                ..base_test_file_metadata()
            },
        )
        .unwrap();

        assert_eq!(
            DefaultFileMetadataRepo::test_repo_integrity(&db)
                .unwrap()
                .into_iter()
                .filter(|prob| *prob == CycleDetected(folder1) || *prob == CycleDetected(folder2))
                .count(),
            2
        );
    }

    #[test]
    fn test_name_conflicts() {
        let db = DefaultDbProvider::connect_to_db(&dummy_config()).unwrap();

        let root = insert_test_metadata_root(&db, "uhoh");
        let doc1 = insert_test_metadata(&db, FileType::Document, root.id, "a");
        let doc2 = insert_test_metadata(&db, FileType::Document, root.id, "a");

        let probs = DefaultFileMetadataRepo::test_repo_integrity(&db).unwrap();
        assert_eq!(probs.len(), 1);

        let p = probs.get(0).unwrap();
        assert!(*p == NameConflictDetected(doc1.id) || *p == NameConflictDetected(doc2.id));
    }

    #[test]
    fn test_document_treated_as_folder() {
        let db = DefaultDbProvider::connect_to_db(&dummy_config()).unwrap();

        let root = insert_test_metadata_root(&db, "uhoh");
        let doc = insert_test_metadata(&db, FileType::Document, root.id, "a");
        let _ = insert_test_metadata(&db, FileType::Document, doc.id, "b");

        let probs = DefaultFileMetadataRepo::test_repo_integrity(&db).unwrap();
        assert_eq!(probs.len(), 1);
        assert!(probs.contains(&Problem::DocumentTreatedAsFolder(doc.id)));
    }

    #[test]
    fn test_get_children_handle_empty_root() {
        let db = DefaultDbProvider::connect_to_db(&dummy_config()).unwrap();
        let root = insert_test_metadata_root(&db, "root");
        let children_of_root =
            DefaultFileMetadataRepo::get_and_get_children_recursively(&db, root.id).unwrap();
        assert_eq!(children_of_root, vec![root])
    }

    #[test]
    fn test_get_children() {
        let db = DefaultDbProvider::connect_to_db(&dummy_config()).unwrap();

        let root = insert_test_metadata_root(&db, "root");

        let doc = insert_test_metadata(
            &db,
            Document,
            DefaultFileMetadataRepo::get_root(&db).unwrap().unwrap().id,
            "child doc",
        );

        {
            let mut children_of_root =
                DefaultFileMetadataRepo::get_and_get_children_recursively(&db, root.id).unwrap();
            children_of_root.sort_by(|f1, f2| f1.name.cmp(&f2.name));
            assert_eq!(children_of_root, vec![doc.clone(), root.clone()]);
            assert!(
                DefaultFileMetadataRepo::get_and_get_children_recursively(&db, doc.id).is_err()
            );
        }

        let folder = insert_test_metadata(
            &db,
            Folder,
            DefaultFileMetadataRepo::get_root(&db).unwrap().unwrap().id,
            "child folder",
        );

        {
            let mut children_of_root =
                DefaultFileMetadataRepo::get_and_get_children_recursively(&db, root.id).unwrap();
            children_of_root.sort_by(|f1, f2| f1.name.cmp(&f2.name));
            assert_eq!(
                children_of_root,
                vec![doc.clone(), folder.clone(), root.clone()]
            );
            assert!(
                DefaultFileMetadataRepo::get_and_get_children_recursively(&db, doc.id).is_err()
            );

            assert_eq!(
                DefaultFileMetadataRepo::get_and_get_children_recursively(&db, folder.id).unwrap(),
                vec![folder.clone()]
            );
        }

        let doc2 = insert_test_metadata(&db, Document, folder.id, "child doc2");

        let doc3 = insert_test_metadata(&db, Document, folder.id, "child doc3");

        let doc4 = insert_test_metadata(&db, Document, folder.id, "child doc4");

        let doc5 = insert_test_metadata(&db, Document, folder.id, "child doc5");

        let doc6 = insert_test_metadata(&db, Document, folder.id, "child doc6");

        let doc7 = insert_test_metadata(&db, Document, folder.id, "child doc7");

        {
            let mut children_of_folder =
                DefaultFileMetadataRepo::get_and_get_children_recursively(&db, folder.id).unwrap();
            children_of_folder.sort_by(|f1, f2| f1.name.cmp(&f2.name));
            assert_eq!(
                children_of_folder,
                vec![
                    doc2.clone(),
                    doc3.clone(),
                    doc4.clone(),
                    doc5.clone(),
                    doc6.clone(),
                    doc7.clone(),
                    folder.clone()
                ]
            );
        }
    }
}<|MERGE_RESOLUTION|>--- conflicted
+++ resolved
@@ -86,7 +86,7 @@
     ) -> Result<Vec<FileMetadata>, FindingChildrenFailed>;
     fn get_all(db: &Db) -> Result<Vec<FileMetadata>, DbError>;
     fn get_all_paths(db: &Db, filter: Option<Filter>) -> Result<Vec<String>, FindingParentsFailed>;
-    fn non_recursive_delete_if_exists(db: &Db, id: Uuid) -> Result<(), DbError>;
+    fn non_recursive_delete(db: &Db, id: Uuid) -> Result<(), DbError>;
     fn get_children_non_recursively(db: &Db, id: Uuid) -> Result<Vec<FileMetadata>, DbError>;
     fn set_last_synced(db: &Db, last_updated: u64) -> Result<(), DbError>;
     fn get_last_updated(db: &Db) -> Result<u64, DbError>;
@@ -337,7 +337,7 @@
         Ok(paths)
     }
 
-    fn non_recursive_delete_if_exists(db: &Db, id: Uuid) -> Result<(), DbError> {
+    fn non_recursive_delete(db: &Db, id: Uuid) -> Result<(), DbError> {
         let tree = db.open_tree(FILE_METADATA).map_err(DbError::SledError)?;
         tree.remove(id.as_bytes()).map_err(DbError::SledError)?;
         Ok(())
@@ -526,12 +526,8 @@
     use uuid::Uuid;
 
     use crate::model::account::Account;
-<<<<<<< HEAD
     use crate::model::crypto::{EncryptedFolderAccessKey, FolderAccessInfo};
-=======
-    use crate::model::crypto::{EncryptedValueWithNonce, FolderAccessInfo, SignedValue};
     use crate::model::file_metadata::FileType::{Document, Folder};
->>>>>>> 363891b8
     use crate::model::file_metadata::{FileMetadata, FileType};
     use crate::model::state::dummy_config;
     use crate::repo::account_repo::AccountRepo;
