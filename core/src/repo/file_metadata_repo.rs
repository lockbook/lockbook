--- conflicted
+++ resolved
@@ -1,19 +1,11 @@
 use std::option::NoneError;
 
-<<<<<<< HEAD
-use crate::error_enum;
-use crate::model::file_metadata::FileMetadata;
-use serde_json;
-use sled;
-use sled::Db;
-=======
 use serde_json;
 use sled;
 
 use crate::error_enum;
 use crate::model::file_metadata::FileMetadata;
 use sled::{Db, IVec};
->>>>>>> 0c120906
 
 error_enum! {
     enum Error {
@@ -27,11 +19,7 @@
     fn insert(db: &Db, file_metadata: &FileMetadata) -> Result<(), Error>;
     fn update(db: &Db, file_metadata: &FileMetadata) -> Result<(), Error>;
     fn get(db: &Db, id: &String) -> Result<FileMetadata, Error>;
-<<<<<<< HEAD
-    fn last_updated(db: &Db) -> Result<u64, Error>;
-=======
     fn last_updated(db: &Db) -> Result<i64, Error>;
->>>>>>> 0c120906
     fn get_all(db: &Db) -> Result<Vec<FileMetadata>, Error>;
 }
 
@@ -48,11 +36,7 @@
     }
 
     fn update(db: &Db, file_metadata: &FileMetadata) -> Result<(), Error> {
-<<<<<<< HEAD
-        Self::insert(db, file_metadata)?;
-=======
         Self::insert(db, file_metadata);
->>>>>>> 0c120906
         Ok(())
     }
 
@@ -65,11 +49,7 @@
         Ok(file_metadata)
     }
 
-<<<<<<< HEAD
-    fn last_updated(db: &Db) -> Result<u64, Error> {
-=======
     fn last_updated(db: &Db) -> Result<i64, Error> {
->>>>>>> 0c120906
         Ok(Self::get_all(db)?
             .iter()
             .fold(0, |max, meta| max.max(meta.updated_at)))
@@ -91,7 +71,7 @@
 
 #[cfg(test)]
 mod unit_tests {
-    use crate::model::file_metadata::{FileMetadata, Status};
+    use crate::model::file_metadata::FileMetadata;
     use crate::model::state::Config;
     use crate::repo::db_provider::{DbProvider, TempBackedDB};
     use crate::repo::file_metadata_repo::{FileMetadataRepo, FileMetadataRepoImpl};
@@ -106,7 +86,7 @@
             name: "test_file".to_string(),
             path: "a/b/c".to_string(),
             updated_at: 1234,
-            status: Status::Local,
+            status: "".to_string(),
         };
 
         let config = Config {
@@ -127,14 +107,14 @@
             name: "".to_string(),
             path: "".to_string(),
             updated_at: 0,
-            status: Status::Local,
+            status: "".to_string(),
         };
         let test_meta_updated = FileMetadata {
             id: "test".to_string(),
             name: "".to_string(),
             path: "".to_string(),
             updated_at: 1000,
-            status: Status::Local,
+            status: "".to_string(),
         };
 
         let config = Config {
@@ -161,21 +141,21 @@
             name: "".to_string(),
             path: "".to_string(),
             updated_at: 0,
-            status: Status::Local,
+            status: "".to_string(),
         };
         let test_meta2 = FileMetadata {
             id: Uuid::new_v4().to_string(),
             name: "".to_string(),
             path: "".to_string(),
             updated_at: 100,
-            status: Status::Local,
+            status: "".to_string(),
         };
         let test_meta3 = FileMetadata {
             id: Uuid::new_v4().to_string(),
             name: "".to_string(),
             path: "".to_string(),
             updated_at: 9000,
-            status: Status::Local,
+            status: "".to_string(),
         };
 
         let config = Config {
