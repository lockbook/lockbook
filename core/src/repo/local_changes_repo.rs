use std::time::SystemTimeError;

use sled::Db;
use uuid::Uuid;

<<<<<<< HEAD
use crate::model::crypto::{EncryptedDocument, UserAccessInfo};
=======
use crate::model::crypto::{Document, UserAccessInfo};
use crate::model::file_metadata::FileType;
>>>>>>> 293d4db7
use crate::model::local_changes::{Edited, LocalChange, Moved, Renamed};
use crate::repo::local_changes_repo::DbError::TimeError;
use crate::service::clock_service::Clock;

#[derive(Debug)]
pub enum DbError {
    TimeError(SystemTimeError),
    SledError(sled::Error),
    SerdeError(serde_json::Error),
}

pub trait LocalChangesRepo {
    fn get_all_local_changes(db: &Db) -> Result<Vec<LocalChange>, DbError>;
    fn get_local_changes(db: &Db, id: Uuid) -> Result<Option<LocalChange>, DbError>;
    fn track_new_file(db: &Db, id: Uuid) -> Result<(), DbError>;
    fn track_rename(db: &Db, id: Uuid, old_name: &str, new_name: &str) -> Result<(), DbError>;
    fn track_move(db: &Db, id: Uuid, old_parent: Uuid, new_parent: Uuid) -> Result<(), DbError>;
    fn track_edit(
        db: &Db,
        id: Uuid,
        old_version: &EncryptedDocument,
        access_info_for_old_version: &UserAccessInfo,
        old_content_checksum: Vec<u8>,
        new_content_checksum: Vec<u8>,
    ) -> Result<(), DbError>;
    fn track_delete(db: &Db, id: Uuid, file_type: FileType) -> Result<(), DbError>;
    fn untrack_new_file(db: &Db, id: Uuid) -> Result<(), DbError>;
    fn untrack_rename(db: &Db, id: Uuid) -> Result<(), DbError>;
    fn untrack_move(db: &Db, id: Uuid) -> Result<(), DbError>;
    fn untrack_edit(db: &Db, id: Uuid) -> Result<(), DbError>;
    fn delete_if_exists(db: &Db, id: Uuid) -> Result<(), DbError>;
}

pub struct LocalChangesRepoImpl<Time: Clock> {
    _clock: Time,
}

static LOCAL_CHANGES: &[u8; 13] = b"local_changes";

impl<Time: Clock> LocalChangesRepo for LocalChangesRepoImpl<Time> {
    fn get_all_local_changes(db: &Db) -> Result<Vec<LocalChange>, DbError> {
        let tree = db.open_tree(LOCAL_CHANGES).map_err(DbError::SledError)?;
        let mut value = tree
            .iter()
            .map(|s| {
                let change: LocalChange = serde_json::from_slice(s.unwrap().1.as_ref()).unwrap();
                change
            })
            .collect::<Vec<LocalChange>>();

        value.sort_by(|change1, change2| change1.timestamp.cmp(&change2.timestamp));

        Ok(value)
    }

    fn get_local_changes(db: &Db, id: Uuid) -> Result<Option<LocalChange>, DbError> {
        let tree = db.open_tree(LOCAL_CHANGES).map_err(DbError::SledError)?;
        let maybe_value = tree.get(id.as_bytes()).map_err(DbError::SledError)?;
        match maybe_value {
            None => Ok(None),
            Some(value) => {
                let change: LocalChange =
                    serde_json::from_slice(value.as_ref()).map_err(DbError::SerdeError)?;
                Ok(Some(change))
            }
        }
    }

    fn track_new_file(db: &Db, id: Uuid) -> Result<(), DbError> {
        let tree = db.open_tree(LOCAL_CHANGES).map_err(DbError::SledError)?;

        let new_local_change = LocalChange {
            timestamp: Time::get_time().map_err(TimeError)?,
            id,
            renamed: None,
            moved: None,
            new: true,
            content_edited: None,
            deleted: false,
        };

        tree.insert(
            id.as_bytes(),
            serde_json::to_vec(&new_local_change).map_err(DbError::SerdeError)?,
        )
        .map_err(DbError::SledError)?;
        Ok(())
    }

    fn track_rename(db: &Db, id: Uuid, old_name: &str, new_name: &str) -> Result<(), DbError> {
        if old_name == new_name {
            return Ok(());
        }

        let tree = db.open_tree(LOCAL_CHANGES).map_err(DbError::SledError)?;

        match Self::get_local_changes(&db, id)? {
            None => {
                let new_local_change = LocalChange {
                    timestamp: Time::get_time().map_err(TimeError)?,
                    id,
                    renamed: Some(Renamed::from(old_name)),
                    moved: None,
                    new: false,
                    content_edited: None,
                    deleted: false,
                };

                tree.insert(
                    id.as_bytes(),
                    serde_json::to_vec(&new_local_change).map_err(DbError::SerdeError)?,
                )
                .map_err(DbError::SledError)?;
                Ok(())
            }
            Some(mut change) => match change.renamed {
                None => {
                    change.renamed = Some(Renamed::from(old_name));
                    tree.insert(
                        id.as_bytes(),
                        serde_json::to_vec(&change).map_err(DbError::SerdeError)?,
                    )
                    .map_err(DbError::SledError)?;
                    Ok(())
                }
                Some(renamed) => {
                    if new_name == renamed.old_value {
                        Self::untrack_rename(&db, id)
                    } else {
                        Ok(())
                    }
                }
            },
        }
    }

    fn track_move(db: &Db, id: Uuid, old_parent: Uuid, new_parent: Uuid) -> Result<(), DbError> {
        if old_parent == new_parent {
            return Ok(());
        }

        let tree = db.open_tree(LOCAL_CHANGES).map_err(DbError::SledError)?;

        match Self::get_local_changes(&db, id)? {
            None => {
                let new_local_change = LocalChange {
                    timestamp: Time::get_time().map_err(TimeError)?,
                    id,
                    renamed: None,
                    moved: Some(Moved::from(old_parent)),
                    new: false,
                    content_edited: None,
                    deleted: false,
                };

                tree.insert(
                    id.as_bytes(),
                    serde_json::to_vec(&new_local_change).map_err(DbError::SerdeError)?,
                )
                .map_err(DbError::SledError)?;
                Ok(())
            }
            Some(mut change) => match change.moved {
                None => {
                    change.moved = Some(Moved::from(old_parent));
                    tree.insert(
                        id.as_bytes(),
                        serde_json::to_vec(&change).map_err(DbError::SerdeError)?,
                    )
                    .map_err(DbError::SledError)?;
                    Ok(())
                }
                Some(moved) => {
                    if moved.old_value == new_parent {
                        Self::untrack_move(&db, id)
                    } else {
                        Ok(())
                    }
                }
            },
        }
    }

    fn track_edit(
        db: &Db,
        id: Uuid,
        old_version: &EncryptedDocument,
        access_info_for_old_version: &UserAccessInfo,
        old_content_checksum: Vec<u8>,
        new_content_checksum: Vec<u8>,
    ) -> Result<(), DbError> {
        if old_content_checksum == new_content_checksum {
            return Ok(());
        }

        let tree = db.open_tree(LOCAL_CHANGES).map_err(DbError::SledError)?;

        match Self::get_local_changes(&db, id)? {
            None => {
                let new_local_change = LocalChange {
                    timestamp: Time::get_time().map_err(TimeError)?,
                    id,
                    renamed: None,
                    moved: None,
                    new: false,
                    content_edited: Some(Edited {
                        old_value: old_version.clone(),
                        access_info: access_info_for_old_version.clone(),
                        old_content_checksum,
                    }),
                    deleted: false,
                };
                tree.insert(
                    id.as_bytes(),
                    serde_json::to_vec(&new_local_change).map_err(DbError::SerdeError)?,
                )
                .map_err(DbError::SledError)?;
                Ok(())
            }
            Some(mut change) => match change.content_edited {
                None => {
                    change.content_edited = Some(Edited {
                        old_value: old_version.clone(),
                        access_info: access_info_for_old_version.clone(),
                        old_content_checksum,
                    });
                    tree.insert(
                        id.as_bytes(),
                        serde_json::to_vec(&change).map_err(DbError::SerdeError)?,
                    )
                    .map_err(DbError::SledError)?;
                    Ok(())
                }
                Some(edited) => {
                    if edited.old_content_checksum == new_content_checksum {
                        Self::untrack_edit(&db, id)
                    } else {
                        Ok(())
                    }
                }
            },
        }
    }

    fn track_delete(db: &Db, id: Uuid, file_type: FileType) -> Result<(), DbError> {
        let tree = db.open_tree(LOCAL_CHANGES).map_err(DbError::SledError)?;

        match Self::get_local_changes(&db, id)? {
            None => {
                let new_local_change = LocalChange {
                    timestamp: Time::get_time().map_err(TimeError)?,
                    id,
                    renamed: None,
                    moved: None,
                    new: false,
                    content_edited: None,
                    deleted: true,
                };
                tree.insert(
                    id.as_bytes(),
                    serde_json::to_vec(&new_local_change).map_err(DbError::SerdeError)?,
                )
                .map_err(DbError::SledError)?;
                Ok(())
            }
            Some(mut change) => {
                if change.deleted {
                    Ok(())
                } else if file_type == FileType::Document {
                    if change.new {
                        // If a document was created and deleted, just forget about it
                        Self::delete_if_exists(&db, id)
                    } else {
                        // If a document was deleted, don't bother pushing it's rename / move
                        let delete_tracked = LocalChange {
                            timestamp: Time::get_time().map_err(TimeError)?,
                            id,
                            renamed: None,
                            moved: None,
                            new: false,
                            content_edited: None,
                            deleted: true,
                        };
                        tree.insert(
                            id.as_bytes(),
                            serde_json::to_vec(&delete_tracked).map_err(DbError::SerdeError)?,
                        )
                        .map_err(DbError::SledError)?;
                        Ok(())
                    }
                } else {
                    change.deleted = true;
                    tree.insert(
                        id.as_bytes(),
                        serde_json::to_vec(&change).map_err(DbError::SerdeError)?,
                    )
                    .map_err(DbError::SledError)?;
                    Ok(())
                }
            }
        }
    }

    fn untrack_new_file(db: &Db, id: Uuid) -> Result<(), DbError> {
        let tree = db.open_tree(LOCAL_CHANGES).map_err(DbError::SledError)?;

        match Self::get_local_changes(&db, id)? {
            None => Ok(()),
            Some(mut new) => {
                new.new = false;

                if !new.deleted {
                    Self::delete_if_exists(&db, new.id)?
                } else {
                    tree.insert(
                        id.as_bytes(),
                        serde_json::to_vec(&new).map_err(DbError::SerdeError)?,
                    )
                    .map_err(DbError::SledError)?;
                }

                Ok(())
            }
        }
    }

    fn untrack_rename(db: &Db, id: Uuid) -> Result<(), DbError> {
        let tree = db.open_tree(LOCAL_CHANGES).map_err(DbError::SledError)?;

        match Self::get_local_changes(&db, id)? {
            None => Ok(()),
            Some(mut edit) => {
                edit.renamed = None;

                if edit.ready_to_be_deleted() {
                    Self::delete_if_exists(&db, edit.id)?
                } else {
                    tree.insert(
                        id.as_bytes(),
                        serde_json::to_vec(&edit).map_err(DbError::SerdeError)?,
                    )
                    .map_err(DbError::SledError)?;
                }

                Ok(())
            }
        }
    }

    fn untrack_move(db: &Db, id: Uuid) -> Result<(), DbError> {
        let tree = db.open_tree(LOCAL_CHANGES).map_err(DbError::SledError)?;

        match Self::get_local_changes(&db, id)? {
            None => Ok(()),
            Some(mut edit) => {
                edit.moved = None;

                if edit.ready_to_be_deleted() {
                    Self::delete_if_exists(&db, edit.id)?
                } else {
                    tree.insert(
                        id.as_bytes(),
                        serde_json::to_vec(&edit).map_err(DbError::SerdeError)?,
                    )
                    .map_err(DbError::SledError)?;
                }

                Ok(())
            }
        }
    }

    fn untrack_edit(db: &Db, id: Uuid) -> Result<(), DbError> {
        let tree = db.open_tree(LOCAL_CHANGES).map_err(DbError::SledError)?;

        match Self::get_local_changes(&db, id)? {
            None => Ok(()),
            Some(mut edit) => {
                edit.content_edited = None;

                if edit.ready_to_be_deleted() {
                    Self::delete_if_exists(&db, edit.id)?
                } else {
                    tree.insert(
                        id.as_bytes(),
                        serde_json::to_vec(&edit).map_err(DbError::SerdeError)?,
                    )
                    .map_err(DbError::SledError)?;
                }

                Ok(())
            }
        }
    }

    fn delete_if_exists(db: &Db, id: Uuid) -> Result<(), DbError> {
        let tree = db.open_tree(LOCAL_CHANGES).map_err(DbError::SledError)?;

        match Self::get_local_changes(&db, id)? {
            None => Ok(()),
            Some(_) => {
                tree.remove(id.as_bytes()).map_err(DbError::SledError)?;
                Ok(())
            }
        }
    }
}

#[cfg(test)]
mod unit_tests {
    use std::time::SystemTimeError;

    use uuid::Uuid;

    use crate::model::file_metadata::FileType::{Document, Folder};
    use crate::model::local_changes::{LocalChange, Moved, Renamed};
    use crate::model::state::dummy_config;
    use crate::repo::db_provider::{DbProvider, TempBackedDB};
    use crate::repo::local_changes_repo::{LocalChangesRepo, LocalChangesRepoImpl};
    use crate::service::clock_service::Clock;

    type DefaultDbProvider = TempBackedDB;

    pub struct TestClock;

    impl Clock for TestClock {
        fn get_time() -> Result<u128, SystemTimeError> {
            Ok(0)
        }
    }

    pub type TestLocalChangesRepo = LocalChangesRepoImpl<TestClock>;

    macro_rules! assert_total_local_changes (
        ($db:expr, $total:literal) => {
            assert_eq!(
                TestLocalChangesRepo::get_all_local_changes($db)
                    .unwrap()
                    .len(),
                $total
            );
        }
    );

    #[test]
    fn set_and_unset_fields() {
        let db = DefaultDbProvider::connect_to_db(&dummy_config()).unwrap();
        assert_total_local_changes!(&db, 0);

        let id = Uuid::new_v4();
        TestLocalChangesRepo::track_new_file(&db, id).unwrap();
        TestLocalChangesRepo::track_new_file(&db, id).unwrap();
        TestLocalChangesRepo::track_new_file(&db, id).unwrap();
        assert_eq!(
            TestLocalChangesRepo::get_local_changes(&db, id).unwrap(),
            Some(LocalChange {
                timestamp: 0,
                id,
                renamed: None,
                moved: None,
                new: true,
                content_edited: None,
                deleted: false,
            })
        );
        assert_total_local_changes!(&db, 1);

        TestLocalChangesRepo::track_rename(&db, id, "old_file", "unused_name").unwrap();
        assert_eq!(
            TestLocalChangesRepo::get_local_changes(&db, id).unwrap(),
            Some(LocalChange {
                timestamp: 0,
                id,
                renamed: Some(Renamed::from("old_file")),
                moved: None,
                new: true,
                content_edited: None,
                deleted: false,
            })
        );
        assert_total_local_changes!(&db, 1);

        let id2 = Uuid::new_v4();
        TestLocalChangesRepo::track_move(&db, id, id2, Uuid::new_v4()).unwrap();
        assert_eq!(
            TestLocalChangesRepo::get_local_changes(&db, id).unwrap(),
            Some(LocalChange {
                timestamp: 0,
                id,
                renamed: Some(Renamed::from("old_file")),
                moved: Some(Moved::from(id2)),
                new: true,
                content_edited: None,
                deleted: false,
            })
        );

        assert_total_local_changes!(&db, 1);

        TestLocalChangesRepo::untrack_edit(&db, id).unwrap();
        assert_eq!(
            TestLocalChangesRepo::get_local_changes(&db, id).unwrap(),
            Some(LocalChange {
                timestamp: 0,
                id,
                renamed: Some(Renamed::from("old_file")),
                moved: Some(Moved::from(id2)),
                new: true,
                content_edited: None,
                deleted: false,
            })
        );

        TestLocalChangesRepo::untrack_rename(&db, id).unwrap();
        assert_eq!(
            TestLocalChangesRepo::get_local_changes(&db, id).unwrap(),
            Some(LocalChange {
                timestamp: 0,
                id,
                renamed: None,
                moved: Some(Moved::from(id2)),
                new: true,
                content_edited: None,
                deleted: false,
            })
        );

        TestLocalChangesRepo::untrack_move(&db, id).unwrap();
        assert_eq!(
            TestLocalChangesRepo::get_local_changes(&db, id).unwrap(),
            Some(LocalChange {
                timestamp: 0,
                id,
                renamed: None,
                moved: None,
                new: true,
                content_edited: None,
                deleted: false,
            })
        );

        TestLocalChangesRepo::untrack_new_file(&db, id).unwrap();
        assert_eq!(
            TestLocalChangesRepo::get_local_changes(&db, id).unwrap(),
            None
        );
        assert_total_local_changes!(&db, 0);

        // Deleting a file should unset it's other fields
        TestLocalChangesRepo::track_rename(&db, id, "old", "new").unwrap();
        assert_eq!(
            TestLocalChangesRepo::get_local_changes(&db, id).unwrap(),
            Some(LocalChange {
                timestamp: 0,
                id,
                renamed: Some(Renamed::from("old")),
                moved: None,
                new: false,
                content_edited: None,
                deleted: false,
            })
        );
        assert_total_local_changes!(&db, 1);

        TestLocalChangesRepo::track_delete(&db, id, Document).unwrap();
        assert_eq!(
            TestLocalChangesRepo::get_local_changes(&db, id).unwrap(),
            Some(LocalChange {
                timestamp: 0,
                id,
                renamed: None,
                moved: None,
                new: false,
                content_edited: None,
                deleted: true,
            })
        );
        assert_total_local_changes!(&db, 1);
    }

    #[test]
    fn new_document_deleted() {
        let db = DefaultDbProvider::connect_to_db(&dummy_config()).unwrap();
        let id = Uuid::new_v4();
        TestLocalChangesRepo::track_new_file(&db, id).unwrap();

        assert_eq!(
            TestLocalChangesRepo::get_local_changes(&db, id).unwrap(),
            Some(LocalChange {
                timestamp: 0,
                id,
                renamed: None,
                moved: None,
                new: true,
                content_edited: None,
                deleted: false,
            })
        );
        TestLocalChangesRepo::track_delete(&db, id, Document).unwrap();

        assert_eq!(
            TestLocalChangesRepo::get_local_changes(&db, id).unwrap(),
            None
        );
    }

    #[test]
    fn new_folder_deleted() {
        let db = DefaultDbProvider::connect_to_db(&dummy_config()).unwrap();
        let id = Uuid::new_v4();
        TestLocalChangesRepo::track_new_file(&db, id).unwrap();

        assert_eq!(
            TestLocalChangesRepo::get_local_changes(&db, id).unwrap(),
            Some(LocalChange {
                timestamp: 0,
                id,
                renamed: None,
                moved: None,
                new: true,
                content_edited: None,
                deleted: false,
            })
        );
        TestLocalChangesRepo::track_delete(&db, id, Folder).unwrap();

        assert_eq!(
            TestLocalChangesRepo::get_local_changes(&db, id).unwrap(),
            Some(LocalChange {
                timestamp: 0,
                id,
                renamed: None,
                moved: None,
                new: true,
                content_edited: None,
                deleted: true,
            })
        );
    }

    #[test]
    fn track_changes_on_multiple_files() {
        let db = DefaultDbProvider::connect_to_db(&dummy_config()).unwrap();
        let id1 = Uuid::new_v4();
        TestLocalChangesRepo::track_new_file(&db, id1).unwrap();
        assert_total_local_changes!(&db, 1);

        let id2 = Uuid::new_v4();
        TestLocalChangesRepo::track_rename(&db, id2, "old", "new").unwrap();
        assert_total_local_changes!(&db, 2);

        let id3 = Uuid::new_v4();
        TestLocalChangesRepo::track_move(&db, id3, id3, Uuid::new_v4()).unwrap();
        assert_total_local_changes!(&db, 3);

        let id4 = Uuid::new_v4();
        TestLocalChangesRepo::track_delete(&db, id4, Document).unwrap();
        assert_total_local_changes!(&db, 4);

        TestLocalChangesRepo::untrack_new_file(&db, id1).unwrap();
        assert_total_local_changes!(&db, 3);

        TestLocalChangesRepo::untrack_rename(&db, id2).unwrap();
        assert_total_local_changes!(&db, 2);

        TestLocalChangesRepo::untrack_move(&db, id3).unwrap();
        assert_total_local_changes!(&db, 1);

        // Untrack not supported because no one can undelete files
    }

    #[test]
    fn unknown_id() {
        let db = DefaultDbProvider::connect_to_db(&dummy_config()).unwrap();
        let the_wrong_id = Uuid::new_v4();
        assert_eq!(
            TestLocalChangesRepo::get_local_changes(&db, the_wrong_id).unwrap(),
            None
        );
        TestLocalChangesRepo::untrack_edit(&db, the_wrong_id).unwrap();
        assert_eq!(
            TestLocalChangesRepo::get_local_changes(&db, the_wrong_id).unwrap(),
            None
        );
        assert_total_local_changes!(&db, 0);
    }

    #[test]
    fn rename_back_to_original() {
        let db = DefaultDbProvider::connect_to_db(&dummy_config()).unwrap();
        let id = Uuid::new_v4();

        TestLocalChangesRepo::track_rename(&db, id, "old_file", "new_name").unwrap();
        assert_total_local_changes!(&db, 1);

        TestLocalChangesRepo::track_rename(&db, id, "garbage", "garbage2").unwrap();
        assert_total_local_changes!(&db, 1);

        TestLocalChangesRepo::track_rename(&db, id, "garbage", "old_file").unwrap();
        assert_total_local_changes!(&db, 0);
    }

    #[test]
    fn move_back_to_original() {
        let db = DefaultDbProvider::connect_to_db(&dummy_config()).unwrap();
        let id = Uuid::new_v4();
        let og = Uuid::new_v4();

        TestLocalChangesRepo::track_move(&db, id, og, Uuid::new_v4()).unwrap();
        assert_total_local_changes!(&db, 1);

        TestLocalChangesRepo::track_move(&db, id, Uuid::new_v4(), Uuid::new_v4()).unwrap();
        assert_total_local_changes!(&db, 1);

        TestLocalChangesRepo::track_move(&db, id, Uuid::new_v4(), og).unwrap();
        assert_total_local_changes!(&db, 0);
    }
}<|MERGE_RESOLUTION|>--- conflicted
+++ resolved
@@ -3,14 +3,9 @@
 use sled::Db;
 use uuid::Uuid;
 
-<<<<<<< HEAD
 use crate::model::crypto::{EncryptedDocument, UserAccessInfo};
-=======
-use crate::model::crypto::{Document, UserAccessInfo};
 use crate::model::file_metadata::FileType;
->>>>>>> 293d4db7
 use crate::model::local_changes::{Edited, LocalChange, Moved, Renamed};
-use crate::repo::local_changes_repo::DbError::TimeError;
 use crate::service::clock_service::Clock;
 
 #[derive(Debug)]
@@ -39,7 +34,7 @@
     fn untrack_rename(db: &Db, id: Uuid) -> Result<(), DbError>;
     fn untrack_move(db: &Db, id: Uuid) -> Result<(), DbError>;
     fn untrack_edit(db: &Db, id: Uuid) -> Result<(), DbError>;
-    fn delete_if_exists(db: &Db, id: Uuid) -> Result<(), DbError>;
+    fn delete(db: &Db, id: Uuid) -> Result<(), DbError>;
 }
 
 pub struct LocalChangesRepoImpl<Time: Clock> {
@@ -81,7 +76,7 @@
         let tree = db.open_tree(LOCAL_CHANGES).map_err(DbError::SledError)?;
 
         let new_local_change = LocalChange {
-            timestamp: Time::get_time().map_err(TimeError)?,
+            timestamp: Time::get_time(),
             id,
             renamed: None,
             moved: None,
@@ -108,7 +103,7 @@
         match Self::get_local_changes(&db, id)? {
             None => {
                 let new_local_change = LocalChange {
-                    timestamp: Time::get_time().map_err(TimeError)?,
+                    timestamp: Time::get_time(),
                     id,
                     renamed: Some(Renamed::from(old_name)),
                     moved: None,
@@ -155,7 +150,7 @@
         match Self::get_local_changes(&db, id)? {
             None => {
                 let new_local_change = LocalChange {
-                    timestamp: Time::get_time().map_err(TimeError)?,
+                    timestamp: Time::get_time(),
                     id,
                     renamed: None,
                     moved: Some(Moved::from(old_parent)),
@@ -209,7 +204,7 @@
         match Self::get_local_changes(&db, id)? {
             None => {
                 let new_local_change = LocalChange {
-                    timestamp: Time::get_time().map_err(TimeError)?,
+                    timestamp: Time::get_time(),
                     id,
                     renamed: None,
                     moved: None,
@@ -259,7 +254,7 @@
         match Self::get_local_changes(&db, id)? {
             None => {
                 let new_local_change = LocalChange {
-                    timestamp: Time::get_time().map_err(TimeError)?,
+                    timestamp: Time::get_time(),
                     id,
                     renamed: None,
                     moved: None,
@@ -280,11 +275,11 @@
                 } else if file_type == FileType::Document {
                     if change.new {
                         // If a document was created and deleted, just forget about it
-                        Self::delete_if_exists(&db, id)
+                        Self::delete(&db, id)
                     } else {
                         // If a document was deleted, don't bother pushing it's rename / move
                         let delete_tracked = LocalChange {
-                            timestamp: Time::get_time().map_err(TimeError)?,
+                            timestamp: Time::get_time(),
                             id,
                             renamed: None,
                             moved: None,
@@ -321,7 +316,7 @@
                 new.new = false;
 
                 if !new.deleted {
-                    Self::delete_if_exists(&db, new.id)?
+                    Self::delete(&db, new.id)?
                 } else {
                     tree.insert(
                         id.as_bytes(),
@@ -344,7 +339,7 @@
                 edit.renamed = None;
 
                 if edit.ready_to_be_deleted() {
-                    Self::delete_if_exists(&db, edit.id)?
+                    Self::delete(&db, edit.id)?
                 } else {
                     tree.insert(
                         id.as_bytes(),
@@ -367,7 +362,7 @@
                 edit.moved = None;
 
                 if edit.ready_to_be_deleted() {
-                    Self::delete_if_exists(&db, edit.id)?
+                    Self::delete(&db, edit.id)?
                 } else {
                     tree.insert(
                         id.as_bytes(),
@@ -390,7 +385,7 @@
                 edit.content_edited = None;
 
                 if edit.ready_to_be_deleted() {
-                    Self::delete_if_exists(&db, edit.id)?
+                    Self::delete(&db, edit.id)?
                 } else {
                     tree.insert(
                         id.as_bytes(),
@@ -404,7 +399,7 @@
         }
     }
 
-    fn delete_if_exists(db: &Db, id: Uuid) -> Result<(), DbError> {
+    fn delete(db: &Db, id: Uuid) -> Result<(), DbError> {
         let tree = db.open_tree(LOCAL_CHANGES).map_err(DbError::SledError)?;
 
         match Self::get_local_changes(&db, id)? {
@@ -419,8 +414,6 @@
 
 #[cfg(test)]
 mod unit_tests {
-    use std::time::SystemTimeError;
-
     use uuid::Uuid;
 
     use crate::model::file_metadata::FileType::{Document, Folder};
@@ -435,8 +428,8 @@
     pub struct TestClock;
 
     impl Clock for TestClock {
-        fn get_time() -> Result<u128, SystemTimeError> {
-            Ok(0)
+        fn get_time() -> i64 {
+            0
         }
     }
 
