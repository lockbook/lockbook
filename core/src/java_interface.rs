use jni::objects::{JClass, JString};
use jni::sys::jstring;
use jni::JNIEnv;
use uuid::Uuid;

use crate::model::account::Account;
use crate::model::crypto::DecryptedValue;
use crate::model::file_metadata::{FileMetadata, FileType};
use crate::model::state::Config;
use crate::model::work_unit::WorkUnit;
use serde::Serialize;

use crate::{
    calculate_work, create_account, create_file, delete_file, execute_work, export_account,
    get_children, get_file_by_id, get_root, import_account, init_logger_safely, insert_file,
    move_file, read_document, rename_file, sync_all, write_document, AccountExportError,
    CreateAccountError, CreateFileError, DeleteFileError, GetChildrenError, GetFileByIdError,
    GetRootError, ImportError, InsertFileError, ReadDocumentError, RenameFileError,
    WriteToDocumentError,
};

fn serialize_to_jstring<U: Serialize>(env: &JNIEnv, result: U) -> jstring {
    let serialized_result =
        serde_json::to_string(&result).expect("Couldn't serialize result into result string!");
    env.new_string(serialized_result)
        .expect("Couldn't create JString from rust string!")
        .into_inner()
}

#[no_mangle]
pub extern "system" fn Java_app_lockbook_core_CoreKt_initLogger(_env: JNIEnv, _: JClass) {
    init_logger_safely()
}

#[no_mangle]
pub extern "system" fn Java_app_lockbook_core_CoreKt_createAccount(
    env: JNIEnv,
    _: JClass,
    jconfig: JString,
    jusername: JString,
) -> jstring {
    let serialized_config: String = match env.get_string(jconfig) {
        Ok(ok) => ok,
        Err(_) => {
            return serialize_to_jstring(
                &env,
                CreateAccountError::UnexpectedError("Couldn't get config out of JNI!".to_string()),
            );
        }
    }
    .into();

    let username: String = match env.get_string(jusername) {
        Ok(ok) => ok,
        Err(_) => {
            return serialize_to_jstring(
                &env,
                CreateAccountError::UnexpectedError(
                    "Couldn't get username out of JNI!".to_string(),
                ),
            );
        }
    }
    .into();

    let deserialized_config: Config = match serde_json::from_str(&serialized_config) {
        Ok(ok) => ok,
        Err(_) => {
            return serialize_to_jstring(
                &env,
                CreateAccountError::UnexpectedError("Couldn't deserialize config!".to_string()),
            );
        }
    };

    serialize_to_jstring(
        &env,
        create_account(&deserialized_config, username.as_str()),
    )
}

#[no_mangle]
pub extern "system" fn Java_app_lockbook_core_CoreKt_importAccount(
    env: JNIEnv,
    _: JClass,
    jconfig: JString,
    jaccount: JString,
) -> jstring {
    let serialized_config: String = match env.get_string(jconfig) {
        Ok(ok) => ok,
        Err(_) => {
            return serialize_to_jstring(
                &env,
                ImportError::UnexpectedError("Couldn't get config out of JNI!".to_string()),
            );
        }
    }
    .into();

    let serialized_account: String = match env.get_string(jaccount) {
        Ok(ok) => ok,
        Err(_) => {
            return serialize_to_jstring(
                &env,
                ImportError::UnexpectedError("Couldn't get account out of JNI!".to_string()),
            );
        }
    }
    .into();

    let deserialized_config: Config = match serde_json::from_str(&serialized_config) {
        Ok(ok) => ok,
        Err(_) => {
            return serialize_to_jstring(
                &env,
                ImportError::UnexpectedError("Couldn't deserialize config!".to_string()),
            );
        }
    };

    serialize_to_jstring(
        &env,
        import_account(&deserialized_config, serialized_account.as_str()),
    )
}

#[no_mangle]
pub extern "system" fn Java_app_lockbook_core_CoreKt_exportAccount(
    env: JNIEnv,
    _: JClass,
    jconfig: JString,
) -> jstring {
    let serialized_config: String = match env.get_string(jconfig) {
        Ok(ok) => ok,
        Err(_) => {
            return serialize_to_jstring(
                &env,
                AccountExportError::UnexpectedError("Couldn't get config out of JNI!".to_string()),
            );
        }
    }
    .into();

    let deserialized_config: Config = match serde_json::from_str(&serialized_config) {
        Ok(ok) => ok,
        Err(_) => {
            return serialize_to_jstring(
                &env,
                AccountExportError::UnexpectedError("Couldn't deserialize config!".to_string()),
            );
        }
    };

    serialize_to_jstring(&env, export_account(&deserialized_config))
}

#[no_mangle]
pub extern "system" fn Java_app_lockbook_core_CoreKt_getRoot(
    env: JNIEnv,
    _: JClass,
    jconfig: JString,
) -> jstring {
    let serialized_config: String = match env.get_string(jconfig) {
        Ok(ok) => ok,
        Err(_) => {
            return serialize_to_jstring(
                &env,
                GetRootError::UnexpectedError("Couldn't get config out of JNI!".to_string()),
            );
        }
    }
    .into();

    let deserialized_config: Config = match serde_json::from_str(&serialized_config) {
        Ok(ok) => ok,
        Err(_) => {
            return serialize_to_jstring(
                &env,
                GetRootError::UnexpectedError("Couldn't deserialize config!".to_string()),
            );
        }
    };

    serialize_to_jstring(&env, get_root(&deserialized_config))
}

#[no_mangle]
pub extern "system" fn Java_app_lockbook_core_CoreKt_getChildren(
    env: JNIEnv,
    _: JClass,
    jconfig: JString,
    jid: JString,
) -> jstring {
    let serialized_config: String = match env.get_string(jconfig) {
        Ok(ok) => ok,
        Err(_) => {
            return serialize_to_jstring(
                &env,
                GetChildrenError::UnexpectedError("Couldn't get config out of JNI!".to_string()),
            );
        }
    }
    .into();

    let serialized_id: String = match env.get_string(jid) {
        Ok(ok) => ok,
        Err(_) => {
            return serialize_to_jstring(
                &env,
                GetChildrenError::UnexpectedError("Couldn't get id out of JNI!".to_string()),
            );
        }
    }
    .into();

    let deserialized_config: Config = match serde_json::from_str(&serialized_config) {
        Ok(ok) => ok,
        Err(_) => {
            return serialize_to_jstring(
                &env,
                GetChildrenError::UnexpectedError("Couldn't deserialize config!".to_string()),
            );
        }
    };

    let deserialized_id: Uuid = match Uuid::parse_str(&serialized_id) {
        Ok(ok) => ok,
        Err(_) => {
            return serialize_to_jstring(
                &env,
                GetChildrenError::UnexpectedError("Couldn't deserialize id!".to_string()),
            );
        }
    };

    serialize_to_jstring(&env, get_children(&deserialized_config, deserialized_id))
}

#[no_mangle]
pub extern "system" fn Java_app_lockbook_core_CoreKt_getFileById(
    env: JNIEnv,
    _: JClass,
<<<<<<< HEAD
    jpath: JString,
    jusername: JString,
) -> jint {
    // Error codes for this function
    let success = 0; // should handle
    let no_db = 1;
    let crypto_error = 2;
    let io_error = 3;
    let network_error = 4; // should handle
    let unexpected_error = 5;
    let username_taken = 6; // should handle

    let path: String = env
        .get_string(jpath)
        .expect("Couldn't read path out of JNI!")
        .into();

    let username: String = env
        .get_string(jusername)
        .expect("Couldn't read path out of JNI!")
        .into();

    let db = match connect_db(&path) {
        None => return no_db,
        Some(db) => db,
    };

    match DefaultAccountService::create_account(&db, &username) {
        Ok(_) => success,
        Err(err) => {
            error! {"Error while generating account! {:?}", &err}
            match err {
                AccountCreationError::KeyGenerationError(_) => crypto_error,
                AccountCreationError::AccountRepoError(_) => io_error,
                AccountCreationError::ApiError(api_err) => match api_err {
                    Error::<NewAccountError>::SendFailed(_) => network_error,
                    Error::<NewAccountError>::Api(real_api_error) => match real_api_error {
                        NewAccountError::UsernameTaken => username_taken,
                        _ => unexpected_error,
                    },
                    _ => unexpected_error,
                },
                AccountCreationError::KeySerializationError(_) => unexpected_error,
                AccountCreationError::AuthGenFailure(_) => unexpected_error,
                AccountCreationError::FolderError(_) => unexpected_error, // TODO added during files and folders (unhandled)
                AccountCreationError::MetadataRepoError(_) => unexpected_error, // TODO added during files and folders (unhandled)
                AccountCreationError::AccountRepoDbError(_) => unexpected_error,
                AccountCreationError::AccountExistsAlready => unexpected_error,
=======
    jconfig: JString,
    jid: JString,
) -> jstring {
    let serialized_config: String = match env.get_string(jconfig) {
        Ok(ok) => ok,
        Err(_) => {
            return serialize_to_jstring(
                &env,
                GetFileByIdError::UnexpectedError("Couldn't get config out of JNI!".to_string()),
            );
        }
    }
    .into();

    let serialized_id: String = match env.get_string(jid) {
        Ok(ok) => ok,
        Err(_) => {
            return serialize_to_jstring(
                &env,
                GetFileByIdError::UnexpectedError("Couldn't get id out of JNI!".to_string()),
            );
        }
    }
    .into();

    let deserialized_config: Config = match serde_json::from_str(&serialized_config) {
        Ok(ok) => ok,
        Err(_) => {
            return serialize_to_jstring(
                &env,
                GetFileByIdError::UnexpectedError("Couldn't deserialize config!".to_string()),
            );
        }
    };

    let deserialized_id: Uuid = match Uuid::parse_str(&serialized_id) {
        Ok(ok) => ok,
        Err(_) => {
            return serialize_to_jstring(
                &env,
                GetFileByIdError::UnexpectedError("Couldn't deserialize id!".to_string()),
            );
        }
    };

    serialize_to_jstring(&env, get_file_by_id(&deserialized_config, deserialized_id))
}

#[no_mangle]
pub extern "system" fn Java_app_lockbook_core_CoreKt_insertFile(
    env: JNIEnv,
    _: JClass,
    jconfig: JString,
    jfilemetadata: JString,
) -> jstring {
    let serialized_config: String = match env.get_string(jconfig) {
        Ok(ok) => ok,
        Err(_) => {
            return serialize_to_jstring(
                &env,
                InsertFileError::UnexpectedError("Couldn't get config out of JNI!".to_string()),
            );
        }
    }
    .into();

    let serialized_file_metadata: String = match env.get_string(jfilemetadata) {
        Ok(ok) => ok,
        Err(_) => {
            return serialize_to_jstring(
                &env,
                InsertFileError::UnexpectedError(
                    "Couldn't get file metadata out of JNI!".to_string(),
                ),
            );
        }
    }
    .into();

    let deserialized_config: Config = match serde_json::from_str(&serialized_config) {
        Ok(ok) => ok,
        Err(_) => {
            return serialize_to_jstring(
                &env,
                InsertFileError::UnexpectedError("Couldn't deserialize config!".to_string()),
            );
        }
    };

    let deserialized_file_metadata: FileMetadata =
        match serde_json::from_str(&serialized_file_metadata) {
            Ok(ok) => ok,
            Err(_) => {
                return serialize_to_jstring(
                    &env,
                    InsertFileError::UnexpectedError(
                        "Couldn't deserialize file metadata!".to_string(),
                    ),
                );
>>>>>>> e0ffe30e
            }
        };

    serialize_to_jstring(
        &env,
        insert_file(&deserialized_config, deserialized_file_metadata),
    )
}

#[no_mangle]
pub extern "system" fn Java_app_lockbook_core_CoreKt_renameFile(
    env: JNIEnv,
    _: JClass,
    jconfig: JString,
    jid: JString,
    jname: JString,
) -> jstring {
    let serialized_config: String = match env.get_string(jconfig) {
        Ok(ok) => ok,
        Err(_) => {
            return serialize_to_jstring(
                &env,
                RenameFileError::UnexpectedError("Couldn't get config out of JNI!".to_string()),
            );
        }
    }
    .into();

    let serialized_id: String = match env.get_string(jid) {
        Ok(ok) => ok,
        Err(_) => {
            return serialize_to_jstring(
                &env,
                RenameFileError::UnexpectedError("Couldn't get id out of JNI!".to_string()),
            );
        }
    }
    .into();

    let name: String = match env.get_string(jname) {
        Ok(ok) => ok,
        Err(_) => {
            return serialize_to_jstring(
                &env,
                RenameFileError::UnexpectedError("Couldn't get name out of JNI!".to_string()),
            );
        }
    }
    .into();

    let deserialized_config: Config = match serde_json::from_str(&serialized_config) {
        Ok(ok) => ok,
        Err(_) => {
            return serialize_to_jstring(
                &env,
                RenameFileError::UnexpectedError("Couldn't deserialize config!".to_string()),
            );
        }
    };

    let deserialized_id: Uuid = match Uuid::parse_str(&serialized_id) {
        Ok(ok) => ok,
        Err(_) => {
            return serialize_to_jstring(
                &env,
                RenameFileError::UnexpectedError("Couldn't deserialize id!".to_string()),
            );
        }
    };

    serialize_to_jstring(
        &env,
        rename_file(&deserialized_config, deserialized_id, name.as_str()),
    )
}

#[no_mangle]
pub extern "system" fn Java_app_lockbook_core_CoreKt_createFile(
    env: JNIEnv,
    _: JClass,
    jconfig: JString,
    jname: JString,
    jid: JString,
    jfiletype: JString,
) -> jstring {
    let serialized_config: String = match env.get_string(jconfig) {
        Ok(ok) => ok,
        Err(_) => {
            return serialize_to_jstring(
                &env,
                CreateFileError::UnexpectedError("Couldn't get config out of JNI!".to_string()),
            );
        }
    }
    .into();

    let name: String = match env.get_string(jname) {
        Ok(ok) => ok,
        Err(_) => {
            return serialize_to_jstring(
                &env,
                CreateFileError::UnexpectedError("Couldn't get name out of JNI!".to_string()),
            );
        }
    }
    .into();

    let serialized_id: String = match env.get_string(jid) {
        Ok(ok) => ok,
        Err(_) => {
            return serialize_to_jstring(
                &env,
                CreateFileError::UnexpectedError("Couldn't get id out of JNI!".to_string()),
            );
        }
    }
    .into();

    let serialized_filetype: String = match env.get_string(jfiletype) {
        Ok(ok) => ok,
        Err(_) => {
            return serialize_to_jstring(
                &env,
                CreateFileError::UnexpectedError("Couldn't get filetype out of JNI!".to_string()),
            );
        }
    }
    .into();

    let deserialized_config: Config = match serde_json::from_str(&serialized_config) {
        Ok(ok) => ok,
        Err(_) => {
            return serialize_to_jstring(
                &env,
                CreateFileError::UnexpectedError("Couldn't deserialize config!".to_string()),
            );
        }
    };

<<<<<<< HEAD
    match DefaultAccountService::import_account(&db, &account_string) {
        Ok(_) => success,
        Err(err) => match err {
            AccountImportError::AccountStringCorrupted(_) => account_string_invalid,
            AccountImportError::AccountStringFailedToDeserialize(_) => account_string_invalid,
            AccountImportError::PersistenceError(_) => io_err,
            AccountImportError::InvalidPrivateKey(_) => account_string_invalid,
            AccountImportError::AccountRepoDbError(_) => io_err,
            AccountImportError::AccountExistsAlready => io_err,
        },
=======
    let deserialized_id: Uuid = match Uuid::parse_str(&serialized_id) {
        Ok(ok) => ok,
        Err(_) => {
            return serialize_to_jstring(
                &env,
                CreateFileError::UnexpectedError("Couldn't deserialize id!".to_string()),
            );
        }
    };

    let deserialized_filetype: FileType = match serde_json::from_str(&serialized_filetype) {
        Ok(ok) => ok,
        Err(_) => {
            return serialize_to_jstring(
                &env,
                CreateFileError::UnexpectedError("Couldn't deserialize filetype!".to_string()),
            );
        }
    };

    serialize_to_jstring(
        &env,
        create_file(
            &deserialized_config,
            name.as_str(),
            deserialized_id,
            deserialized_filetype,
        ),
    )
}

#[no_mangle]
pub extern "system" fn Java_app_lockbook_core_CoreKt_deleteFile(
    env: JNIEnv,
    _: JClass,
    jconfig: JString,
    jid: JString,
) -> jstring {
    let serialized_config: String = match env.get_string(jconfig) {
        Ok(ok) => ok,
        Err(_) => {
            return serialize_to_jstring(
                &env,
                DeleteFileError::UnexpectedError("Couldn't get config out of JNI!".to_string()),
            );
        }
    }
    .into();

    let serialized_id: String = match env.get_string(jid) {
        Ok(ok) => ok,
        Err(_) => {
            return serialize_to_jstring(
                &env,
                DeleteFileError::UnexpectedError("Couldn't get id out of JNI!".to_string()),
            );
        }
    }
    .into();

    let deserialized_config: Config = match serde_json::from_str(&serialized_config) {
        Ok(ok) => ok,
        Err(_) => {
            return serialize_to_jstring(
                &env,
                DeleteFileError::UnexpectedError("Couldn't deserialize config!".to_string()),
            );
        }
    };

    let deserialized_id: Uuid = match Uuid::parse_str(&serialized_id) {
        Ok(ok) => ok,
        Err(_) => {
            return serialize_to_jstring(
                &env,
                DeleteFileError::UnexpectedError("Couldn't deserialize id!".to_string()),
            );
        }
    };

    serialize_to_jstring(&env, delete_file(&deserialized_config, deserialized_id))
}

#[no_mangle]
pub extern "system" fn Java_app_lockbook_core_CoreKt_readDocument(
    env: JNIEnv,
    _: JClass,
    jconfig: JString,
    jid: JString,
) -> jstring {
    let serialized_config: String = match env.get_string(jconfig) {
        Ok(ok) => ok,
        Err(_) => {
            return serialize_to_jstring(
                &env,
                ReadDocumentError::UnexpectedError("Couldn't get config out of JNI!".to_string()),
            );
        }
    }
    .into();

    let serialized_id: String = match env.get_string(jid) {
        Ok(ok) => ok,
        Err(_) => {
            return serialize_to_jstring(
                &env,
                ReadDocumentError::UnexpectedError("Couldn't get id out of JNI!".to_string()),
            );
        }
    }
    .into();

    let deserialized_config: Config = match serde_json::from_str(&serialized_config) {
        Ok(ok) => ok,
        Err(_) => {
            return serialize_to_jstring(
                &env,
                ReadDocumentError::UnexpectedError("Couldn't deserialize config!".to_string()),
            );
        }
    };

    let deserialized_id: Uuid = match Uuid::parse_str(&serialized_id) {
        Ok(ok) => ok,
        Err(_) => {
            return serialize_to_jstring(
                &env,
                ReadDocumentError::UnexpectedError("Couldn't deserialize id!".to_string()),
            );
        }
    };

    serialize_to_jstring(&env, read_document(&deserialized_config, deserialized_id))
}

#[no_mangle]
pub extern "system" fn Java_app_lockbook_core_CoreKt_writeDocument(
    env: JNIEnv,
    _: JClass,
    jconfig: JString,
    jid: JString,
    jcontent: JString,
) -> jstring {
    let serialized_config: String = match env.get_string(jconfig) {
        Ok(ok) => ok,
        Err(_) => {
            return serialize_to_jstring(
                &env,
                WriteToDocumentError::UnexpectedError(
                    "Couldn't get config out of JNI!".to_string(),
                ),
            );
        }
    }
    .into();

    let serialized_id: String = match env.get_string(jid) {
        Ok(ok) => ok,
        Err(_) => {
            return serialize_to_jstring(
                &env,
                WriteToDocumentError::UnexpectedError("Couldn't get id out of JNI!".to_string()),
            );
        }
    }
    .into();

    let serialized_content: String = match env.get_string(jcontent) {
        Ok(ok) => ok,
        Err(_) => {
            return serialize_to_jstring(
                &env,
                WriteToDocumentError::UnexpectedError(
                    "Couldn't get content out of JNI!".to_string(),
                ),
            );
        }
    }
    .into();

    let deserialized_config: Config = match serde_json::from_str(&serialized_config) {
        Ok(ok) => ok,
        Err(_) => {
            return serialize_to_jstring(
                &env,
                WriteToDocumentError::UnexpectedError("Couldn't deserialize config!".to_string()),
            );
        }
    };

    let deserialized_id: Uuid = match Uuid::parse_str(&serialized_id) {
        Ok(ok) => ok,
        Err(_) => {
            return serialize_to_jstring(
                &env,
                WriteToDocumentError::UnexpectedError("Couldn't deserialize id!".to_string()),
            );
        }
    };

    let deserialized_content: DecryptedValue = match serde_json::from_str(&serialized_content) {
        Ok(ok) => ok,
        Err(_) => {
            return serialize_to_jstring(
                &env,
                WriteToDocumentError::UnexpectedError("Couldn't deserialize content!".to_string()),
            );
        }
    };

    serialize_to_jstring(
        &env,
        write_document(&deserialized_config, deserialized_id, &deserialized_content),
    )
}

#[no_mangle]
pub extern "system" fn Java_app_lockbook_core_CoreKt_moveFile(
    env: JNIEnv,
    _: JClass,
    jconfig: JString,
    jid: JString,
    jparentid: JString,
) -> jstring {
    let serialized_config: String = match env.get_string(jconfig) {
        Ok(ok) => ok,
        Err(_) => {
            return serialize_to_jstring(
                &env,
                WriteToDocumentError::UnexpectedError(
                    "Couldn't get config out of JNI!".to_string(),
                ),
            );
        }
    }
    .into();

    let serialized_id: String = match env.get_string(jid) {
        Ok(ok) => ok,
        Err(_) => {
            return serialize_to_jstring(
                &env,
                WriteToDocumentError::UnexpectedError("Couldn't get id out of JNI!".to_string()),
            );
        }
    }
    .into();

    let serialized_parent_id: String = match env.get_string(jparentid) {
        Ok(ok) => ok,
        Err(_) => {
            return serialize_to_jstring(
                &env,
                WriteToDocumentError::UnexpectedError("Couldn't get id out of JNI!".to_string()),
            );
        }
    }
    .into();

    let deserialized_config: Config = match serde_json::from_str(&serialized_config) {
        Ok(ok) => ok,
        Err(_) => {
            return serialize_to_jstring(
                &env,
                WriteToDocumentError::UnexpectedError("Couldn't deserialize config!".to_string()),
            );
        }
    };

    let deserialized_id: Uuid = match Uuid::parse_str(&serialized_id) {
        Ok(ok) => ok,
        Err(_) => {
            return serialize_to_jstring(
                &env,
                WriteToDocumentError::UnexpectedError("Couldn't deserialize id!".to_string()),
            );
        }
    };

    let deserialized_parent_id: Uuid = match Uuid::parse_str(&serialized_parent_id) {
        Ok(ok) => ok,
        Err(_) => {
            return serialize_to_jstring(
                &env,
                WriteToDocumentError::UnexpectedError("Couldn't deserialize id!".to_string()),
            );
        }
    };

    serialize_to_jstring(
        &env,
        move_file(
            &deserialized_config,
            deserialized_id,
            deserialized_parent_id,
        ),
    )
}

#[no_mangle]
pub extern "system" fn Java_app_lockbook_core_CoreKt_syncAll(
    env: JNIEnv,
    _: JClass,
    jconfig: JString,
) -> jstring {
    let serialized_config: String = match env.get_string(jconfig) {
        Ok(ok) => ok,
        Err(_) => {
            return serialize_to_jstring(
                &env,
                WriteToDocumentError::UnexpectedError(
                    "Couldn't get config out of JNI!".to_string(),
                ),
            );
        }
    }
    .into();

    let deserialized_config: Config = match serde_json::from_str(&serialized_config) {
        Ok(ok) => ok,
        Err(_) => {
            return serialize_to_jstring(
                &env,
                WriteToDocumentError::UnexpectedError("Couldn't deserialize config!".to_string()),
            );
        }
    };

    serialize_to_jstring(&env, sync_all(&deserialized_config))
}

#[no_mangle]
pub extern "system" fn Java_app_lockbook_core_CoreKt_calculateSyncWork(
    env: JNIEnv,
    _: JClass,
    jconfig: JString,
) -> jstring {
    let serialized_config: String = match env.get_string(jconfig) {
        Ok(ok) => ok,
        Err(_) => {
            return serialize_to_jstring(
                &env,
                WriteToDocumentError::UnexpectedError(
                    "Couldn't get config out of JNI!".to_string(),
                ),
            );
        }
    }
    .into();

    let deserialized_config: Config = match serde_json::from_str(&serialized_config) {
        Ok(ok) => ok,
        Err(_) => {
            return serialize_to_jstring(
                &env,
                WriteToDocumentError::UnexpectedError("Couldn't deserialize config!".to_string()),
            );
        }
    };

    serialize_to_jstring(&env, calculate_work(&deserialized_config))
}

#[no_mangle]
pub extern "system" fn Java_app_lockbook_core_CoreKt_executeSyncWork(
    env: JNIEnv,
    _: JClass,
    jconfig: JString,
    jaccount: JString,
    jworkunit: JString,
) -> jstring {
    let serialized_config: String = match env.get_string(jconfig) {
        Ok(ok) => ok,
        Err(_) => {
            return serialize_to_jstring(
                &env,
                WriteToDocumentError::UnexpectedError(
                    "Couldn't get config out of JNI!".to_string(),
                ),
            );
        }
>>>>>>> e0ffe30e
    }
    .into();

    let serialized_account: String = match env.get_string(jaccount) {
        Ok(ok) => ok,
        Err(_) => {
            return serialize_to_jstring(
                &env,
                WriteToDocumentError::UnexpectedError(
                    "Couldn't get account out of JNI!".to_string(),
                ),
            );
        }
    }
    .into();

    let serialized_work_unit: String = match env.get_string(jworkunit) {
        Ok(ok) => ok,
        Err(_) => {
            return serialize_to_jstring(
                &env,
                WriteToDocumentError::UnexpectedError(
                    "Couldn't get work unit out of JNI!".to_string(),
                ),
            );
        }
    }
    .into();

    let deserialized_config: Config = match serde_json::from_str(&serialized_config) {
        Ok(ok) => ok,
        Err(_) => {
            return serialize_to_jstring(
                &env,
                WriteToDocumentError::UnexpectedError("Couldn't deserialize config!".to_string()),
            );
        }
    };

    let deserialized_account: Account = match serde_json::from_str(&serialized_account) {
        Ok(ok) => ok,
        Err(_) => {
            return serialize_to_jstring(
                &env,
                WriteToDocumentError::UnexpectedError("Couldn't deserialize account!".to_string()),
            );
        }
    };

    let deserialized_work_unit: WorkUnit = match serde_json::from_str(&serialized_work_unit) {
        Ok(ok) => ok,
        Err(_) => {
            return serialize_to_jstring(
                &env,
                WriteToDocumentError::UnexpectedError("Couldn't deserialize wu!".to_string()),
            );
        }
    };

    serialize_to_jstring(
        &env,
        execute_work(
            &deserialized_config,
            &deserialized_account,
            deserialized_work_unit,
        ),
    )
}<|MERGE_RESOLUTION|>--- conflicted
+++ resolved
@@ -240,56 +240,6 @@
 pub extern "system" fn Java_app_lockbook_core_CoreKt_getFileById(
     env: JNIEnv,
     _: JClass,
-<<<<<<< HEAD
-    jpath: JString,
-    jusername: JString,
-) -> jint {
-    // Error codes for this function
-    let success = 0; // should handle
-    let no_db = 1;
-    let crypto_error = 2;
-    let io_error = 3;
-    let network_error = 4; // should handle
-    let unexpected_error = 5;
-    let username_taken = 6; // should handle
-
-    let path: String = env
-        .get_string(jpath)
-        .expect("Couldn't read path out of JNI!")
-        .into();
-
-    let username: String = env
-        .get_string(jusername)
-        .expect("Couldn't read path out of JNI!")
-        .into();
-
-    let db = match connect_db(&path) {
-        None => return no_db,
-        Some(db) => db,
-    };
-
-    match DefaultAccountService::create_account(&db, &username) {
-        Ok(_) => success,
-        Err(err) => {
-            error! {"Error while generating account! {:?}", &err}
-            match err {
-                AccountCreationError::KeyGenerationError(_) => crypto_error,
-                AccountCreationError::AccountRepoError(_) => io_error,
-                AccountCreationError::ApiError(api_err) => match api_err {
-                    Error::<NewAccountError>::SendFailed(_) => network_error,
-                    Error::<NewAccountError>::Api(real_api_error) => match real_api_error {
-                        NewAccountError::UsernameTaken => username_taken,
-                        _ => unexpected_error,
-                    },
-                    _ => unexpected_error,
-                },
-                AccountCreationError::KeySerializationError(_) => unexpected_error,
-                AccountCreationError::AuthGenFailure(_) => unexpected_error,
-                AccountCreationError::FolderError(_) => unexpected_error, // TODO added during files and folders (unhandled)
-                AccountCreationError::MetadataRepoError(_) => unexpected_error, // TODO added during files and folders (unhandled)
-                AccountCreationError::AccountRepoDbError(_) => unexpected_error,
-                AccountCreationError::AccountExistsAlready => unexpected_error,
-=======
     jconfig: JString,
     jid: JString,
 ) -> jstring {
@@ -389,7 +339,6 @@
                         "Couldn't deserialize file metadata!".to_string(),
                     ),
                 );
->>>>>>> e0ffe30e
             }
         };
 
@@ -529,18 +478,6 @@
         }
     };
 
-<<<<<<< HEAD
-    match DefaultAccountService::import_account(&db, &account_string) {
-        Ok(_) => success,
-        Err(err) => match err {
-            AccountImportError::AccountStringCorrupted(_) => account_string_invalid,
-            AccountImportError::AccountStringFailedToDeserialize(_) => account_string_invalid,
-            AccountImportError::PersistenceError(_) => io_err,
-            AccountImportError::InvalidPrivateKey(_) => account_string_invalid,
-            AccountImportError::AccountRepoDbError(_) => io_err,
-            AccountImportError::AccountExistsAlready => io_err,
-        },
-=======
     let deserialized_id: Uuid = match Uuid::parse_str(&serialized_id) {
         Ok(ok) => ok,
         Err(_) => {
@@ -922,7 +859,6 @@
                 ),
             );
         }
->>>>>>> e0ffe30e
     }
     .into();
 
