--- conflicted
+++ resolved
@@ -2,14 +2,11 @@
 
 #[cfg(test)]
 mod sync_tests {
-<<<<<<< HEAD
-    use crate::integration_test::{generate_account, test_db};
-=======
-    use lockbook_core::model::crypto::DecryptedValue;
->>>>>>> 363891b8
+    use crate::integration_test::{assert_dbs_eq, generate_account, test_db};
     use lockbook_core::model::work_unit::WorkUnit;
     use lockbook_core::repo::document_repo::DocumentRepo;
     use lockbook_core::repo::file_metadata_repo::FileMetadataRepo;
+    use lockbook_core::repo::local_changes_repo::LocalChangesRepo;
     use lockbook_core::service::account_service::AccountService;
     use lockbook_core::service::file_service::FileService;
     use lockbook_core::service::sync_service::SyncService;
@@ -17,9 +14,6 @@
         DefaultAccountService, DefaultDocumentRepo, DefaultFileMetadataRepo, DefaultFileService,
         DefaultLocalChangesRepo, DefaultSyncService,
     };
-
-    use crate::integration_test::{assert_dbs_eq, generate_account, test_db};
-    use lockbook_core::repo::local_changes_repo::LocalChangesRepo;
 
     #[test]
     fn test_create_files_and_folders_sync() {
@@ -731,7 +725,6 @@
         DefaultSyncService::sync(&db2).unwrap();
         DefaultSyncService::sync(&db1).unwrap();
 
-<<<<<<< HEAD
         assert!(String::from_utf8_lossy(
             &DefaultFileService::read_document(&db1, file.id).unwrap()
         )
@@ -744,22 +737,7 @@
             &DefaultFileService::read_document(&db1, file.id).unwrap()
         )
         .contains("Offline Line"));
-        assert_eq!(&db1.checksum().unwrap(), &db2.checksum().unwrap());
-=======
-        assert!(DefaultFileService::read_document(&db1, file.id)
-            .unwrap()
-            .secret
-            .contains("Line 1"));
-        assert!(DefaultFileService::read_document(&db1, file.id)
-            .unwrap()
-            .secret
-            .contains("Line 2"));
-        assert!(DefaultFileService::read_document(&db1, file.id)
-            .unwrap()
-            .secret
-            .contains("Offline Line"));
         assert_dbs_eq(&db1, &db2);
->>>>>>> 363891b8
     }
 
     #[test]
@@ -803,7 +781,6 @@
         DefaultSyncService::sync(&db2).unwrap();
         DefaultSyncService::sync(&db1).unwrap();
 
-<<<<<<< HEAD
         assert!(String::from_utf8_lossy(
             &DefaultFileService::read_document(&db1, file.id).unwrap()
         )
@@ -816,22 +793,7 @@
             &DefaultFileService::read_document(&db1, file.id).unwrap()
         )
         .contains("Offline Line"));
-        assert_eq!(&db1.checksum().unwrap(), &db2.checksum().unwrap());
-=======
-        assert!(DefaultFileService::read_document(&db1, file.id)
-            .unwrap()
-            .secret
-            .contains("Line 1"));
-        assert!(DefaultFileService::read_document(&db1, file.id)
-            .unwrap()
-            .secret
-            .contains("Line 2"));
-        assert!(DefaultFileService::read_document(&db1, file.id)
-            .unwrap()
-            .secret
-            .contains("Offline Line"));
         assert_dbs_eq(&db1, &db2);
->>>>>>> 363891b8
     }
 
     #[test]
@@ -875,7 +837,6 @@
         DefaultSyncService::sync(&db2).unwrap();
         DefaultSyncService::sync(&db1).unwrap();
 
-<<<<<<< HEAD
         assert!(String::from_utf8_lossy(
             &DefaultFileService::read_document(&db1, file.id).unwrap()
         )
@@ -888,22 +849,7 @@
             &DefaultFileService::read_document(&db1, file.id).unwrap()
         )
         .contains("Offline Line"));
-        assert_eq!(&db1.checksum().unwrap(), &db2.checksum().unwrap());
-=======
-        assert!(DefaultFileService::read_document(&db1, file.id)
-            .unwrap()
-            .secret
-            .contains("Line 1"));
-        assert!(DefaultFileService::read_document(&db1, file.id)
-            .unwrap()
-            .secret
-            .contains("Line 2"));
-        assert!(DefaultFileService::read_document(&db1, file.id)
-            .unwrap()
-            .secret
-            .contains("Offline Line"));
         assert_dbs_eq(&db1, &db2);
->>>>>>> 363891b8
     }
 
     #[test]
@@ -947,7 +893,6 @@
         DefaultSyncService::sync(&db2).unwrap();
         DefaultSyncService::sync(&db1).unwrap();
 
-<<<<<<< HEAD
         assert!(String::from_utf8_lossy(
             &DefaultFileService::read_document(&db1, file.id).unwrap()
         )
@@ -960,22 +905,7 @@
             &DefaultFileService::read_document(&db1, file.id).unwrap()
         )
         .contains("Offline Line"));
-        assert_eq!(&db1.checksum().unwrap(), &db2.checksum().unwrap());
-=======
-        assert!(DefaultFileService::read_document(&db1, file.id)
-            .unwrap()
-            .secret
-            .contains("Line 1"));
-        assert!(DefaultFileService::read_document(&db1, file.id)
-            .unwrap()
-            .secret
-            .contains("Line 2"));
-        assert!(DefaultFileService::read_document(&db1, file.id)
-            .unwrap()
-            .secret
-            .contains("Offline Line"));
         assert_dbs_eq(&db1, &db2);
->>>>>>> 363891b8
     }
 
     #[test]
