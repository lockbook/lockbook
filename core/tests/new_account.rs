extern crate lockbook_core;

use lockbook_core::client;
use lockbook_core::client::new_account;
use lockbook_core::model::api::{NewAccountError, NewAccountRequest};

#[macro_use]
mod utils;
use lockbook_core::service::auth_service::{AuthService, AuthServiceImpl};
use lockbook_core::service::clock_service::ClockImpl;
use lockbook_core::service::crypto_service::RsaImpl;
<<<<<<< HEAD
use utils::{api_loc, generate_account, TestError};

fn new_account() -> Result<(), TestError> {
    let account = generate_account();

    client::new_account::send(
=======
use utils::{api_loc, TestError};

fn new_account() -> Result<(), TestError> {
    let account = generate_account();
    println!("USERNAME BEFORE: {}", account.username);
    client::new_account(
>>>>>>> 003a8c3e
        api_loc(),
        &NewAccountRequest {
            username: account.username.clone(),
            auth: AuthServiceImpl::<ClockImpl, RsaImpl>::generate_auth(&account).unwrap(),
            public_key: serde_json::to_string(&account.keys.to_public_key()).unwrap(),
        },
    )?;

    Ok(())
}

#[test]
fn test_new_account() {
    assert_matches!(new_account(), Ok(_));
}

fn new_account_duplicate() -> Result<(), TestError> {
    let account = generate_account();

    client::new_account::send(
        api_loc(),
        &NewAccountRequest {
            username: account.username.clone(),
            auth: AuthServiceImpl::<ClockImpl, RsaImpl>::generate_auth(&account).unwrap(),
            public_key: serde_json::to_string(&account.keys.to_public_key()).unwrap(),
        },
    )?;

    client::new_account::send(
        api_loc(),
        &NewAccountRequest {
            username: account.username.clone(),
            auth: AuthServiceImpl::<ClockImpl, RsaImpl>::generate_auth(&account).unwrap(),
            public_key: serde_json::to_string(&account.keys.to_public_key()).unwrap(),
        },
    )?;

    Ok(())
}

#[test]
fn test_new_account_duplicate() {
    assert_matches!(
        new_account_duplicate(),
        Err(TestError::NewAccountError(new_account::Error::API(
            NewAccountError::UsernameTaken
        )))
    );
}<|MERGE_RESOLUTION|>--- conflicted
+++ resolved
@@ -9,21 +9,12 @@
 use lockbook_core::service::auth_service::{AuthService, AuthServiceImpl};
 use lockbook_core::service::clock_service::ClockImpl;
 use lockbook_core::service::crypto_service::RsaImpl;
-<<<<<<< HEAD
 use utils::{api_loc, generate_account, TestError};
 
 fn new_account() -> Result<(), TestError> {
     let account = generate_account();
 
     client::new_account::send(
-=======
-use utils::{api_loc, TestError};
-
-fn new_account() -> Result<(), TestError> {
-    let account = generate_account();
-    println!("USERNAME BEFORE: {}", account.username);
-    client::new_account(
->>>>>>> 003a8c3e
         api_loc(),
         &NewAccountRequest {
             username: account.username.clone(),
