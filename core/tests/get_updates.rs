--- conflicted
+++ resolved
@@ -32,17 +32,8 @@
     let file_version = client::create_file(
         api_loc(),
         &CreateFileRequest {
-<<<<<<< HEAD
-            username: account.username.clone(),
-            auth: "test_auth".to_string(),
-=======
             username: username.clone(),
-            auth: AuthServiceImpl::<ClockImpl, RsaImpl>::generate_auth(
-                &account.keys,
-                &username.clone(),
-            )
-            .unwrap(),
->>>>>>> 1f1168e2
+            auth: AuthServiceImpl::<ClockImpl, RsaImpl>::generate_auth(&account).unwrap(),
             file_id: file_id.to_string(),
             file_name: "file_name".to_string(),
             file_path: "file_path".to_string(),
