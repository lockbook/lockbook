mod integration_test;

#[cfg(test)]
mod delete_document_tests {
    use crate::assert_matches;
    use crate::integration_test::{
        aes_encrypt, generate_account, generate_file_metadata, generate_root_metadata,
    };
    use lockbook_core::client::{ApiError, Client};
    use lockbook_core::model::api::*;
    use lockbook_core::model::file_metadata::FileType;
    use lockbook_core::DefaultClient;

    #[test]
    fn delete_document() {
        // new account
        let account = generate_account();
        let (root, root_key) = generate_root_metadata(&account);
        DefaultClient::request(&account, NewAccountRequest::new(&account, &root)).unwrap();

        // create document
<<<<<<< HEAD
        let (doc, doc_key) = generate_file_metadata(&account, &root, &root_key, FileType::Document);
        DefaultClient::request(
            &account,
            CreateDocumentRequest::new(
                &doc,
                aes_encrypt(&doc_key, &String::from("doc content").into_bytes()),
            ),
=======
        let doc_id = Uuid::new_v4();
        let doc_key = AesImpl::generate_key();
        ClientImpl::create_document(
            &account.api_url,
            &account.username,
            &sign(&account),
            doc_id,
            &random_filename(),
            folder_id,
            aes_str(&doc_key, "doc content"),
            FolderAccessInfo {
                folder_id: folder_id,
                access_key: aes_key(&folder_key, &doc_key),
            },
>>>>>>> 604a868a
        )
        .unwrap();

        // delete document
<<<<<<< HEAD
        DefaultClient::request(
            &account,
            DeleteDocumentRequest {
                id: doc.id,
                old_metadata_version: doc.metadata_version,
            },
        )
        .unwrap();
=======
        assert_matches!(
            ClientImpl::delete_document(
                &account.api_url,
                &account.username,
                &sign(&account),
                doc_id,
            ),
            Ok(_)
        );
>>>>>>> 604a868a
    }

    #[test]
    fn delete_document_not_found() {
        // new account
        let account = generate_account();
        let (root, root_key) = generate_root_metadata(&account);
        DefaultClient::request(&account, NewAccountRequest::new(&account, &root)).unwrap();

        // delete document that wasn't created
<<<<<<< HEAD
        let (doc, _) = generate_file_metadata(&account, &root, &root_key, FileType::Document);
        DefaultClient::request(
            &account,
            DeleteDocumentRequest {
                id: doc.id,
                old_metadata_version: doc.metadata_version,
            },
        )
        .unwrap();
=======
        assert_matches!(
            ClientImpl::delete_document(
                &account.api_url,
                &account.username,
                &sign(&account),
                Uuid::new_v4(),
            ),
            Err(ApiError::<DeleteDocumentError>::Api(
                DeleteDocumentError::DocumentNotFound
            ))
        );
>>>>>>> 604a868a
    }

    #[test]
    fn delete_document_deleted() {
        // new account
        let account = generate_account();
        let (root, root_key) = generate_root_metadata(&account);
        DefaultClient::request(&account, NewAccountRequest::new(&account, &root)).unwrap();

        // create document
<<<<<<< HEAD
        let (doc, doc_key) = generate_file_metadata(&account, &root, &root_key, FileType::Document);
        DefaultClient::request(
            &account,
            CreateDocumentRequest::new(
                &doc,
                aes_encrypt(&doc_key, &String::from("doc content").into_bytes()),
            ),
=======
        let doc_id = Uuid::new_v4();
        let doc_key = AesImpl::generate_key();
        ClientImpl::create_document(
            &account.api_url,
            &account.username,
            &sign(&account),
            doc_id,
            &random_filename(),
            folder_id,
            aes_str(&doc_key, "doc content"),
            FolderAccessInfo {
                folder_id: folder_id,
                access_key: aes_key(&folder_key, &doc_key),
            },
>>>>>>> 604a868a
        )
        .unwrap();

        // delete document
<<<<<<< HEAD
        DefaultClient::request(
            &account,
            DeleteDocumentRequest {
                id: doc.id,
                old_metadata_version: doc.metadata_version,
            },
        )
        .unwrap();
=======
        assert_matches!(
            ClientImpl::delete_document(
                &account.api_url,
                &account.username,
                &sign(&account),
                doc_id,
            ),
            Ok(_)
        );
>>>>>>> 604a868a

        // delete document again
        let result = DefaultClient::request(
            &account,
            DeleteDocumentRequest {
                id: doc.id,
                old_metadata_version: doc.metadata_version,
            },
        );
        assert_matches!(
<<<<<<< HEAD
            result,
=======
            ClientImpl::delete_document(
                &account.api_url,
                &account.username,
                &sign(&account),
                doc_id,
            ),
>>>>>>> 604a868a
            Err(ApiError::<DeleteDocumentError>::Api(
                DeleteDocumentError::DocumentDeleted
            ))
        );
    }
<<<<<<< HEAD

    #[test]
    fn delete_document_conflict() {
        // new account
        let account = generate_account();
        let (root, root_key) = generate_root_metadata(&account);
        DefaultClient::request(&account, NewAccountRequest::new(&account, &root)).unwrap();

        // create document
        let (doc, doc_key) = generate_file_metadata(&account, &root, &root_key, FileType::Document);
        DefaultClient::request(
            &account,
            CreateDocumentRequest::new(
                &doc,
                aes_encrypt(&doc_key, &String::from("doc content").into_bytes()),
            ),
        )
        .unwrap();

        // delete document with wrong version
        let result = DefaultClient::request(
            &account,
            DeleteDocumentRequest {
                id: doc.id,
                old_metadata_version: doc.metadata_version - 1,
            },
        );
        assert_matches!(
            result,
            Err(ApiError::<DeleteDocumentError>::Api(
                DeleteDocumentError::EditConflict
            ))
        );
    }
=======
>>>>>>> 604a868a
}<|MERGE_RESOLUTION|>--- conflicted
+++ resolved
@@ -19,7 +19,6 @@
         DefaultClient::request(&account, NewAccountRequest::new(&account, &root)).unwrap();
 
         // create document
-<<<<<<< HEAD
         let (doc, doc_key) = generate_file_metadata(&account, &root, &root_key, FileType::Document);
         DefaultClient::request(
             &account,
@@ -27,46 +26,11 @@
                 &doc,
                 aes_encrypt(&doc_key, &String::from("doc content").into_bytes()),
             ),
-=======
-        let doc_id = Uuid::new_v4();
-        let doc_key = AesImpl::generate_key();
-        ClientImpl::create_document(
-            &account.api_url,
-            &account.username,
-            &sign(&account),
-            doc_id,
-            &random_filename(),
-            folder_id,
-            aes_str(&doc_key, "doc content"),
-            FolderAccessInfo {
-                folder_id: folder_id,
-                access_key: aes_key(&folder_key, &doc_key),
-            },
->>>>>>> 604a868a
         )
         .unwrap();
 
         // delete document
-<<<<<<< HEAD
-        DefaultClient::request(
-            &account,
-            DeleteDocumentRequest {
-                id: doc.id,
-                old_metadata_version: doc.metadata_version,
-            },
-        )
-        .unwrap();
-=======
-        assert_matches!(
-            ClientImpl::delete_document(
-                &account.api_url,
-                &account.username,
-                &sign(&account),
-                doc_id,
-            ),
-            Ok(_)
-        );
->>>>>>> 604a868a
+        DefaultClient::request(&account, DeleteDocumentRequest { id: doc.id }).unwrap();
     }
 
     #[test]
@@ -77,116 +41,12 @@
         DefaultClient::request(&account, NewAccountRequest::new(&account, &root)).unwrap();
 
         // delete document that wasn't created
-<<<<<<< HEAD
         let (doc, _) = generate_file_metadata(&account, &root, &root_key, FileType::Document);
-        DefaultClient::request(
-            &account,
-            DeleteDocumentRequest {
-                id: doc.id,
-                old_metadata_version: doc.metadata_version,
-            },
-        )
-        .unwrap();
-=======
-        assert_matches!(
-            ClientImpl::delete_document(
-                &account.api_url,
-                &account.username,
-                &sign(&account),
-                Uuid::new_v4(),
-            ),
-            Err(ApiError::<DeleteDocumentError>::Api(
-                DeleteDocumentError::DocumentNotFound
-            ))
-        );
->>>>>>> 604a868a
+        DefaultClient::request(&account, DeleteDocumentRequest { id: doc.id }).unwrap();
     }
 
     #[test]
     fn delete_document_deleted() {
-        // new account
-        let account = generate_account();
-        let (root, root_key) = generate_root_metadata(&account);
-        DefaultClient::request(&account, NewAccountRequest::new(&account, &root)).unwrap();
-
-        // create document
-<<<<<<< HEAD
-        let (doc, doc_key) = generate_file_metadata(&account, &root, &root_key, FileType::Document);
-        DefaultClient::request(
-            &account,
-            CreateDocumentRequest::new(
-                &doc,
-                aes_encrypt(&doc_key, &String::from("doc content").into_bytes()),
-            ),
-=======
-        let doc_id = Uuid::new_v4();
-        let doc_key = AesImpl::generate_key();
-        ClientImpl::create_document(
-            &account.api_url,
-            &account.username,
-            &sign(&account),
-            doc_id,
-            &random_filename(),
-            folder_id,
-            aes_str(&doc_key, "doc content"),
-            FolderAccessInfo {
-                folder_id: folder_id,
-                access_key: aes_key(&folder_key, &doc_key),
-            },
->>>>>>> 604a868a
-        )
-        .unwrap();
-
-        // delete document
-<<<<<<< HEAD
-        DefaultClient::request(
-            &account,
-            DeleteDocumentRequest {
-                id: doc.id,
-                old_metadata_version: doc.metadata_version,
-            },
-        )
-        .unwrap();
-=======
-        assert_matches!(
-            ClientImpl::delete_document(
-                &account.api_url,
-                &account.username,
-                &sign(&account),
-                doc_id,
-            ),
-            Ok(_)
-        );
->>>>>>> 604a868a
-
-        // delete document again
-        let result = DefaultClient::request(
-            &account,
-            DeleteDocumentRequest {
-                id: doc.id,
-                old_metadata_version: doc.metadata_version,
-            },
-        );
-        assert_matches!(
-<<<<<<< HEAD
-            result,
-=======
-            ClientImpl::delete_document(
-                &account.api_url,
-                &account.username,
-                &sign(&account),
-                doc_id,
-            ),
->>>>>>> 604a868a
-            Err(ApiError::<DeleteDocumentError>::Api(
-                DeleteDocumentError::DocumentDeleted
-            ))
-        );
-    }
-<<<<<<< HEAD
-
-    #[test]
-    fn delete_document_conflict() {
         // new account
         let account = generate_account();
         let (root, root_key) = generate_root_metadata(&account);
@@ -203,21 +63,16 @@
         )
         .unwrap();
 
-        // delete document with wrong version
-        let result = DefaultClient::request(
-            &account,
-            DeleteDocumentRequest {
-                id: doc.id,
-                old_metadata_version: doc.metadata_version - 1,
-            },
-        );
+        // delete document
+        DefaultClient::request(&account, DeleteDocumentRequest { id: doc.id }).unwrap();
+
+        // delete document again
+        let result = DefaultClient::request(&account, DeleteDocumentRequest { id: doc.id });
         assert_matches!(
             result,
             Err(ApiError::<DeleteDocumentError>::Api(
-                DeleteDocumentError::EditConflict
+                DeleteDocumentError::DocumentDeleted
             ))
         );
     }
-=======
->>>>>>> 604a868a
 }