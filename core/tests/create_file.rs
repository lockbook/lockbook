extern crate lockbook_core;
<<<<<<< HEAD
use lockbook_core::lockbook_api::{NewAccountRequest, CreateFileClientImpl, NewAccountClientImpl};
use lockbook_core::lockbook_api::{CreateFileError, CreateFileRequest};
=======
use lockbook_core::client;
use lockbook_core::client::NewAccountRequest;
use lockbook_core::client::{CreateFileError, CreateFileRequest};
>>>>>>> 48766858

#[macro_use]
pub mod utils;
use utils::{api_loc, generate_file_id, generate_username, TestError};
use lockbook_core::lockbook_api::create_file::CreateFileClient;
use lockbook_core::lockbook_api::new_account::NewAccountClient;

fn create_file() -> Result<(), TestError> {
    let username = generate_username();

<<<<<<< HEAD
    NewAccountClientImpl::new_account(
=======
    client::new_account(
>>>>>>> 48766858
        api_loc(),
        &NewAccountRequest {
            username: username.to_string(),
            auth: "test_auth".to_string(),
            public_key: "test_public_key".to_string(),
        },
    )?;

<<<<<<< HEAD
    CreateFileClientImpl::create_file(
=======
    client::create_file(
>>>>>>> 48766858
        api_loc(),
        &CreateFileRequest {
            username: username.to_string(),
            auth: "test_auth".to_string(),
            file_id: generate_file_id(),
            file_name: "file_name".to_string(),
            file_path: "file_path".to_string(),
            file_content: "file_content".to_string(),
        },
    )?;

    Ok(())
}

#[test]
fn test_create_file() {
    assert_matches!(create_file(), Ok(_));
}

fn create_file_duplicate_file_id() -> Result<(), TestError> {
    let username = generate_username();
    let file_id = generate_file_id();

<<<<<<< HEAD
    NewAccountClientImpl::new_account(
=======
    client::new_account(
>>>>>>> 48766858
        api_loc(),
        &NewAccountRequest {
            username: username.to_string(),
            auth: "test_auth".to_string(),
            public_key: "test_public_key".to_string(),
        },
    )?;

<<<<<<< HEAD
    CreateFileClientImpl::create_file(
=======
    client::create_file(
>>>>>>> 48766858
        api_loc(),
        &CreateFileRequest {
            username: username.to_string(),
            auth: "test_auth".to_string(),
            file_id: file_id.to_string(),
            file_name: "file_name".to_string(),
            file_path: "file_path".to_string(),
            file_content: "file_content".to_string(),
        },
    )?;

<<<<<<< HEAD
    CreateFileClientImpl::create_file(
=======
    client::create_file(
>>>>>>> 48766858
        api_loc(),
        &CreateFileRequest {
            username: username.to_string(),
            auth: "test_auth".to_string(),
            file_id: file_id.to_string(),
            file_name: "file_name".to_string(),
            file_path: "file_path_2".to_string(),
            file_content: "file_content".to_string(),
        },
    )?;

    Ok(())
}

#[test]
fn test_create_file_duplicate_file_id() {
    assert_matches!(
        create_file_duplicate_file_id(),
        Err(TestError::CreateFileError(CreateFileError::FileIdTaken))
    );
}

fn create_file_duplicate_file_path() -> Result<(), TestError> {
    let username = generate_username();

<<<<<<< HEAD
    NewAccountClientImpl::new_account(
=======
    client::new_account(
>>>>>>> 48766858
        api_loc(),
        &NewAccountRequest {
            username: username.to_string(),
            auth: "test_auth".to_string(),
            public_key: "test_public_key".to_string(),
        },
    )?;

<<<<<<< HEAD
    CreateFileClientImpl::create_file(
=======
    client::create_file(
>>>>>>> 48766858
        api_loc(),
        &CreateFileRequest {
            username: username.to_string(),
            auth: "test_auth".to_string(),
            file_id: generate_file_id(),
            file_name: "file_name".to_string(),
            file_path: "file_path".to_string(),
            file_content: "file_content".to_string(),
        },
    )?;

<<<<<<< HEAD
    CreateFileClientImpl::create_file(
=======
    client::create_file(
>>>>>>> 48766858
        api_loc(),
        &CreateFileRequest {
            username: username.to_string(),
            auth: "test_auth".to_string(),
            file_id: generate_file_id(),
            file_name: "file_name".to_string(),
            file_path: "file_path".to_string(),
            file_content: "file_content".to_string(),
        },
    )?;

    Ok(())
}

#[test]
fn test_create_file_duplicate_file_path() {
    assert_matches!(
        create_file_duplicate_file_path(),
        Err(TestError::CreateFileError(CreateFileError::FilePathTaken))
    );
}<|MERGE_RESOLUTION|>--- conflicted
+++ resolved
@@ -1,27 +1,16 @@
 extern crate lockbook_core;
-<<<<<<< HEAD
-use lockbook_core::lockbook_api::{NewAccountRequest, CreateFileClientImpl, NewAccountClientImpl};
-use lockbook_core::lockbook_api::{CreateFileError, CreateFileRequest};
-=======
 use lockbook_core::client;
 use lockbook_core::client::NewAccountRequest;
 use lockbook_core::client::{CreateFileError, CreateFileRequest};
->>>>>>> 48766858
 
 #[macro_use]
 pub mod utils;
 use utils::{api_loc, generate_file_id, generate_username, TestError};
-use lockbook_core::lockbook_api::create_file::CreateFileClient;
-use lockbook_core::lockbook_api::new_account::NewAccountClient;
 
 fn create_file() -> Result<(), TestError> {
     let username = generate_username();
 
-<<<<<<< HEAD
-    NewAccountClientImpl::new_account(
-=======
     client::new_account(
->>>>>>> 48766858
         api_loc(),
         &NewAccountRequest {
             username: username.to_string(),
@@ -30,11 +19,7 @@
         },
     )?;
 
-<<<<<<< HEAD
-    CreateFileClientImpl::create_file(
-=======
     client::create_file(
->>>>>>> 48766858
         api_loc(),
         &CreateFileRequest {
             username: username.to_string(),
@@ -58,11 +43,7 @@
     let username = generate_username();
     let file_id = generate_file_id();
 
-<<<<<<< HEAD
-    NewAccountClientImpl::new_account(
-=======
     client::new_account(
->>>>>>> 48766858
         api_loc(),
         &NewAccountRequest {
             username: username.to_string(),
@@ -71,11 +52,7 @@
         },
     )?;
 
-<<<<<<< HEAD
-    CreateFileClientImpl::create_file(
-=======
     client::create_file(
->>>>>>> 48766858
         api_loc(),
         &CreateFileRequest {
             username: username.to_string(),
@@ -87,11 +64,7 @@
         },
     )?;
 
-<<<<<<< HEAD
-    CreateFileClientImpl::create_file(
-=======
     client::create_file(
->>>>>>> 48766858
         api_loc(),
         &CreateFileRequest {
             username: username.to_string(),
@@ -117,11 +90,7 @@
 fn create_file_duplicate_file_path() -> Result<(), TestError> {
     let username = generate_username();
 
-<<<<<<< HEAD
-    NewAccountClientImpl::new_account(
-=======
     client::new_account(
->>>>>>> 48766858
         api_loc(),
         &NewAccountRequest {
             username: username.to_string(),
@@ -130,11 +99,7 @@
         },
     )?;
 
-<<<<<<< HEAD
-    CreateFileClientImpl::create_file(
-=======
     client::create_file(
->>>>>>> 48766858
         api_loc(),
         &CreateFileRequest {
             username: username.to_string(),
@@ -146,11 +111,7 @@
         },
     )?;
 
-<<<<<<< HEAD
-    CreateFileClientImpl::create_file(
-=======
     client::create_file(
->>>>>>> 48766858
         api_loc(),
         &CreateFileRequest {
             username: username.to_string(),
