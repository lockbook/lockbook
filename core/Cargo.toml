[package]
name = "lockbook_core"
version = "2.1.5"
authors = ["Parth <parth@mehrotra.me>", "Raayan <raayan@raayanpillai.com>", "Travis <t.vanderstad@gmail.com>"]
edition = "2018"
description = "The functional components of the iOS and Android lockbook clients."
license = "BSD-3-Clause"

[lib]
name = "lockbook_core"
crate-type = ["lib", "staticlib", "cdylib"]

[dependencies]
reqwest = "0.9.24"
<<<<<<< HEAD
rusqlite = { version = "0.21.0", features = ["bundled"] }
=======
openssl = { version = "0.10", features = ["vendored"] }
>>>>>>> e5f9a313
base64 = "0.11.0"
serde = { version = "1.0", features = ["derive"] }
serde_json = "1.0.44"
uuid = { version = "0.8.1", features = ["v4"] }
<<<<<<< HEAD
rsa = { version = "^0.2", features = ["serde1"] }
rand = "0.7"
sha2 = "0.8.0"
=======
sled = { version = "0.31.0" }
tempfile = { version = "3.1.0" }
>>>>>>> e5f9a313
<|MERGE_RESOLUTION|>--- conflicted
+++ resolved
@@ -12,20 +12,12 @@
 
 [dependencies]
 reqwest = "0.9.24"
-<<<<<<< HEAD
-rusqlite = { version = "0.21.0", features = ["bundled"] }
-=======
-openssl = { version = "0.10", features = ["vendored"] }
->>>>>>> e5f9a313
 base64 = "0.11.0"
 serde = { version = "1.0", features = ["derive"] }
 serde_json = "1.0.44"
 uuid = { version = "0.8.1", features = ["v4"] }
-<<<<<<< HEAD
+sled = { version = "0.31.0" }
+tempfile = { version = "3.1.0" }
 rsa = { version = "^0.2", features = ["serde1"] }
 rand = "0.7"
-sha2 = "0.8.0"
-=======
-sled = { version = "0.31.0" }
-tempfile = { version = "3.1.0" }
->>>>>>> e5f9a313
+sha2 = "0.8.0"