[package]
name = "lockbook-core"
version = "0.4.3"
edition = "2018"
description = "The functional components of the iOS and Android lockbook clients."
license = "BSD-3-Clause"

[lib]
name = "lockbook_core"
crate-type = ["lib", "staticlib", "cdylib"]
bench = false

[features]
default = ["rustls-tls"]
rustls-tls = ["reqwest/rustls-tls"]
native-tls = ["reqwest/native-tls"]

[dependencies]
base64 = "0.11.0"
basic-human-duration = "0.1.2"
bincode = "1.3.3"
chrono = "0.4.15"
diffy = "0.2.0"
flate2 = "1.0"
fuzzy-matcher = "0.3.7"
image = "0.23.13" 
jni = { version = "0.13.1", default-features = false }
rand = "0.8.4"
raqote = { version = "0.8.0", default-features = false }
reqwest = { version = "0.11.1", default-features = false, features = ["blocking", "json"] }
serde = { version = "1.0", features = ["derive"] }
serde_json = "1.0.44"
sha2 = "0.8.0"
strum = "0.19.5"
strum_macros = "0.19.4"
tempfile = { version = "3.1.0" }
uuid = { version = "0.8.1", features = ["v4", "serde"] }
itertools = "0.10.1"
backtrace = "0.3"
libsecp256k1 = "0.7.1"
tracing = "0.1.5"
tracing-subscriber = "0.3.9"
tracing-appender = "0.2"
hmdb = "0.1.12"
lazy_static = "1.4.0"
lockbook-models = { path = "libs/models" }
lockbook-crypto = { path = "libs/crypto" }
sublime_fuzzy = "0.7.0"
<<<<<<< HEAD
=======
crossbeam = "0.8.1"
>>>>>>> 6cbb5dfa

[profile.release]
debug = true

[dev-dependencies]
cpuprofiler = "0.0.4"
criterion = "0.3.5"
indicatif = "0.17.0-beta.1"
libsecp256k1 = "0.7.1"
variant_count = "1.1.0"
num_cpus = "1.13.0"
test_utils = { path = "libs/test_utils" }

[[bench]]
name = "bench_main"
harness = false<|MERGE_RESOLUTION|>--- conflicted
+++ resolved
@@ -46,10 +46,7 @@
 lockbook-models = { path = "libs/models" }
 lockbook-crypto = { path = "libs/crypto" }
 sublime_fuzzy = "0.7.0"
-<<<<<<< HEAD
-=======
 crossbeam = "0.8.1"
->>>>>>> 6cbb5dfa
 
 [profile.release]
 debug = true
