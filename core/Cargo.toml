[package]
name = "lockbook_core"
<<<<<<< HEAD
version = "2.1.2"
authors = ["Parth <parth@mehrotra.me>", "Raayan <raayan@raayanpillai.com>", "Travis <t.vanderstad@gmail.com"]
=======
version = "2.1.4"
authors = ["Parth <parth@mehrotra.me>"]
>>>>>>> fbfd1e71
edition = "2018"
description = "The functional components of the iOS and Android lockbook clients."
license = "BSD-3-Clause"

[lib]
name = "lockbook_core"
crate-type = ["lib", "staticlib", "cdylib"]

[dependencies]
reqwest = "0.9.24"
rusqlite = { version = "0.21.0", features = ["bundled"] }
openssl = { version = "0.10", features = ["vendored"] }
base64 = "0.11.0"
serde = { version = "1.0", features = ["derive"] }
serde_json = "1.0.44"
uuid = { version = "0.8.1", features = ["v4"] }<|MERGE_RESOLUTION|>--- conflicted
+++ resolved
@@ -1,12 +1,7 @@
 [package]
 name = "lockbook_core"
-<<<<<<< HEAD
-version = "2.1.2"
+version = "2.1.5"
 authors = ["Parth <parth@mehrotra.me>", "Raayan <raayan@raayanpillai.com>", "Travis <t.vanderstad@gmail.com"]
-=======
-version = "2.1.4"
-authors = ["Parth <parth@mehrotra.me>"]
->>>>>>> fbfd1e71
 edition = "2018"
 description = "The functional components of the iOS and Android lockbook clients."
 license = "BSD-3-Clause"
