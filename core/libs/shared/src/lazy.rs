use crate::account::Account;
use crate::crypto::{AESKey, DecryptedDocument, EncryptedDocument};
use crate::file::File;
use crate::file_like::FileLike;
use crate::file_metadata::FileMetadata;
use crate::filename::NameComponents;
use crate::secret_filename::SecretFileName;
use crate::staged::StagedTree;
use crate::tree_like::{Stagable, TreeLike};
use crate::{pubkey, symkey, SharedError, SharedResult};
use std::collections::{HashMap, HashSet};
use uuid::Uuid;

pub struct LazyTree<T: Stagable> {
<<<<<<< HEAD
    tree: T,
    name: HashMap<Uuid, String>,
    key: HashMap<Uuid, AESKey>,
    implicit_deleted: HashMap<Uuid, bool>,
    children: HashMap<Uuid, HashSet<Uuid>>,
=======
    pub tree: T,
    pub name_by_id: HashMap<Uuid, String>,
    pub key_by_id: HashMap<Uuid, AESKey>,
    pub implicitly_deleted_by_id: HashMap<Uuid, bool>,
>>>>>>> 01c4913b
}

impl<T: Stagable> LazyTree<T> {
    pub fn new(tree: T) -> Self {
        Self {
            name: HashMap::new(),
            key: HashMap::new(),
            implicit_deleted: HashMap::new(),
            children: HashMap::new(),
            tree,
        }
    }
}

impl<T: Stagable> LazyTree<T> {
    pub fn calculate_deleted(&mut self, id: &Uuid) -> SharedResult<bool> {
        let (visited_ids, deleted) = {
            let mut file = self.find(id)?;
            let mut visited_ids = vec![];
            let mut deleted = false;

            while !file.is_root() {
                visited_ids.push(*file.id());
                if let Some(&implicit) = self.implicit_deleted.get(&file.id()) {
                    deleted = implicit;
                    break;
                }

                if file.explicitly_deleted() {
                    deleted = true;
                    break;
                }

                file = self.find_parent(&file)?;
            }

            (visited_ids, deleted)
        };

        for id in visited_ids {
            self.implicit_deleted.insert(id, deleted);
        }

        Ok(deleted)
    }

    pub fn decrypt_key(&mut self, id: &Uuid, account: &Account) -> SharedResult<AESKey> {
        let mut file_id = *self.find(id)?.id();
        let mut visited_ids = vec![];

        loop {
            if self.key.get(&file_id).is_some() {
                break;
            }

            let maybe_file_key = if let Some(user_access) = self
                .find(&file_id)?
                .user_access_keys()
                .get(&account.username)
            {
                let user_access_key =
                    pubkey::get_aes_key(&account.private_key, &user_access.encrypted_by)?;
                let file_key = symkey::decrypt(&user_access_key, &user_access.access_key)?;
                Some(file_key)
            } else {
                None
            };
            if let Some(file_key) = maybe_file_key {
                self.key.insert(file_id, file_key);
                break;
            }

            visited_ids.push(file_id);
            file_id = *self.find_parent(&self.find(&file_id)?)?.id();
        }

        for id in visited_ids.iter().rev() {
            let decrypted_key = {
                let file = self.find(id)?;
                let parent = self.find_parent(&file)?;
                let parent_key = self.key.get(&parent.id()).ok_or(SharedError::Unexpected(
                    "parent key should have been populated by prior routine",
                ))?;
                let encrypted_key = file.folder_access_keys();
                symkey::decrypt(parent_key, encrypted_key)?
            };
            self.key.insert(*id, decrypted_key);
        }

        Ok(*self.key.get(&id).ok_or(SharedError::Unexpected(
            "parent key should have been populated by prior routine (2)",
        ))?)
    }

    pub fn name(&mut self, id: &Uuid, account: &Account) -> SharedResult<String> {
        if let Some(name) = self.name.get(&id) {
            return Ok(name.clone());
        }

        let parent_id = *self.find(id)?.parent();
        let parent_key = self.decrypt_key(&parent_id, account)?;

        let name = self.find(id)?.secret_name().to_string(&parent_key)?;
        self.name.insert(*id, name.clone());
        Ok(name)
    }

<<<<<<< HEAD
    pub fn all_files(&self) -> SharedResult<Vec<&T::F>> {
        todo!()
    }

=======
>>>>>>> 01c4913b
    /// Returns ids of files whose parent is the argument. Does not include the argument.
    /// TODO could consider returning a reference to the underlying cached value
    pub fn children(&mut self, id: &Uuid) -> SharedResult<HashSet<Uuid>> {
        // Check cache
        if let Some(children) = self.children.get(id) {
            return Ok(children.clone());
        }

        // Confirm file exists
        let file = self.find(id)?;
        if file.is_document() {
            return Ok(HashSet::default());
        }

        // Populate cache
        let mut all_children: HashMap<Uuid, HashSet<Uuid>> = HashMap::new();
        for file in self.all_files()? {
            let mut children = all_children.remove(file.parent()).unwrap_or_default();
            children.insert(*file.id());
            all_children.insert(*file.parent(), children);
        }
        self.children = all_children;

        // Return value from cache
        if let Some(children) = self.children.get(id) {
            return Ok(children.clone());
        }

        return Ok(HashSet::new());
    }

    /// Returns ids of files for which the argument is an ancestor—the files' children, recursively. Does not include the argument.
    /// This function tolerates cycles.
    pub fn descendents(&mut self, id: &Uuid) -> SharedResult<HashSet<Uuid>> {
        // todo: caching?
        let mut result = HashSet::new();
        let mut to_process = vec![*id];
        let mut i = 0;
        while i < to_process.len() {
            let new_descendents = self
                .children(&to_process[i])?
                .into_iter()
                .filter(|f| !result.contains(f))
                .collect::<Vec<Uuid>>();
            // TODO could consider optimizing by not exploring documents
            to_process.extend(new_descendents.iter());
            result.extend(new_descendents.into_iter());
            i += 1;
        }
        Ok(result)
    }

    // todo: move to TreeLike
    /// Returns ids of files for which the argument is a descendent—the files' parent, recursively. Does not include the argument.
    /// This function tolerates cycles.
    pub fn ancestors(&self, id: &Uuid) -> SharedResult<HashSet<Uuid>> {
        let mut result = HashSet::new();
        let mut current_file = self.find(id)?;
        while !current_file.is_root() && !result.contains(current_file.parent()) {
            result.insert(*current_file.parent());
            current_file = self.find_parent(current_file)?;
        }
        Ok(result)
    }

    pub fn encrypt_document(
        &mut self, id: &Uuid, document: &DecryptedDocument, account: &Account,
    ) -> SharedResult<EncryptedDocument> {
        let key = self.decrypt_key(id, account)?;
        symkey::encrypt(&key, document)
    }

    pub fn decrypt_document(
        &mut self, id: &Uuid, encrypted: &EncryptedDocument, account: &Account,
    ) -> SharedResult<DecryptedDocument> {
        let key = self.decrypt_key(id, account)?;
        symkey::decrypt(&key, encrypted)
    }

    pub fn finalize(&mut self, id: &Uuid, account: &Account) -> SharedResult<File> {
        let meta = self.find(id)?;
        let file_type = meta.file_type();
        let parent = *meta.parent();
        let name = self.name(id, account)?;
        let id = *id;
        Ok(File { id, parent, name, file_type })
    }

    pub fn stage<T2: Stagable<F = T::F>>(self, staged: T2) -> LazyTree<StagedTree<T, T2>> {
        // todo: optimize by performing minimal updates on self caches
        LazyTree::<StagedTree<T, T2>> {
            name: HashMap::new(),
            key: self.key,
            implicit_deleted: HashMap::new(),
            tree: StagedTree::<T, T2> { base: self.tree, staged },
            children: HashMap::new(),
        }
    }

    pub fn validate(&mut self) -> SharedResult<()> {
        self.assert_no_orphans()?;
        self.assert_no_cycles()?;
        self.assert_no_path_conflicts()?;
        Ok(())
    }

    fn assert_no_orphans(&mut self) -> SharedResult<()> {
        for file in self.ids().into_iter().filter_map(|id| self.maybe_find(id)) {
            if self.maybe_find_parent(file).is_none() {
                return Err(SharedError::ValidationFailure(ValidationFailure::Orphan(*file.id())));
            }
        }
        Ok(())
    }

    // assumption: no orphans
    fn assert_no_cycles(&mut self) -> SharedResult<()> {
        let mut root_found = false;
        let mut no_cycles_in_ancestors = HashSet::new();
        for id in self.owned_ids() {
            let mut ancestors = HashSet::new();
            let mut current_file = self.find(&id)?;
            loop {
                if no_cycles_in_ancestors.contains(&id) {
                    break;
                } else if current_file.is_root() {
                    if !root_found {
                        root_found = true;
                        break;
                    } else {
                        return Err(SharedError::ValidationFailure(ValidationFailure::Cycle(
                            HashSet::from([id]),
                        )));
                    }
                } else if ancestors.contains(current_file.parent()) {
                    return Err(SharedError::ValidationFailure(ValidationFailure::Cycle(
                        self.ancestors(current_file.id())?,
                    )));
                }
                ancestors.insert(*current_file.id());
                current_file = self.find_parent(current_file)?;
            }
            no_cycles_in_ancestors.extend(ancestors);
        }
        Ok(())
    }

    // todo: optimize
    fn assert_no_path_conflicts(&mut self) -> SharedResult<()> {
        let mut children_by_parent_and_name =
            HashMap::<(Uuid, SecretFileName), HashSet<Uuid>>::new();
        for id in self.owned_ids() {
            if !self.calculate_deleted(&id)? {
                let file = self.find(&id)?;
                children_by_parent_and_name
                    .entry((*file.parent(), file.secret_name().clone()))
                    .or_insert_with(HashSet::new)
                    .insert(*file.id());
            }
        }
        for (_, siblings_with_same_name) in children_by_parent_and_name {
            if siblings_with_same_name.len() > 1 {
                return Err(SharedError::ValidationFailure(ValidationFailure::PathConflict(
                    siblings_with_same_name,
                )));
            }
        }
        Ok(())
    }
}

#[derive(Debug, PartialEq)]
pub enum ValidationFailure {
    Orphan(Uuid),
    Cycle(HashSet<Uuid>),
    PathConflict(HashSet<Uuid>),
    SharedLink(Uuid),
    DuplicateLink(HashSet<Uuid>),
    BrokenLink(Uuid),
}

impl<Base: Stagable<F = FileMetadata>, Local: Stagable<F = Base::F>>
    LazyTree<StagedTree<Base, Local>>
{
    pub fn get_changes(&self) -> SharedResult<Vec<&Base::F>> {
        let base = self.tree.base.ids();
        let local = self.tree.staged.ids();
        let exists_both = local.iter().filter(|id| base.contains(**id));

        let mut changed = vec![];

        for id in exists_both {
            let base = self.tree.base.find(*id)?;
            let local = self.tree.staged.find(*id)?;
            if *local == *base {
                changed.push(local);
            }
        }

        Ok(changed)
    }

    // todo: optimize subroutines by checking only staged things
    pub fn resolve_merge_conflicts(mut self, account: &Account) -> SharedResult<Self> {
        let mut change = self.unmove_moved_files_in_cycles()?;
        self = self.stage(change).promote();
        change = self.rename_files_with_path_conflicts(account)?;
        self = self.stage(change).promote();
        Ok(self)
    }

    // assumptions: no orphans
    // changes: moves files
    // invalidated by: moved files
    fn unmove_moved_files_in_cycles(&mut self) -> SharedResult<Vec<Base::F>> {
        let mut root_found = false;
        let mut no_cycles_in_ancestors = HashSet::new();
        let mut to_revert = HashSet::new();
        for id in self.owned_ids() {
            let mut ancestors = HashSet::new();
            let mut current_file = self.find(&id)?;
            loop {
                if no_cycles_in_ancestors.contains(&id) {
                    break;
                } else if current_file.is_root() {
                    if !root_found {
                        root_found = true;
                        break;
                    } else {
                        to_revert.insert(id);
                        break;
                    }
                } else if ancestors.contains(current_file.parent()) {
                    to_revert.extend(self.ancestors(current_file.id())?);
                    break;
                }
                ancestors.insert(*current_file.id());
                current_file = self.find_parent(current_file)?;
            }
            no_cycles_in_ancestors.extend(ancestors);
        }
        let mut result = Vec::new();
        for id in to_revert {
            match (self.tree.base.maybe_find(&id), self.tree.staged.maybe_find(&id)) {
                (Some(base), Some(staged)) => {
                    let mut update = staged.clone();
                    update.parent = base.parent;
                    result.push(update);
                }
                _ => {}
            }
        }
        Ok(result)
    }

    // assumptions: no orphans
    // changes: renames files
    // invalidated by: moved files, renamed files
    fn rename_files_with_path_conflicts(
        &mut self, account: &Account,
    ) -> SharedResult<Vec<Base::F>> {
        let mut children = HashMap::<Uuid, HashSet<Uuid>>::new();
        let mut names = HashMap::<Uuid, String>::new();
        let mut keys = HashMap::<Uuid, AESKey>::new();
        for id in self.owned_ids() {
            if !self.calculate_deleted(&id)? {
                let file = self.find(&id)?;
                children
                    .entry(*file.parent())
                    .or_insert_with(HashSet::new)
                    .insert(id);
                names.insert(id, self.name(&id, account)?);
                keys.insert(id, self.decrypt_key(&id, account)?);
            }
        }

        let mut result = Vec::new();
        for (_, sibling_ids) in children {
            let siblings = sibling_ids
                .iter()
                .filter_map(|s| self.maybe_find(&s))
                .collect::<Vec<_>>();
            for sibling in siblings {
                let mut name = names
                    .get(sibling.id())
                    .ok_or(SharedError::FileNonexistent)?
                    .clone();
                let mut changed = false;
                while sibling_ids
                    .iter()
                    .filter_map(|id| names.get(id))
                    .any(|sibling_name| sibling_name == &name)
                {
                    name = NameComponents::from(&name).generate_next().to_name();
                    changed = true;
                }
                if changed {
                    let mut update = sibling.clone();
                    update.name = SecretFileName::from_str(&name, &keys[sibling.parent()])?;
                    result.push(update);
                }
            }
        }
        Ok(result)
    }
}

pub type Stage1<Base, Local> = StagedTree<Base, Local>;
pub type LazyStaged1<Base, Local> = LazyTree<Stage1<Base, Local>>;
pub type Stage2<Base, Local, Staged> = StagedTree<StagedTree<Base, Local>, Staged>;
pub type LazyStage2<Base, Local, Staged> = LazyTree<Stage2<Base, Local, Staged>>;

impl<Base, Local, Staged> LazyStage2<Base, Local, Staged>
where
    Base: Stagable,
    Local: Stagable<F = Base::F>,
    Staged: Stagable<F = Base::F>,
{
    pub fn promote(self) -> LazyStaged1<Base, Local> {
        let mut staged = self.tree.staged;
        let mut base = self.tree.base;
        for id in staged.owned_ids() {
            if let Some(removed) = staged.remove(id) {
                base.insert(removed);
            }
        }

        // todo: optimize by performing minimal updates on self caches
        LazyStaged1 {
            tree: base,
            name: HashMap::new(),
            key: self.key,
            implicit_deleted: HashMap::new(),
            children: HashMap::new(),
        }
    }
}

impl<T: Stagable> TreeLike for LazyTree<T> {
    type F = T::F;

    fn ids(&self) -> HashSet<&Uuid> {
        self.tree.ids()
    }

    fn maybe_find(&self, id: &Uuid) -> Option<&Self::F> {
        self.tree.maybe_find(id)
    }

    fn insert(&mut self, f: Self::F) -> Option<Self::F> {
        self.tree.insert(f)
    }

    fn remove(&mut self, id: Uuid) -> Option<Self::F> {
        self.tree.remove(id)
    }
}<|MERGE_RESOLUTION|>--- conflicted
+++ resolved
@@ -12,18 +12,11 @@
 use uuid::Uuid;
 
 pub struct LazyTree<T: Stagable> {
-<<<<<<< HEAD
-    tree: T,
-    name: HashMap<Uuid, String>,
-    key: HashMap<Uuid, AESKey>,
-    implicit_deleted: HashMap<Uuid, bool>,
-    children: HashMap<Uuid, HashSet<Uuid>>,
-=======
     pub tree: T,
-    pub name_by_id: HashMap<Uuid, String>,
-    pub key_by_id: HashMap<Uuid, AESKey>,
-    pub implicitly_deleted_by_id: HashMap<Uuid, bool>,
->>>>>>> 01c4913b
+    pub name: HashMap<Uuid, String>,
+    pub key: HashMap<Uuid, AESKey>,
+    pub implicit_deleted: HashMap<Uuid, bool>,
+    pub children: HashMap<Uuid, HashSet<Uuid>>,
 }
 
 impl<T: Stagable> LazyTree<T> {
@@ -131,13 +124,6 @@
         Ok(name)
     }
 
-<<<<<<< HEAD
-    pub fn all_files(&self) -> SharedResult<Vec<&T::F>> {
-        todo!()
-    }
-
-=======
->>>>>>> 01c4913b
     /// Returns ids of files whose parent is the argument. Does not include the argument.
     /// TODO could consider returning a reference to the underlying cached value
     pub fn children(&mut self, id: &Uuid) -> SharedResult<HashSet<Uuid>> {
