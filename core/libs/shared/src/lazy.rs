use crate::account::Account;
use crate::crypto::{AESKey, DecryptedDocument, EncryptedDocument};
use crate::file_like::FileLike;
use crate::staged::StagedTree;
use crate::tree_like::{Stagable, TreeLike};
use crate::{compression_service, pubkey, symkey, SharedError, SharedResult};
use std::collections::{HashMap, HashSet};
use uuid::Uuid;

#[derive(Debug)]
pub struct LazyTree<T: Stagable> {
    pub tree: T,
    pub name: HashMap<Uuid, String>,
    pub key: HashMap<Uuid, AESKey>,
    pub implicit_deleted: HashMap<Uuid, bool>,
    pub children: HashMap<Uuid, HashSet<Uuid>>,
}

impl<T: Stagable> LazyTree<T> {
    pub fn new(tree: T) -> Self {
        Self {
            name: HashMap::new(),
            key: HashMap::new(),
            implicit_deleted: HashMap::new(),
            children: HashMap::new(),
            tree,
        }
    }
}

impl<T: Stagable> LazyTree<T> {
    pub fn all_children(&mut self) -> SharedResult<&HashMap<Uuid, HashSet<Uuid>>> {
        if self.children.is_empty() {
            let mut all_children: HashMap<Uuid, HashSet<Uuid>> = HashMap::new();
            for file in self.all_files()? {
                if !file.is_root() {
                    let mut children = all_children.remove(file.parent()).unwrap_or_default();
                    children.insert(*file.id());
                    all_children.insert(*file.parent(), children);
                }
            }
            self.children = all_children;
        }

        Ok(&self.children)
    }

    pub fn calculate_deleted(&mut self, id: &Uuid) -> SharedResult<bool> {
        let (visited_ids, deleted) = {
            let mut file = self.find(id)?;
            let mut visited_ids = vec![];
            let mut deleted = false;

            while !file.is_root() && !visited_ids.contains(file.parent()) {
                visited_ids.push(*file.id());
                if let Some(&implicit) = self.implicit_deleted.get(file.id()) {
                    deleted = implicit;
                    break;
                }

                if file.explicitly_deleted() {
                    deleted = true;
                    break;
                }

                file = self.find_parent(file)?;
            }

            (visited_ids, deleted)
        };

        for id in visited_ids {
            self.implicit_deleted.insert(id, deleted);
        }

        Ok(deleted)
    }

    pub fn decrypt_key(&mut self, id: &Uuid, account: &Account) -> SharedResult<AESKey> {
        let mut file_id = *self.find(id)?.id();
        let mut visited_ids = vec![];

        loop {
            if self.key.get(&file_id).is_some() {
                break;
            }

            let maybe_file_key = if let Some(user_access) = self
                .find(&file_id)?
                .user_access_keys()
                .get(&account.username)
            {
                let user_access_key =
                    pubkey::get_aes_key(&account.private_key, &user_access.encrypted_by)?;
                let file_key = symkey::decrypt(&user_access_key, &user_access.access_key)?;
                Some(file_key)
            } else {
                None
            };
            if let Some(file_key) = maybe_file_key {
                self.key.insert(file_id, file_key);
                break;
            }

            visited_ids.push(file_id);
            file_id = *self.find_parent(self.find(&file_id)?)?.id();
        }

        for id in visited_ids.iter().rev() {
            let decrypted_key = {
                let file = self.find(id)?;
                let parent = self.find_parent(file)?;
                let parent_key = self.key.get(parent.id()).ok_or(SharedError::Unexpected(
                    "parent key should have been populated by prior routine",
                ))?;
                let encrypted_key = file.folder_access_keys();
                symkey::decrypt(parent_key, encrypted_key)?
            };
            self.key.insert(*id, decrypted_key);
        }

        Ok(*self.key.get(id).ok_or(SharedError::Unexpected(
            "parent key should have been populated by prior routine (2)",
        ))?)
    }

    pub fn name(&mut self, id: &Uuid, account: &Account) -> SharedResult<String> {
        if let Some(name) = self.name.get(id) {
            return Ok(name.clone());
        }

        let key = self.decrypt_key(id, account)?;
        let name = self.find(id)?.secret_name().to_string(&key)?;
        self.name.insert(*id, name.clone());
        Ok(name)
    }

    /// Returns ids of files whose parent is the argument. Does not include the argument.
    /// TODO could consider returning a reference to the underlying cached value
    pub fn children(&mut self, id: &Uuid) -> SharedResult<HashSet<Uuid>> {
        // Check cache
        if let Some(children) = self.children.get(id) {
            return Ok(children.clone());
        }

        // Confirm file exists
        let file = self.find(id)?;
        if file.is_document() {
            return Ok(HashSet::default());
        }

        // Populate cache
        self.all_children()?;

        // Return value from cache
        if let Some(children) = self.children.get(id) {
            return Ok(children.clone());
        }

        Ok(HashSet::new())
    }

    /// Returns ids of files for which the argument is an ancestor—the files' children, recursively. Does not include the argument.
    /// This function tolerates cycles.
    pub fn descendents(&mut self, id: &Uuid) -> SharedResult<HashSet<Uuid>> {
        // todo: caching?
        let mut result = HashSet::new();
        let mut to_process = vec![*id];
        let mut i = 0;
        while i < to_process.len() {
            let new_descendents = self
                .children(&to_process[i])?
                .into_iter()
                .filter(|f| !result.contains(f))
                .collect::<Vec<Uuid>>();
            // TODO could consider optimizing by not exploring documents
            to_process.extend(new_descendents.iter());
            result.extend(new_descendents.into_iter());
            i += 1;
        }
        Ok(result)
    }

    // todo: move to TreeLike
    /// Returns ids of files for which the argument is a descendent—the files' parent, recursively. Does not include the argument.
    /// This function tolerates cycles.
    pub fn ancestors(&self, id: &Uuid) -> SharedResult<HashSet<Uuid>> {
        let mut result = HashSet::new();
        let mut current_file = self.find(id)?;
        while !current_file.is_root() && !result.contains(current_file.parent()) {
            result.insert(*current_file.parent());
            current_file = self.find_parent(current_file)?;
        }
        Ok(result)
    }

    pub fn decrypt_document(
        &mut self, id: &Uuid, encrypted: &EncryptedDocument, account: &Account,
    ) -> SharedResult<DecryptedDocument> {
        let key = self.decrypt_key(id, account)?;
        let compressed = symkey::decrypt(&key, encrypted)?;
        compression_service::decompress(&compressed)
    }

    pub fn stage<T2: Stagable<F = T::F>>(self, staged: T2) -> LazyTree<StagedTree<T, T2>> {
        // todo: optimize by performing minimal updates on self caches
        LazyTree::<StagedTree<T, T2>> {
            name: HashMap::new(),
            key: self.key,
            implicit_deleted: HashMap::new(),
            tree: StagedTree::new(self.tree, staged),
            children: HashMap::new(),
        }
    }

    pub fn validate(&mut self) -> SharedResult<()> {
        self.assert_no_orphans()?;
        self.assert_no_docfolders()?;
        self.assert_no_cycles()?;
        self.assert_no_path_conflicts()?;
        // todo
        // self.assert_names_decryptable(account)?;
        Ok(())
    }

    pub fn assert_no_docfolders(&self) -> SharedResult<()> {
        for file in self.all_files()? {
            let parent = self.find_parent(file)?;
            if parent.is_document() {
                return Err(SharedError::ValidationFailure(ValidationFailure::DocumentFolder(
                    *parent.id(),
                )));
            }
        }
        Ok(())
    }

    pub fn assert_no_orphans(&mut self) -> SharedResult<()> {
        for file in self.ids().into_iter().filter_map(|id| self.maybe_find(id)) {
            if self.maybe_find_parent(file).is_none() {
                return Err(SharedError::ValidationFailure(ValidationFailure::Orphan(*file.id())));
            }
        }
        Ok(())
    }

    // assumption: no orphans
    pub fn assert_no_cycles(&mut self) -> SharedResult<()> {
        let mut root_found = false;
        let mut no_cycles_in_ancestors = HashSet::new();
        for id in self.owned_ids() {
            let mut ancestors = HashSet::new();
            let mut current_file = self.find(&id)?;
            loop {
                if no_cycles_in_ancestors.contains(current_file.id()) {
                    break;
                } else if current_file.is_root() {
                    if !root_found {
                        root_found = true;
                        ancestors.insert(*current_file.id());
                        break;
                    } else {
                        return Err(SharedError::ValidationFailure(ValidationFailure::Cycle(
                            HashSet::from([id]),
                        )));
                    }
                } else if ancestors.contains(current_file.parent()) {
                    return Err(SharedError::ValidationFailure(ValidationFailure::Cycle(
                        self.ancestors(current_file.id())?,
                    )));
                }
                ancestors.insert(*current_file.id());
                current_file = self.find_parent(current_file)?;
            }
            no_cycles_in_ancestors.extend(ancestors);
        }
        Ok(())
    }

    // todo: optimize
    pub fn assert_no_path_conflicts(&mut self) -> SharedResult<()> {
        let mut id_by_name = HashMap::new();
        for id in self.owned_ids() {
            if !self.calculate_deleted(&id)? {
                let file = self.find(&id)?;
                if file.is_root() {
                    continue;
                }
                if let Some(conflicting) = id_by_name.remove(file.secret_name()) {
                    return Err(SharedError::ValidationFailure(ValidationFailure::PathConflict(
                        HashSet::from([conflicting, *file.id()]),
                    )));
                }
                id_by_name.insert(file.secret_name().clone(), *file.id());
            }
        }
        Ok(())
    }

    // todo: optimize
    pub fn assert_names_decryptable(&mut self, account: &Account) -> SharedResult<()> {
        for id in self.owned_ids() {
            if self.name(&id, account).is_err() {
                return Err(SharedError::ValidationFailure(
                    ValidationFailure::NonDecryptableFileName(id),
                ));
            }
        }
        Ok(())
    }
}

pub type Stage1<Base, Local> = StagedTree<Base, Local>;
pub type LazyStaged1<Base, Local> = LazyTree<Stage1<Base, Local>>;
pub type Stage2<Base, Local, Staged> = StagedTree<StagedTree<Base, Local>, Staged>;
pub type LazyStage2<Base, Local, Staged> = LazyTree<Stage2<Base, Local, Staged>>;

#[derive(Debug, PartialEq, Clone)]
pub enum ValidationFailure {
    Orphan(Uuid),
    Cycle(HashSet<Uuid>),
    PathConflict(HashSet<Uuid>),
<<<<<<< HEAD
    DocumentFolder(Uuid),
=======
    NonDecryptableFileName(Uuid),
>>>>>>> b033c9cc
}

impl<Base, Staged> LazyStaged1<Base, Staged>
where
    Base: Stagable,
    Staged: Stagable<F = Base::F>,
{
    // todo: incrementalism
    pub fn promote(self) -> LazyTree<Base> {
        let mut staged = self.tree.staged;
        let mut base = self.tree.base;
        for id in staged.owned_ids() {
            if let Some(removed) = staged.remove(id) {
                base.insert(removed);
            }
        }

        LazyTree {
            tree: base,
            name: HashMap::new(),
            key: HashMap::new(),
            implicit_deleted: HashMap::new(),
            children: HashMap::new(),
        }
    }

    // todo: incrementalism
    pub fn unstage(self) -> (LazyTree<Base>, Staged) {
        (
            LazyTree {
                tree: self.tree.base,
                name: HashMap::new(),
                key: HashMap::new(),
                implicit_deleted: HashMap::new(),
                children: HashMap::new(),
            },
            self.tree.staged,
        )
    }
}

impl<T: Stagable> TreeLike for LazyTree<T> {
    type F = T::F;

    fn ids(&self) -> HashSet<&Uuid> {
        self.tree.ids()
    }

    fn maybe_find(&self, id: &Uuid) -> Option<&Self::F> {
        self.tree.maybe_find(id)
    }

    fn insert(&mut self, f: Self::F) -> Option<Self::F> {
        self.tree.insert(f)
    }

    fn remove(&mut self, id: Uuid) -> Option<Self::F> {
        self.tree.remove(id)
    }
}<|MERGE_RESOLUTION|>--- conflicted
+++ resolved
@@ -320,11 +320,8 @@
     Orphan(Uuid),
     Cycle(HashSet<Uuid>),
     PathConflict(HashSet<Uuid>),
-<<<<<<< HEAD
     DocumentFolder(Uuid),
-=======
     NonDecryptableFileName(Uuid),
->>>>>>> b033c9cc
 }
 
 impl<Base, Staged> LazyStaged1<Base, Staged>
