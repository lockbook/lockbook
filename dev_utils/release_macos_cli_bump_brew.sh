--- conflicted
+++ resolved
@@ -61,9 +61,6 @@
 	--name "macos-cli-sha256-$sha" \
 	--file MACOS_CLI_SHA256
 
-<<<<<<< HEAD
-echo "Verify this sha is a part of the release on github: $sha"
-=======
 echo "Verify this sha is a part of the release on github: $sha"
 
 cd ../../../../../homebrew-lockbook/Formula
@@ -75,5 +72,4 @@
 git commit -m "Manual deploy by $(git config user.name) from $current_hash"
 git push
 
-echo "Complete, read the logs."
->>>>>>> 9c672dfc
+echo "Complete, read the logs."