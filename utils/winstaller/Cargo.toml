[package]
name = "winstaller"
<<<<<<< HEAD
version = "0.8.0"
=======
version = "0.8.3"
>>>>>>> e4307dfd
edition = "2021"

[target.'cfg(windows)'.dependencies]
eframe = "0.22.0"
egui_extras = { version = "0.22.0", features = ["image"] }
image = { version = "0.24", features = ["png"] }
mslnk = "0.1.8"<|MERGE_RESOLUTION|>--- conflicted
+++ resolved
@@ -1,10 +1,6 @@
 [package]
 name = "winstaller"
-<<<<<<< HEAD
-version = "0.8.0"
-=======
 version = "0.8.3"
->>>>>>> e4307dfd
 edition = "2021"
 
 [target.'cfg(windows)'.dependencies]
