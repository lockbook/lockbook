[package]
name = "releaser"
version = "0.1.0"
edition = "2021"

[dependencies]
structopt = "0.3.13"
gh_release = "0.1.0"
toml = "0.5.9"
sha2 = "0.10.2"
hex = "0.4.3"
<<<<<<< HEAD
zip = "0.6.2"
=======
google-androidpublisher3 = "3.1.0"
tokio = "1.20.1"
>>>>>>> 467532d0
<|MERGE_RESOLUTION|>--- conflicted
+++ resolved
@@ -9,9 +9,6 @@
 toml = "0.5.9"
 sha2 = "0.10.2"
 hex = "0.4.3"
-<<<<<<< HEAD
 zip = "0.6.2"
-=======
 google-androidpublisher3 = "3.1.0"
-tokio = "1.20.1"
->>>>>>> 467532d0
+tokio = "1.20.1"