--- conflicted
+++ resolved
@@ -12,21 +12,15 @@
 enum Releaser {
     DeployServer,
     ReleaseApple,
-<<<<<<< HEAD
+    ReleaseAndroid,
     ReleaseWindows,
-=======
-    ReleaseAndroid,
->>>>>>> 467532d0
 }
 
 fn main() {
     match Releaser::from_args() {
         Releaser::DeployServer => server::deploy_server(),
         Releaser::ReleaseApple => apple::release_apple(&Github::env(), &AppStore::env()),
-<<<<<<< HEAD
+        Releaser::ReleaseAndroid => android::release_android(&Github::env(), &PlayStore::env()),
         Releaser::ReleaseWindows => windows::release(&Github::env()),
-=======
-        Releaser::ReleaseAndroid => android::release_android(&Github::env(), &PlayStore::env()),
->>>>>>> 467532d0
     }
 }