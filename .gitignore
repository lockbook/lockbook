--- conflicted
+++ resolved
@@ -89,12 +89,5 @@
 server/qa_secrets.sh
 core/qa_secrets.sh
 server/ca-certificate.crt
-<<<<<<< HEAD
-
-# Intellj IDEA
-
-Project.xml
-=======
 .idea/
-*.iml
->>>>>>> e98b95bb
+*.iml