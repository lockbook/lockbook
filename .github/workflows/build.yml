--- conflicted
+++ resolved
@@ -12,11 +12,6 @@
   Core:
     runs-on: ubuntu-latest
     env:
-<<<<<<< HEAD
-      working-directory: ./core
-=======
-      LOCKBOOK_API_LOCATION: http://lockbook.app:8000
->>>>>>> 84beed5f
       GH_TOKEN: ${{ secrets.GITHUB_TOKEN}}
       BRANCH: ${{ github.head_ref }}
     steps:
@@ -46,21 +41,6 @@
   Server:
     runs-on: ubuntu-latest
     env:
-<<<<<<< HEAD
-      working-directory: ./server
-=======
-      INDEX_DB_CONFIG_USER: ${{ secrets.INDEX_DB_CONFIG_USER }}
-      INDEX_DB_CONFIG_PASS: ${{ secrets.INDEX_DB_CONFIG_PASS }}
-      INDEX_DB_CONFIG_HOST: ${{ secrets.INDEX_DB_CONFIG_HOST }}
-      INDEX_DB_CONFIG_PORT: ${{ secrets.INDEX_DB_CONFIG_PORT }}
-      INDEX_DB_CONFIG_DB: ${{ secrets.INDEX_DB_CONFIG_DB }}
-      INDEX_DB_CONFIG_CERT: ${{ secrets.INDEX_DB_CONFIG_CERT }}
-      FILES_DB_CONFIG_BUCKET: ${{ secrets.FILES_DB_CONFIG_BUCKET }}
-      FILES_DB_CONFIG_REGION: ${{ secrets.FILES_DB_CONFIG_REGION }}
-      FILES_DB_CONFIG_ACCESS_KEY: ${{ secrets.FILES_DB_CONFIG_ACCESS_KEY }}
-      FILES_DB_CONFIG_SECRET_KEY: ${{ secrets.FILES_DB_CONFIG_SECRET_KEY }}
-      MAX_AUTH_DELAY: 100000
->>>>>>> 84beed5f
       GH_TOKEN: ${{ secrets.GITHUB_TOKEN}}
       BRANCH: ${{ github.head_ref }}
     steps:
