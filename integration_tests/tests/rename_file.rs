--- conflicted
+++ resolved
@@ -57,30 +57,30 @@
     assert_matches!(rename_file(), Ok(_));
 }
 
-fn rename_file_case_sensitive_username() -> Result<(), TestError> {
-    let account = generate_account();
-    let file_id = generate_file_id();
-
-    client::new_account::send(
-        api_loc(),
-        &NewAccountRequest {
-            username: account.username.clone(),
-            auth: AuthServiceImpl::<ClockImpl, RsaImpl>::generate_auth(&account).unwrap(),
-            public_key: serde_json::to_string(&account.keys.to_public_key()).unwrap(),
-        },
-    )?;
-
-    client::create_file::send(
-        api_loc(),
-        &CreateFileRequest {
-            username: account.username.clone(),
-            auth: AuthServiceImpl::<ClockImpl, RsaImpl>::generate_auth(&account).unwrap(),
-            file_id: file_id.to_string(),
-            file_name: "file_name".to_string(),
-            file_path: "file_path".to_string(),
-            file_content: "file_content".to_string(),
-        },
-    )?;
+fn rename_file_case_insensitive_username() -> Result<(), TestError> {
+    let account = generate_account();
+    let file_id = generate_file_id();
+
+    client::new_account::send(
+        api_loc(),
+        &NewAccountRequest {
+            username: account.username.clone(),
+            auth: AuthServiceImpl::<ClockImpl, RsaImpl>::generate_auth(&account).unwrap(),
+            public_key: serde_json::to_string(&account.keys.to_public_key()).unwrap(),
+        },
+    )?;
+
+    let version = client::create_file::send(
+        api_loc(),
+        &CreateFileRequest {
+            username: account.username.clone(),
+            auth: AuthServiceImpl::<ClockImpl, RsaImpl>::generate_auth(&account).unwrap(),
+            file_id: file_id.to_string(),
+            file_name: "file_name".to_string(),
+            file_path: "file_path".to_string(),
+            file_content: "file_content".to_string(),
+        },
+    )?.current_metadata_and_content_version;
 
     client::rename_file::send(
         api_loc(),
@@ -88,17 +88,18 @@
             username: account.username.to_uppercase(),
             auth: AuthServiceImpl::<ClockImpl, RsaImpl>::generate_auth(&account).unwrap(),
             file_id: file_id.to_string(),
-            new_file_name: "new_file_name".to_string(),
-        },
-    )?;
-
-    Ok(())
-}
-
-#[test]
-fn test_rename_file_case_sensitive_username() {
-    assert_matches!(
-        rename_file_case_sensitive_username(),
+            old_metadata_version: version,
+            new_file_name: "new_file_name".to_string(),
+        },
+    )?;
+
+    Ok(())
+}
+
+#[test]
+fn test_rename_file_case_insensitive_username() {
+    assert_matches!(
+        rename_file_case_insensitive_username(),
         Err(TestError::RenameFileError(rename_file::Error::API(
             RenameFileError::InvalidUsername
         )))
@@ -202,38 +203,29 @@
     );
 }
 
-<<<<<<< HEAD
 fn rename_file_edit_conflict() -> Result<(), TestError> {
-=======
-fn rename_file_alphanumeric_username(username: String) -> Result<(), TestError> {
->>>>>>> ceba7fcd
-    let account = generate_account();
-    let file_id = generate_file_id();
-
-    client::new_account::send(
-        api_loc(),
-        &NewAccountRequest {
-            username: account.username.clone(),
-            auth: AuthServiceImpl::<ClockImpl, RsaImpl>::generate_auth(&account).unwrap(),
-            public_key: serde_json::to_string(&account.keys.to_public_key()).unwrap(),
-        },
-    )?;
-
-<<<<<<< HEAD
-    let version = client::create_file::send(
-=======
-    client::create_file::send(
->>>>>>> ceba7fcd
-        api_loc(),
-        &CreateFileRequest {
-            username: account.username.clone(),
-            auth: AuthServiceImpl::<ClockImpl, RsaImpl>::generate_auth(&account).unwrap(),
-            file_id: file_id.to_string(),
-            file_name: "file_name".to_string(),
-            file_path: "file_path".to_string(),
-            file_content: "file_content".to_string(),
-        },
-<<<<<<< HEAD
+    let account = generate_account();
+    let file_id = generate_file_id();
+
+    client::new_account::send(
+        api_loc(),
+        &NewAccountRequest {
+            username: account.username.clone(),
+            auth: AuthServiceImpl::<ClockImpl, RsaImpl>::generate_auth(&account).unwrap(),
+            public_key: serde_json::to_string(&account.keys.to_public_key()).unwrap(),
+        },
+    )?;
+
+    let version = client::create_file::send(
+        api_loc(),
+        &CreateFileRequest {
+            username: account.username.clone(),
+            auth: AuthServiceImpl::<ClockImpl, RsaImpl>::generate_auth(&account).unwrap(),
+            file_id: file_id.to_string(),
+            file_name: "file_name".to_string(),
+            file_path: "file_path".to_string(),
+            file_content: "file_content".to_string(),
+        },
     )?
     .current_metadata_and_content_version;
 
@@ -246,38 +238,72 @@
             old_metadata_version: version,
             new_file_name: "new_file_name".to_string(),
         },
-=======
->>>>>>> ceba7fcd
-    )?;
-
-    client::rename_file::send(
-        api_loc(),
-        &RenameFileRequest {
-<<<<<<< HEAD
-            username: account.username.clone(),
-            auth: AuthServiceImpl::<ClockImpl, RsaImpl>::generate_auth(&account).unwrap(),
-            file_id: file_id.to_string(),
-            old_metadata_version: version,
-=======
+    )?;
+
+    client::rename_file::send(
+        api_loc(),
+        &RenameFileRequest {
+            username: account.username.clone(),
+            auth: AuthServiceImpl::<ClockImpl, RsaImpl>::generate_auth(&account).unwrap(),
+            file_id: file_id.to_string(),
+            old_metadata_version: version,
+            new_file_name: "new_file_name".to_string(),
+        },
+    )?;
+
+    Ok(())
+}
+
+#[test]
+fn test_rename_file_edit_conflict() {
+    assert_matches!(
+        rename_file_edit_conflict(),
+        Err(TestError::RenameFileError(rename_file::Error::API(
+            RenameFileError::EditConflict
+        )))
+    );
+}
+
+fn rename_file_alphanumeric_username(username: String) -> Result<(), TestError> {
+    let account = generate_account();
+    let file_id = generate_file_id();
+
+    client::new_account::send(
+        api_loc(),
+        &NewAccountRequest {
+            username: account.username.clone(),
+            auth: AuthServiceImpl::<ClockImpl, RsaImpl>::generate_auth(&account).unwrap(),
+            public_key: serde_json::to_string(&account.keys.to_public_key()).unwrap(),
+        },
+    )?;
+
+    let version = client::create_file::send(
+        api_loc(),
+        &CreateFileRequest {
+            username: account.username.clone(),
+            auth: AuthServiceImpl::<ClockImpl, RsaImpl>::generate_auth(&account).unwrap(),
+            file_id: file_id.to_string(),
+            file_name: "file_name".to_string(),
+            file_path: "file_path".to_string(),
+            file_content: "file_content".to_string(),
+        },
+    )?.current_metadata_and_content_version;
+
+    client::rename_file::send(
+        api_loc(),
+        &RenameFileRequest {
             username: username,
             auth: AuthServiceImpl::<ClockImpl, RsaImpl>::generate_auth(&account).unwrap(),
             file_id: file_id.to_string(),
->>>>>>> ceba7fcd
-            new_file_name: "new_file_name".to_string(),
-        },
-    )?;
-
-    Ok(())
-}
-
-#[test]
-<<<<<<< HEAD
-fn test_rename_file_edit_conflict() {
-    assert_matches!(
-        rename_file_edit_conflict(),
-        Err(TestError::RenameFileError(rename_file::Error::API(
-            RenameFileError::EditConflict
-=======
+            old_metadata_version: version,
+            new_file_name: "new_file_name".to_string(),
+        },
+    )?;
+
+    Ok(())
+}
+
+#[test]
 fn test_rename_file_alphanumeric_username() {
     assert_matches!(
         rename_file_alphanumeric_username("Smail&$@".to_string()),
@@ -307,7 +333,6 @@
         rename_file_alphanumeric_username("ãÁêì".to_string()),
         Err(TestError::RenameFileError(rename_file::Error::API(
             RenameFileError::InvalidUsername
->>>>>>> ceba7fcd
         )))
     );
 }