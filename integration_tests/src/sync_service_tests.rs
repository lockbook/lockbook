#[cfg(test)]
mod sync_tests {
    use crate::{random_username, test_db};
    use lockbook_core::model::crypto::DecryptedValue;
    use lockbook_core::model::work_unit::WorkUnit;
    use lockbook_core::repo::file_metadata_repo::FileMetadataRepo;
    use lockbook_core::service::account_service::AccountService;
    use lockbook_core::service::file_service::FileService;
    use lockbook_core::service::sync_service::SyncService;
    use lockbook_core::{
        init_logger_safely, DefaultAccountService, DefaultFileMetadataRepo, DefaultFileService,
        DefaultSyncService,
    };

    #[test]
    fn test_create_files_and_folders_sync() {
        let db = test_db();
        let account = DefaultAccountService::create_account(&db, &random_username()).unwrap();

        assert_eq!(
            DefaultSyncService::calculate_work(&db)
                .unwrap()
                .work_units
                .len(),
            0
        );

        DefaultFileService::create_at_path(
<<<<<<< HEAD
=======
            &db,
            format!("{}/a/b/c/test", account.username).as_str(),
        )
        .unwrap();

        assert_eq!(
            DefaultSyncService::calculate_work(&db)
                .unwrap()
                .work_units
                .len(),
            4
        );

        assert!(DefaultSyncService::sync(&db).is_ok());

        let db2 = test_db();
        DefaultAccountService::import_account(
            &db2,
            &DefaultAccountService::export_account(&db).unwrap(),
        )
        .unwrap();

        assert_eq!(
            DefaultSyncService::calculate_work(&db2)
                .unwrap()
                .work_units
                .len(),
            5
        );

        DefaultSyncService::sync(&db2).unwrap();
        assert_eq!(
            DefaultFileMetadataRepo::get_all(&db).unwrap(),
            DefaultFileMetadataRepo::get_all(&db2).unwrap()
        );

        assert_eq!(
            DefaultSyncService::calculate_work(&db2)
                .unwrap()
                .work_units
                .len(),
            0
        );
    }

    #[test]
    fn test_edit_document_sync() {
        init_logger_safely();
        let db = test_db();
        let account = DefaultAccountService::create_account(&db, &random_username()).unwrap();
        println!("Made account");

        assert_eq!(
            DefaultSyncService::calculate_work(&db)
                .unwrap()
                .work_units
                .len(),
            0
        );
        println!("1st calculate work");

        let file = DefaultFileService::create_at_path(
>>>>>>> 97887211
            &db,
            format!("{}/a/b/c/test", account.username).as_str(),
        )
        .unwrap();

        assert!(DefaultSyncService::sync(&db).is_ok());
        println!("1st sync done");

        let db2 = test_db();
        DefaultAccountService::import_account(
            &db2,
            &DefaultAccountService::export_account(&db).unwrap(),
        )
        .unwrap();

        DefaultSyncService::sync(&db2).unwrap();
        println!("2nd sync done, db2");

        DefaultFileService::write_document(
            &db,
            file.id,
            &DecryptedValue::from("meaningful messages"),
        )
        .unwrap();

        assert_eq!(
            DefaultSyncService::calculate_work(&db)
                .unwrap()
                .work_units
                .len(),
            1
        );
        println!("2nd calculate work, db1, 1 dirty file");

        match DefaultSyncService::calculate_work(&db)
            .unwrap()
            .work_units
            .get(0)
            .unwrap()
            .clone()
        {
            WorkUnit::LocalChange { metadata } => assert_eq!(metadata.name, file.name),
            WorkUnit::ServerChange { .. } => {
                panic!("This should have been a local change with no server changes!")
            }
        };
        println!("3rd calculate work, db1, 1 dirty file");

        DefaultSyncService::sync(&db).unwrap();
        println!("3rd sync done, db1, dirty file pushed");

        assert_eq!(
            DefaultSyncService::calculate_work(&db)
                .unwrap()
                .work_units
                .len(),
            0
        );
        println!("4th calculate work, db1, dirty file pushed");

        assert_eq!(
            DefaultSyncService::calculate_work(&db2)
                .unwrap()
                .work_units
                .len(),
            1
        );
        println!("5th calculate work, db2, dirty file needs to be pulled");

        let edited_file = DefaultFileMetadataRepo::get(&db, file.id).unwrap();

        match DefaultSyncService::calculate_work(&db2)
            .unwrap()
            .work_units
            .get(0)
            .unwrap()
            .clone()
        {
            WorkUnit::ServerChange { metadata } => assert_eq!(metadata, edited_file),
            WorkUnit::LocalChange { .. } => {
                panic!("This should have been a ServerChange with no LocalChange!")
            }
        };
        println!("6th calculate work, db2, dirty file needs to be pulled");

        DefaultSyncService::sync(&db2).unwrap();
        println!("4th sync done, db2, dirty file pulled");
        assert_eq!(
            DefaultSyncService::calculate_work(&db2)
                .unwrap()
                .work_units
                .len(),
            0
        );
        println!("7th calculate work ");

        assert_eq!(
            DefaultFileService::read_document(&db2, edited_file.id)
                .unwrap()
                .secret,
            "meaningful messages".to_string()
        );
    }
}<|MERGE_RESOLUTION|>--- conflicted
+++ resolved
@@ -26,8 +26,6 @@
         );
 
         DefaultFileService::create_at_path(
-<<<<<<< HEAD
-=======
             &db,
             format!("{}/a/b/c/test", account.username).as_str(),
         )
@@ -90,7 +88,6 @@
         println!("1st calculate work");
 
         let file = DefaultFileService::create_at_path(
->>>>>>> 97887211
             &db,
             format!("{}/a/b/c/test", account.username).as_str(),
         )
