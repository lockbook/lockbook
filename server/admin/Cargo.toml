[package]
name = "lba"
version = "0.1.0"
authors = ["Parth <parth@mehrotra.me>"]
edition = "2018"

[dependencies]
structopt = "0.3.13"
lockbook-server = { path = "../server" }
tokio = { version = "1.5.0", features = ["full"] }
rust-s3 = "0.27.0-rc3"
lockbook-models = { path = "../../core/libs/models" }
<<<<<<< HEAD
reqwest = "0.11.7"
=======
deadpool-redis = "0.10.1"
redis = { version = "0.21", default-features = false, features = ["tokio-comp"] }
redis_utils = "0.1.1"
>>>>>>> 7ba526da
<|MERGE_RESOLUTION|>--- conflicted
+++ resolved
@@ -10,10 +10,7 @@
 tokio = { version = "1.5.0", features = ["full"] }
 rust-s3 = "0.27.0-rc3"
 lockbook-models = { path = "../../core/libs/models" }
-<<<<<<< HEAD
-reqwest = "0.11.7"
-=======
 deadpool-redis = "0.10.1"
 redis = { version = "0.21", default-features = false, features = ["tokio-comp"] }
 redis_utils = "0.1.1"
->>>>>>> 7ba526da
+reqwest = "0.11.7"