--- conflicted
+++ resolved
@@ -14,10 +14,6 @@
 rust-s3 = "0.18.6"
 serde = { version = "1.0", features = ["derive"] }
 serde_json = "1.0.44"
-<<<<<<< HEAD
-lockbook_core = "2.1.5"
+lockbook_core = "3.3.6"
 hyper = "0.13.5"
-tokio = { version = "0.2.18", features = ["full"] }
-=======
-lockbook_core = "3.3.6"
->>>>>>> 9e65de5b
+tokio = { version = "0.2.18", features = ["full"] }