extern crate chrono;
extern crate log;
extern crate tokio;

use lockbook_server_lib::config::Config;

use lockbook_server_lib::*;

use log::info;
use std::sync::Arc;
use warp::Filter;

use lockbook_server_lib::router_service::{build_info, core_routes, get_metrics};

#[tokio::main]
async fn main() -> Result<(), Box<dyn std::error::Error + Send + Sync>> {
    let config = Config::from_env_vars();
    loggers::init(&config);

    // *** Things this server connects to ***
    let index_db_client = file_index_repo::connect(&config.index_db)
        .await
        .expect("Failed to connect to index_db");

    let files_db_client = file_content_client::create_client(&config.files_db)
        .expect("Failed to create files_db client");

    let server_state = Arc::new(ServerState {
        config: config.clone(),
        index_db_client,
        files_db_client,
    });

<<<<<<< HEAD
    Ok(())
}

macro_rules! route_case {
    ($TRequest:ty) => {
        (&<$TRequest>::METHOD, <$TRequest>::ROUTE)
    };
}

macro_rules! route_handler {
    ($TRequest:ty, $handler:path, $hyper_request:ident, $server_state: ident) => {{
        info!(
            "Request matched {}{}",
            <$TRequest>::METHOD,
            <$TRequest>::ROUTE
        );

        pack::<$TRequest>(match unpack(&$server_state, $hyper_request).await {
            Ok((request, public_key)) => {
                let request_string = format!("{:?}", request);
                let result = $handler(RequestContext {
                    server_state: &$server_state,
                    request,
                    public_key,
                })
                .await;
                if let Err(ServerError::InternalError(ref e)) = result {
                    error!("Internal error! Request: {}, Error: {}", request_string, e);
                }
                wrap_err::<$TRequest>(result)
            }
            Err(e) => Err(e),
        })
    }};
}

async fn route(
    server_state: &ServerState,
    hyper_request: hyper::Request<Body>,
) -> Result<Response<Body>, hyper::http::Error> {
    match (hyper_request.method(), hyper_request.uri().path()) {
        route_case!(FileMetadataUpsertsRequest) => route_handler!(
            FileMetadataUpsertsRequest,
            file_service::upsert_file_metadata,
            hyper_request,
            server_state
        ),
        route_case!(ChangeDocumentContentRequest) => route_handler!(
            ChangeDocumentContentRequest,
            file_service::change_document_content,
            hyper_request,
            server_state
        ),
        route_case!(GetDocumentRequest) => route_handler!(
            GetDocumentRequest,
            file_service::get_document,
            hyper_request,
            server_state
        ),
        route_case!(GetPublicKeyRequest) => route_handler!(
            GetPublicKeyRequest,
            account_service::get_public_key,
            hyper_request,
            server_state
        ),
        route_case!(GetUsageRequest) => route_handler!(
            GetUsageRequest,
            account_service::get_usage,
            hyper_request,
            server_state
        ),
        route_case!(GetUpdatesRequest) => route_handler!(
            GetUpdatesRequest,
            file_service::get_updates,
            hyper_request,
            server_state
        ),
        route_case!(NewAccountRequest) => route_handler!(
            NewAccountRequest,
            account_service::new_account,
            hyper_request,
            server_state
        ),
        route_case!(GetBuildInfoRequest) => {
            pack::<GetBuildInfoRequest>(wrap_err::<GetBuildInfoRequest>(get_build_info()))
        }
        _ => {
            warn!(
                "Request matched no endpoints: {} {}",
                hyper_request.method(),
                hyper_request.uri().path()
=======
    let routes = core_routes(&server_state)
        .or(build_info())
        .or(get_metrics());

    let server = warp::serve(routes);

    // *** How people can connect to this server ***
    match (
        config.server.ssl_cert_location,
        config.server.ssl_private_key_location,
    ) {
        (Some(cert), Some(key)) => {
            info!(
                "binding to https://0.0.0.0:{} without tls for local development",
                config.server.port
>>>>>>> cf234547
            );
            server
                .tls()
                .cert_path(&cert)
                .key_path(&key)
                .run(([0, 0, 0, 0], config.server.port))
                .await
        }
<<<<<<< HEAD
    }
}

fn get_build_info() -> Result<GetBuildInfoResponse, ServerError<GetBuildInfoError>> {
    Ok(GetBuildInfoResponse {
        build_version: env!("CARGO_PKG_VERSION"),
        git_commit_hash: build_info::COMMIT_HASH,
    })
}

fn wrap_err<TRequest: Request>(
    result: Result<TRequest::Response, ServerError<TRequest::Error>>,
) -> Result<TRequest::Response, ErrorWrapper<TRequest::Error>> {
    match result {
        Ok(response) => Ok(response),
        Err(ServerError::ClientError(e)) => Err(ErrorWrapper::Endpoint(e)),
        Err(ServerError::InternalError(_)) => Err(ErrorWrapper::InternalError),
    }
}

async fn unpack<TRequest: Request + Serialize + DeserializeOwned>(
    server_state: &ServerState,
    hyper_request: hyper::Request<Body>,
) -> Result<(TRequest, PublicKey), ErrorWrapper<TRequest::Error>> {
    let request_bytes = match from_request(hyper_request).await {
        Ok(o) => o,
        Err(e) => {
            warn!("Error getting request bytes: {:?}", e);
            return Err(ErrorWrapper::<TRequest::Error>::BadRequest);
        }
    };
    let request: RequestWrapper<TRequest> = match deserialize_request(request_bytes.clone()) {
        Ok(o) => o,
        Err(e) => {
            warn!(
                "Error deserializing request: {} {:?}",
                String::from_utf8_lossy(&request_bytes),
                e
=======
        _ => {
            info!(
                "binding to http://0.0.0.0:{} without tls for local development",
                config.server.port
>>>>>>> cf234547
            );
            server.run(([0, 0, 0, 0], config.server.port)).await
        }
    };

    Ok(())
}<|MERGE_RESOLUTION|>--- conflicted
+++ resolved
@@ -31,99 +31,6 @@
         files_db_client,
     });
 
-<<<<<<< HEAD
-    Ok(())
-}
-
-macro_rules! route_case {
-    ($TRequest:ty) => {
-        (&<$TRequest>::METHOD, <$TRequest>::ROUTE)
-    };
-}
-
-macro_rules! route_handler {
-    ($TRequest:ty, $handler:path, $hyper_request:ident, $server_state: ident) => {{
-        info!(
-            "Request matched {}{}",
-            <$TRequest>::METHOD,
-            <$TRequest>::ROUTE
-        );
-
-        pack::<$TRequest>(match unpack(&$server_state, $hyper_request).await {
-            Ok((request, public_key)) => {
-                let request_string = format!("{:?}", request);
-                let result = $handler(RequestContext {
-                    server_state: &$server_state,
-                    request,
-                    public_key,
-                })
-                .await;
-                if let Err(ServerError::InternalError(ref e)) = result {
-                    error!("Internal error! Request: {}, Error: {}", request_string, e);
-                }
-                wrap_err::<$TRequest>(result)
-            }
-            Err(e) => Err(e),
-        })
-    }};
-}
-
-async fn route(
-    server_state: &ServerState,
-    hyper_request: hyper::Request<Body>,
-) -> Result<Response<Body>, hyper::http::Error> {
-    match (hyper_request.method(), hyper_request.uri().path()) {
-        route_case!(FileMetadataUpsertsRequest) => route_handler!(
-            FileMetadataUpsertsRequest,
-            file_service::upsert_file_metadata,
-            hyper_request,
-            server_state
-        ),
-        route_case!(ChangeDocumentContentRequest) => route_handler!(
-            ChangeDocumentContentRequest,
-            file_service::change_document_content,
-            hyper_request,
-            server_state
-        ),
-        route_case!(GetDocumentRequest) => route_handler!(
-            GetDocumentRequest,
-            file_service::get_document,
-            hyper_request,
-            server_state
-        ),
-        route_case!(GetPublicKeyRequest) => route_handler!(
-            GetPublicKeyRequest,
-            account_service::get_public_key,
-            hyper_request,
-            server_state
-        ),
-        route_case!(GetUsageRequest) => route_handler!(
-            GetUsageRequest,
-            account_service::get_usage,
-            hyper_request,
-            server_state
-        ),
-        route_case!(GetUpdatesRequest) => route_handler!(
-            GetUpdatesRequest,
-            file_service::get_updates,
-            hyper_request,
-            server_state
-        ),
-        route_case!(NewAccountRequest) => route_handler!(
-            NewAccountRequest,
-            account_service::new_account,
-            hyper_request,
-            server_state
-        ),
-        route_case!(GetBuildInfoRequest) => {
-            pack::<GetBuildInfoRequest>(wrap_err::<GetBuildInfoRequest>(get_build_info()))
-        }
-        _ => {
-            warn!(
-                "Request matched no endpoints: {} {}",
-                hyper_request.method(),
-                hyper_request.uri().path()
-=======
     let routes = core_routes(&server_state)
         .or(build_info())
         .or(get_metrics());
@@ -139,7 +46,6 @@
             info!(
                 "binding to https://0.0.0.0:{} without tls for local development",
                 config.server.port
->>>>>>> cf234547
             );
             server
                 .tls()
@@ -148,51 +54,10 @@
                 .run(([0, 0, 0, 0], config.server.port))
                 .await
         }
-<<<<<<< HEAD
-    }
-}
-
-fn get_build_info() -> Result<GetBuildInfoResponse, ServerError<GetBuildInfoError>> {
-    Ok(GetBuildInfoResponse {
-        build_version: env!("CARGO_PKG_VERSION"),
-        git_commit_hash: build_info::COMMIT_HASH,
-    })
-}
-
-fn wrap_err<TRequest: Request>(
-    result: Result<TRequest::Response, ServerError<TRequest::Error>>,
-) -> Result<TRequest::Response, ErrorWrapper<TRequest::Error>> {
-    match result {
-        Ok(response) => Ok(response),
-        Err(ServerError::ClientError(e)) => Err(ErrorWrapper::Endpoint(e)),
-        Err(ServerError::InternalError(_)) => Err(ErrorWrapper::InternalError),
-    }
-}
-
-async fn unpack<TRequest: Request + Serialize + DeserializeOwned>(
-    server_state: &ServerState,
-    hyper_request: hyper::Request<Body>,
-) -> Result<(TRequest, PublicKey), ErrorWrapper<TRequest::Error>> {
-    let request_bytes = match from_request(hyper_request).await {
-        Ok(o) => o,
-        Err(e) => {
-            warn!("Error getting request bytes: {:?}", e);
-            return Err(ErrorWrapper::<TRequest::Error>::BadRequest);
-        }
-    };
-    let request: RequestWrapper<TRequest> = match deserialize_request(request_bytes.clone()) {
-        Ok(o) => o,
-        Err(e) => {
-            warn!(
-                "Error deserializing request: {} {:?}",
-                String::from_utf8_lossy(&request_bytes),
-                e
-=======
         _ => {
             info!(
                 "binding to http://0.0.0.0:{} without tls for local development",
                 config.server.port
->>>>>>> cf234547
             );
             server.run(([0, 0, 0, 0], config.server.port)).await
         }
