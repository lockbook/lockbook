--- conflicted
+++ resolved
@@ -22,12 +22,8 @@
     let config = cfg.clone();
     let stripe_client = stripe::Client::new(&cfg.billing.stripe.stripe_secret);
     let google_play_client = get_google_play_client(&cfg.billing.google.service_account_key).await;
-<<<<<<< HEAD
     let index_db = v3::Server::init(&cfg.index_db.db_location).expect("Failed to load index_db");
-=======
-    let index_db = v2::Server::init(&cfg.index_db.db_location).expect("Failed to load index_db");
     let app_store_client = reqwest::Client::new();
->>>>>>> 0bf767b5
 
     if index_db.accounts.get_all().unwrap().is_empty() {
         info!("starting migration");
