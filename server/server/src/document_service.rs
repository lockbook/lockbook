use crate::{ServerError, ServerState};

use lockbook_shared::crypto::EncryptedDocument;
use lockbook_shared::file_metadata::DocumentHmac;
use std::fmt::Debug;
use std::path::PathBuf;
use tokio::fs::{remove_file, File};
use tokio::io::{AsyncReadExt, AsyncWriteExt};
use uuid::Uuid;

pub(crate) async fn insert<T: Debug>(
    state: &ServerState, id: &Uuid, hmac: &DocumentHmac, content: &EncryptedDocument,
) -> Result<(), ServerError<T>> {
    let content = bincode::serialize(content)?;
<<<<<<< HEAD
    let path = get_path(state, id, digest);
    let mut file = File::create(path.clone()).await?;
    file.write_all(&content).await.unwrap(); // TODO address
    file.flush().await.unwrap(); // TODO address
=======
    let mut file = File::create(get_path(state, id, hmac)).await?;
    file.write_all(&content).await.unwrap();
>>>>>>> b95f8acb
    Ok(())
}

pub(crate) async fn get<T: Debug>(
    state: &ServerState, id: &Uuid, hmac: &DocumentHmac,
) -> Result<EncryptedDocument, ServerError<T>> {
<<<<<<< HEAD
    let path = get_path(state, id, digest);
    let mut file = File::open(path.clone()).await?;
=======
    let mut file = File::open(get_path(state, id, hmac)).await?;
>>>>>>> b95f8acb
    let mut content = vec![];
    file.read_to_end(&mut content).await?;
    let content = bincode::deserialize(&content)?;
    Ok(content)
}

pub(crate) fn exists(state: &ServerState, id: &Uuid, hmac: &DocumentHmac) -> bool {
    get_path(state, id, hmac).exists()
}

pub(crate) async fn delete<T: Debug>(
    state: &ServerState, id: &Uuid, hmac: &DocumentHmac,
) -> Result<(), ServerError<T>> {
    let path = get_path(state, id, hmac);
    // I'm not sure this check should exist, the two situations it gets utilized is when we re-delete
    // an already deleted file and when we move a file from version 0 -> N. Maybe it would be more
    // efficient for the caller to look at the metadata and make a more informed decision about
    // whether this needs to be called or not. Perhaps an async version should be used if we do keep
    // the check.
    if path.exists() {
        remove_file(path).await?;
    }
    Ok(())
}

fn get_path(state: &ServerState, id: &Uuid, hmac: &DocumentHmac) -> PathBuf {
    let mut path = state.config.files.path.clone();
    // we may need to truncate this
    let hmac = base64::encode_config(hmac, base64::URL_SAFE);
    path.push(format!("{}-{}", id, hmac));
    path
}<|MERGE_RESOLUTION|>--- conflicted
+++ resolved
@@ -12,27 +12,18 @@
     state: &ServerState, id: &Uuid, hmac: &DocumentHmac, content: &EncryptedDocument,
 ) -> Result<(), ServerError<T>> {
     let content = bincode::serialize(content)?;
-<<<<<<< HEAD
-    let path = get_path(state, id, digest);
+    let path = get_path(state, id, hmac);
     let mut file = File::create(path.clone()).await?;
     file.write_all(&content).await.unwrap(); // TODO address
     file.flush().await.unwrap(); // TODO address
-=======
-    let mut file = File::create(get_path(state, id, hmac)).await?;
-    file.write_all(&content).await.unwrap();
->>>>>>> b95f8acb
     Ok(())
 }
 
 pub(crate) async fn get<T: Debug>(
     state: &ServerState, id: &Uuid, hmac: &DocumentHmac,
 ) -> Result<EncryptedDocument, ServerError<T>> {
-<<<<<<< HEAD
-    let path = get_path(state, id, digest);
+    let path = get_path(state, id, hmac);
     let mut file = File::open(path.clone()).await?;
-=======
-    let mut file = File::open(get_path(state, id, hmac)).await?;
->>>>>>> b95f8acb
     let mut content = vec![];
     file.read_to_end(&mut content).await?;
     let content = bincode::deserialize(&content)?;
