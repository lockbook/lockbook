use crate::billing::billing_model::SubscriptionProfile;
<<<<<<< HEAD
use lockbook_models::feature_flag::FeatureFlags;
use lockbook_models::file_metadata::EncryptedFileMetadata;
use lockbook_models::file_metadata::Owner;
=======
use lockbook_shared::file_metadata::Owner;
use lockbook_shared::server_file::ServerFile;
>>>>>>> 27bbab6b
use serde::{Deserialize, Serialize};
use std::collections::HashSet;
use uuid::Uuid;

#[derive(Debug, Clone, Hash, PartialEq, Eq, Serialize, Deserialize)]
pub struct OneKey;

hmdb::schema! {
    ServerV1 {
        usernames: <String, Owner>,
        accounts: <Owner, Account>,
        owned_files: <Owner, HashSet<Uuid>>,
        metas: <Uuid, ServerFile>,
        sizes: <Uuid, u64>,
        google_play_ids: <String, Owner>,
        stripe_ids: <String, Owner>,
        feature_flags: <OneKey, FeatureFlags>
    }
}

#[derive(Debug, Clone, Serialize, Deserialize)]
pub struct Account {
    pub username: String,
    pub billing_info: SubscriptionProfile,
}<|MERGE_RESOLUTION|>--- conflicted
+++ resolved
@@ -1,18 +1,9 @@
 use crate::billing::billing_model::SubscriptionProfile;
-<<<<<<< HEAD
-use lockbook_models::feature_flag::FeatureFlags;
-use lockbook_models::file_metadata::EncryptedFileMetadata;
-use lockbook_models::file_metadata::Owner;
-=======
 use lockbook_shared::file_metadata::Owner;
 use lockbook_shared::server_file::ServerFile;
->>>>>>> 27bbab6b
 use serde::{Deserialize, Serialize};
 use std::collections::HashSet;
 use uuid::Uuid;
-
-#[derive(Debug, Clone, Hash, PartialEq, Eq, Serialize, Deserialize)]
-pub struct OneKey;
 
 hmdb::schema! {
     ServerV1 {
@@ -22,8 +13,7 @@
         metas: <Uuid, ServerFile>,
         sizes: <Uuid, u64>,
         google_play_ids: <String, Owner>,
-        stripe_ids: <String, Owner>,
-        feature_flags: <OneKey, FeatureFlags>
+        stripe_ids: <String, Owner>
     }
 }
 
