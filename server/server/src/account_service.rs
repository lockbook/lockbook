use crate::schema::Account;
use crate::utils::username_is_valid;
use crate::ServerError::ClientError;
use crate::{
    document_service, feature_flags, RequestContext, ServerError, ServerState, ServerV1, Tx,
};
use hmdb::transaction::Transaction;
use libsecp256k1::PublicKey;
use lockbook_shared::account::Username;
use lockbook_shared::api::NewAccountError::{FileIdTaken, PublicKeyTaken, UsernameTaken};
use lockbook_shared::api::{
    AdminDeleteAccountError, AdminDeleteAccountRequest, DeleteAccountError, DeleteAccountRequest,
    FileUsage, GetPublicKeyError, GetPublicKeyRequest, GetPublicKeyResponse, GetUsageError,
    GetUsageRequest, GetUsageResponse, NewAccountError, NewAccountRequest, NewAccountResponse,
};
use lockbook_shared::clock::get_time;
use lockbook_shared::file_like::FileLike;
use lockbook_shared::file_metadata::{DocumentHmac, FileDiff, FileType, Owner};
use lockbook_shared::server_file::IntoServerFile;
use lockbook_shared::server_tree::ServerTree;
use lockbook_shared::tree_like::{Stagable, TreeLike};
use std::collections::HashSet;
<<<<<<< HEAD
use std::fmt::Debug;
=======
use tracing::error;
>>>>>>> 9b3e8130
use uuid::Uuid;

/// Create a new account given a username, public_key, and root folder.
/// Checks that username is valid, and that username, public_key and root_folder are new.
/// Inserts all of these values into their respective keys along with the default free account tier size
pub async fn new_account(
    context: RequestContext<'_, NewAccountRequest>,
) -> Result<NewAccountResponse, ServerError<NewAccountError>> {
    let (request, server_state) = (&context.request, context.server_state);
    let request =
        NewAccountRequest { username: request.username.to_lowercase(), ..request.clone() };

    if !username_is_valid(&request.username) {
        return Err(ClientError(NewAccountError::InvalidUsername));
    }

    if !feature_flags::is_new_accounts_enabled(&context.server_state.index_db)? {
        return Err(ClientError(NewAccountError::Disabled));
    }

    let root = request.root_folder.clone();
    let now = get_time().0 as u64;
    let root = root.add_time(now);

    server_state.index_db.transaction(|tx| {
        if tx.accounts.exists(&Owner(request.public_key)) {
            return Err(ClientError(PublicKeyTaken));
        }

        if tx.usernames.exists(&request.username) {
            return Err(ClientError(UsernameTaken));
        }

        if tx.metas.exists(root.id()) {
            return Err(ClientError(FileIdTaken));
        }

        let username = request.username;
        let account = Account { username: username.clone(), billing_info: Default::default() };

        let owner = Owner(request.public_key);

        let mut owned_files = HashSet::new();
        owned_files.insert(*root.id());

        tx.accounts.insert(owner, account);
        tx.usernames.insert(username, owner);
        tx.owned_files.insert(owner, owned_files);
        tx.metas.insert(*root.id(), root.clone());

        Ok(NewAccountResponse { last_synced: root.version })
    })?
}

pub async fn get_public_key(
    context: RequestContext<'_, GetPublicKeyRequest>,
) -> Result<GetPublicKeyResponse, ServerError<GetPublicKeyError>> {
    let (request, server_state) = (&context.request, context.server_state);
    public_key_from_username(&request.username, server_state)
}

pub fn public_key_from_username(
    username: &str, server_state: &ServerState,
) -> Result<GetPublicKeyResponse, ServerError<GetPublicKeyError>> {
    server_state
        .index_db
        .usernames
        .get(&username.to_string())?
        .map(|owner| Ok(GetPublicKeyResponse { key: owner.0 }))
        .unwrap_or(Err(ClientError(GetPublicKeyError::UserNotFound)))
}

pub async fn get_usage(
    context: RequestContext<'_, GetUsageRequest>,
) -> Result<GetUsageResponse, ServerError<GetUsageError>> {
    context.server_state.index_db.transaction(|tx| {
        let cap = tx
            .accounts
            .get(&Owner(context.public_key))
            .ok_or(ClientError(GetUsageError::UserNotFound))?
            .billing_info
            .data_cap();
        let usages = get_usage_helper(tx, &context.public_key)?;
        Ok(GetUsageResponse { usages, cap })
    })?
}

#[derive(Debug)]
pub enum GetUsageHelperError {
    UserNotFound,
}

pub fn get_usage_helper(
    tx: &mut Tx<'_>, public_key: &PublicKey,
) -> Result<Vec<FileUsage>, GetUsageHelperError> {
    Ok(tx
        .owned_files
        .get(&Owner(*public_key))
        .ok_or(GetUsageHelperError::UserNotFound)?
        .iter()
        .filter_map(|&file_id| {
            tx.sizes
                .get(&file_id)
                .map(|&size_bytes| FileUsage { file_id, size_bytes })
        })
        .collect())
}

pub async fn delete_account(
    context: RequestContext<'_, DeleteAccountRequest>,
) -> Result<(), ServerError<DeleteAccountError>> {
    delete_account_helper(context.server_state, &context.public_key).await?;

    Ok(())
}

pub async fn admin_delete_account(
    context: RequestContext<'_, AdminDeleteAccountRequest>,
) -> Result<(), ServerError<AdminDeleteAccountError>> {
    let db = &context.server_state.index_db;
    if !is_admin::<AdminDeleteAccountError>(
        db,
        &context.public_key,
        &context.server_state.config.admin.admins,
    )? {
        return Err(ClientError(AdminDeleteAccountError::NotPermissioned));
    }

    let owner = db
        .usernames
        .get(&context.request.username)?
        .ok_or(ClientError(AdminDeleteAccountError::UserNotFound))?;

    delete_account_helper(context.server_state, &owner.0).await?;

    Ok(())
}

#[derive(Debug)]
pub enum DeleteAccountHelperError {
    UserNotFound,
}

pub async fn delete_account_helper(
    server_state: &ServerState, public_key: &PublicKey,
) -> Result<(), ServerError<DeleteAccountHelperError>> {
    let all_files: Result<Vec<(Uuid, DocumentHmac)>, ServerError<DeleteAccountHelperError>> =
        server_state.index_db.transaction(|tx| {
            let mut tree = ServerTree {
<<<<<<< HEAD
                owner: Owner(*public_key),
=======
                owners: sharers(tx, Owner(context.public_key)),
>>>>>>> 9b3e8130
                owned: &mut tx.owned_files,
                metas: &mut tx.metas,
            }
            .to_lazy();
            let mut docs_to_delete = vec![];
            let metas_to_delete = tree.owned_ids();

            for id in tree.owned_ids() {
                if !tree.calculate_deleted(&id)? {
                    let meta = tree.find(&id)?;
                    if meta.is_document() {
                        if let Some(digest) = meta.document_hmac() {
                            docs_to_delete.push((*meta.id(), *digest));
                            tx.sizes.delete(id);
                        }
                    }
                }
            }
            tx.owned_files.delete(Owner(*public_key));
            for id in metas_to_delete {
                tx.metas.delete(id);
            }

            if !server_state.config.is_prod() {
                let username = tx
                    .accounts
                    .delete(Owner(*public_key))
                    .ok_or(ClientError(DeleteAccountHelperError::UserNotFound))?
                    .username;
                tx.usernames.delete(username);
            }
            Ok(docs_to_delete)
        })?;

    for (id, version) in all_files? {
        document_service::delete(server_state, &id, &version).await?;
    }

    Ok(())
}

<<<<<<< HEAD
pub fn is_admin<E: Debug>(
    db: &ServerV1, public_key: &PublicKey, admins: &HashSet<Username>,
) -> Result<bool, ServerError<E>> {
    let is_admin = match db.accounts.get(&Owner(*public_key))? {
        None => false,
        Some(account) => admins
            .iter()
            .any(|admin_username| *admin_username == account.username),
    };

    Ok(is_admin)
=======
pub fn sharers_with_diffs(tx: &mut Tx<'_>, owner: Owner, diffs: &[FileDiff]) -> Vec<Owner> {
    let mut result = HashSet::new();
    result.insert(owner);

    if let Some(owned_ids) = tx.owned_files.get(&owner) {
        for id in owned_ids {
            if let Some(file) = tx.metas.get(id) {
                if let FileType::Link { target } = file.file_type() {
                    if let Some(target_file) = tx.metas.get(&target) {
                        result.insert(target_file.owner());
                    }
                }
            } else {
                error!("File owner has no entry in owned_files");
            }
        }
    } else {
        error!("File owner has no entry in owned_files");
    }
    for diff in diffs {
        if let FileType::Link { target } = diff.new.file_type() {
            if let Some(target_file) = tx.metas.get(&target) {
                result.insert(target_file.owner());
            }
        }
    }

    result.into_iter().collect()
}

pub fn sharers(tx: &mut Tx<'_>, owner: Owner) -> Vec<Owner> {
    sharers_with_diffs(tx, owner, &[])
>>>>>>> 9b3e8130
}<|MERGE_RESOLUTION|>--- conflicted
+++ resolved
@@ -20,11 +20,8 @@
 use lockbook_shared::server_tree::ServerTree;
 use lockbook_shared::tree_like::{Stagable, TreeLike};
 use std::collections::HashSet;
-<<<<<<< HEAD
 use std::fmt::Debug;
-=======
 use tracing::error;
->>>>>>> 9b3e8130
 use uuid::Uuid;
 
 /// Create a new account given a username, public_key, and root folder.
@@ -174,11 +171,7 @@
     let all_files: Result<Vec<(Uuid, DocumentHmac)>, ServerError<DeleteAccountHelperError>> =
         server_state.index_db.transaction(|tx| {
             let mut tree = ServerTree {
-<<<<<<< HEAD
-                owner: Owner(*public_key),
-=======
-                owners: sharers(tx, Owner(context.public_key)),
->>>>>>> 9b3e8130
+                owners: sharers(tx, Owner(*public_key)),
                 owned: &mut tx.owned_files,
                 metas: &mut tx.metas,
             }
@@ -220,7 +213,6 @@
     Ok(())
 }
 
-<<<<<<< HEAD
 pub fn is_admin<E: Debug>(
     db: &ServerV1, public_key: &PublicKey, admins: &HashSet<Username>,
 ) -> Result<bool, ServerError<E>> {
@@ -232,7 +224,8 @@
     };
 
     Ok(is_admin)
-=======
+}
+
 pub fn sharers_with_diffs(tx: &mut Tx<'_>, owner: Owner, diffs: &[FileDiff]) -> Vec<Owner> {
     let mut result = HashSet::new();
     result.insert(owner);
@@ -265,5 +258,4 @@
 
 pub fn sharers(tx: &mut Tx<'_>, owner: Owner) -> Vec<Owner> {
     sharers_with_diffs(tx, owner, &[])
->>>>>>> 9b3e8130
 }