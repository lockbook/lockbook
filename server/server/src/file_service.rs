use crate::file_index_repo;
use crate::file_index_repo::UpsertFileMetadataError;
use crate::file_index_repo::{CheckCyclesError, GetDataCapError};
use crate::RequestContext;
use crate::ServerError::{ClientError, InternalError};
use crate::{file_content_client, ServerError};
<<<<<<< HEAD

use libsecp256k1::PublicKey;
=======
>>>>>>> cf234547
use lockbook_models::api::*;
use lockbook_models::file_metadata::FileType;
use sqlx::types::Uuid;
use sqlx::{Postgres, Transaction};

pub async fn upsert_file_metadata(
    context: RequestContext<'_, FileMetadataUpsertsRequest>,
) -> Result<(), ServerError<FileMetadataUpsertsError>> {
    let (request, server_state) = (&context.request, context.server_state);
    let mut transaction = match server_state.index_db_client.begin().await {
        Ok(t) => t,
        Err(e) => {
            return Err(InternalError(format!("Cannot begin transaction: {:?}", e)));
        }
    };

    for upsert in &request.updates {
        if let Some((old_parent, _)) = upsert.old_parent_and_name {
            // prevent all updates to root
            if upsert.id == old_parent {
                return Err(ClientError(FileMetadataUpsertsError::GetUpdatesRequired));
                // todo: better error
            }
            // prevent turning existing folder into root
            if upsert.id == upsert.new_parent {
                return Err(ClientError(FileMetadataUpsertsError::GetUpdatesRequired));
                // todo: better error
            }
        }

        let index_result =
            file_index_repo::upsert_file_metadata(&mut transaction, &context.public_key, upsert)
                .await;
        match index_result {
            Ok(new_version) => {
                // create empty files for new document
                if upsert.old_parent_and_name.is_none() && upsert.file_type == FileType::Document {
                    let files_result = file_content_client::create_empty(
                        &server_state.files_db_client,
                        upsert.id,
                        new_version,
                    )
                    .await;
                    if let Err(e) = files_result {
                        return Err(InternalError(format!("Cannot create file in S3: {:?}", e)));
                    }
                }
            }
            Err(UpsertFileMetadataError::FailedPreconditions) => {
                return Err(ClientError(FileMetadataUpsertsError::GetUpdatesRequired))
            }
            Err(e) => {
                return Err(InternalError(format!("Cannot upsert metadata: {:?}", e)));
            }
        }
    }

    let cycles_result = file_index_repo::check_cycles(&mut transaction, &context.public_key).await;
    match cycles_result {
        Ok(()) => {}
        Err(CheckCyclesError::CyclesDetected) => {
            return Err(ClientError(FileMetadataUpsertsError::GetUpdatesRequired))
        }
        Err(e) => {
            return Err(InternalError(format!("Cannot check cycles: {:?}", e)));
        }
    }

    let deletions_result =
        file_index_repo::apply_recursive_deletions(&mut transaction, &context.public_key).await;
    let deleted_file_ids = match deletions_result {
        Ok(ids) => ids,
        Err(e) => {
            return Err(InternalError(format!(
                "Cannot apply recursive deletions: {:?}",
                e
            )));
        }
    };

    match transaction.commit().await {
        Ok(()) => Ok(()),
        Err(sqlx::Error::Database(db_err)) => match db_err.constraint() {
            Some("uk_files_name_parent") => {
                Err(ClientError(FileMetadataUpsertsError::GetUpdatesRequired))
            }
            Some("fk_files_parent_files_id") => {
                Err(ClientError(FileMetadataUpsertsError::GetUpdatesRequired))
            }
            _ => Err(InternalError(format!(
                "Cannot commit transaction due to constraint violation: {:?}",
                db_err
            ))),
        },
        Err(e) => Err(InternalError(format!("Cannot commit transaction: {:?}", e))),
    }?;

    let mut transaction = match server_state.index_db_client.begin().await {
        Ok(t) => t,
        Err(e) => {
            return Err(InternalError(format!("Cannot begin transaction: {:?}", e)));
        }
    };

    let files = file_index_repo::get_files(&mut transaction, &context.public_key)
        .await
        .map_err(|e| InternalError(format!("Cannot get files: {:?}", e)))?;
    for deleted_id in request
        .updates
        .iter()
        .filter(|upsert| upsert.new_deleted)
        .map(|upsert| upsert.id)
        .chain(deleted_file_ids.into_iter())
    {
        let content_version = files
            .iter()
            .find(|&f| f.id == deleted_id)
            .map_or(0, |f| f.content_version);
        let delete_result =
            file_content_client::delete(&server_state.files_db_client, deleted_id, content_version)
                .await;
        if delete_result.is_err() {
            return Err(InternalError(format!(
                "Cannot delete file in S3: {:?}",
                delete_result
            )));
        };
    }

    match transaction.commit().await {
        Ok(()) => Ok(()),
        Err(e) => Err(InternalError(format!("Cannot commit transaction: {:?}", e))),
    }
}

async fn has_space_for_document(
    transaction: &mut Transaction<'_, Postgres>,
    pk: &PublicKey,
    id: Uuid,
    new_content: usize,
) -> Result<bool, ServerError<ChangeDocumentContentError>> {
    let new_size: u64 = file_index_repo::get_file_usages(transaction, &pk)
        .await
        .map_err(|err| {
            InternalError(format!(
                "Could not get usages for pk: {:?} err: {:?}",
                pk, err
            ))
        })?
        .into_iter()
        .map(|usage| {
            if usage.file_id == id {
                new_content as u64
            } else {
                usage.size_bytes
            }
        })
        .sum();

    let data_cap: u64 = file_index_repo::get_account_data_cap(transaction, &pk)
        .await
        .map_err(|err| match err {
            GetDataCapError::TierNotFound => {
                ServerError::ClientError(ChangeDocumentContentError::UserNotFound)
            }
            _ => InternalError(format!(
                "Could not lookup usage for pk: {:?}, error: {:?}",
                pk, err
            )),
        })?;

    Ok(new_size < data_cap)
}

pub async fn change_document_content(
    context: RequestContext<'_, ChangeDocumentContentRequest>,
) -> Result<ChangeDocumentContentResponse, ServerError<ChangeDocumentContentError>> {
    let (request, server_state) = (&context.request, context.server_state);
    let mut transaction = match server_state.index_db_client.begin().await {
        Ok(t) => t,
        Err(e) => {
            return Err(InternalError(format!("Cannot begin transaction: {:?}", e)));
        }
    };

    // Check if the person has space for this document and is an actual person in our db
    if !has_space_for_document(
        &mut transaction,
        &context.public_key,
        context.request.id,
        context.request.new_content.value.len(),
    )
    .await?
    {
        return Err(ClientError(ChangeDocumentContentError::OutOfSpace));
    }

    let result = file_index_repo::change_document_version_and_size(
        &mut transaction,
        request.id,
        request.new_content.value.len() as u64,
        request.old_metadata_version,
    )
    .await;

    let (old_content_version, new_version) = result.map_err(|e| match e {
        file_index_repo::ChangeDocumentVersionAndSizeError::DoesNotExist => {
            ClientError(ChangeDocumentContentError::DocumentNotFound)
        }
        file_index_repo::ChangeDocumentVersionAndSizeError::IncorrectOldVersion => {
            ClientError(ChangeDocumentContentError::EditConflict)
        }
        file_index_repo::ChangeDocumentVersionAndSizeError::Deleted => {
            ClientError(ChangeDocumentContentError::DocumentDeleted)
        }
        file_index_repo::ChangeDocumentVersionAndSizeError::Postgres(_)
        | file_index_repo::ChangeDocumentVersionAndSizeError::Deserialize(_) => {
            InternalError(format!(
                "Cannot change document content version in Postgres: {:?}",
                e
            ))
        }
    })?;

    let create_result = file_content_client::create(
        &server_state.files_db_client,
        request.id,
        new_version,
        &request.new_content,
    )
    .await;
    if create_result.is_err() {
        return Err(InternalError(format!(
            "Cannot create file in S3: {:?}",
            create_result
        )));
    };

    let delete_result = file_content_client::delete(
        &server_state.files_db_client,
        request.id,
        old_content_version,
    )
    .await;
    if delete_result.is_err() {
        return Err(InternalError(format!(
            "Cannot delete file in S3: {:?}",
            delete_result
        )));
    };

    match transaction.commit().await {
        Ok(()) => Ok(ChangeDocumentContentResponse {
            new_content_version: new_version,
        }),
        Err(e) => Err(InternalError(format!("Cannot commit transaction: {:?}", e))),
    }
}

pub async fn get_document(
    context: RequestContext<'_, GetDocumentRequest>,
) -> Result<GetDocumentResponse, ServerError<GetDocumentError>> {
    let (request, server_state) = (&context.request, context.server_state);
    let files_result = file_content_client::get(
        &server_state.files_db_client,
        request.id,
        request.content_version,
    )
    .await;
    match files_result {
        Ok(c) => Ok(GetDocumentResponse { content: c }),
        Err(file_content_client::Error::NoSuchKey(_)) => {
            Err(ClientError(GetDocumentError::DocumentNotFound))
        }
        Err(e) => Err(InternalError(format!("Cannot get file from S3: {:?}", e))),
    }
}

pub async fn get_updates(
    context: RequestContext<'_, GetUpdatesRequest>,
) -> Result<GetUpdatesResponse, ServerError<GetUpdatesError>> {
    let (request, server_state) = (&context.request, context.server_state);
    let mut transaction = match server_state.index_db_client.begin().await {
        Ok(t) => t,
        Err(e) => {
            return Err(InternalError(format!("Cannot begin transaction: {:?}", e)));
        }
    };
    let result = file_index_repo::get_updates(
        &mut transaction,
        &context.public_key,
        request.since_metadata_version,
    )
    .await;
    let updates =
        result.map_err(|e| InternalError(format!("Cannot get updates from Postgres: {:?}", e)))?;
<<<<<<< HEAD

=======
>>>>>>> cf234547
    match transaction.commit().await {
        Ok(()) => Ok(GetUpdatesResponse {
            file_metadata: updates,
        }),
        Err(e) => Err(InternalError(format!("Cannot commit transaction: {:?}", e))),
    }
}<|MERGE_RESOLUTION|>--- conflicted
+++ resolved
@@ -4,11 +4,7 @@
 use crate::RequestContext;
 use crate::ServerError::{ClientError, InternalError};
 use crate::{file_content_client, ServerError};
-<<<<<<< HEAD
-
 use libsecp256k1::PublicKey;
-=======
->>>>>>> cf234547
 use lockbook_models::api::*;
 use lockbook_models::file_metadata::FileType;
 use sqlx::types::Uuid;
@@ -305,10 +301,6 @@
     .await;
     let updates =
         result.map_err(|e| InternalError(format!("Cannot get updates from Postgres: {:?}", e)))?;
-<<<<<<< HEAD
-
-=======
->>>>>>> cf234547
     match transaction.commit().await {
         Ok(()) => Ok(GetUpdatesResponse {
             file_metadata: updates,
