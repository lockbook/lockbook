use crate::account_service::GetUsageHelperError;
use crate::billing::stripe_client;
use crate::billing::stripe_model::{
    StripePaymentInfo, StripeSubscriptionInfo, StripeUserInfo, Timestamp,
};
use crate::keys::{data_cap, public_key_from_stripe_customer_id, stripe_user_info};
use crate::ServerError::ClientError;
use crate::{
    account_service, keys, RequestContext, ServerError, ServerState, FREE_TIER_USAGE_SIZE,
    PREMIUM_TIER_USAGE_SIZE,
};
use deadpool_redis::redis::AsyncCommands;
use deadpool_redis::Connection;
use libsecp256k1::PublicKey;
use lockbook_crypto::clock_service::get_time;
use lockbook_models::api::{
    AccountTier, GetCreditCardError, GetCreditCardRequest, GetCreditCardResponse, PaymentMethod,
    SwitchAccountTierError, SwitchAccountTierRequest, SwitchAccountTierResponse,
};
use log::info;
use redis_utils::converters::{JsonGet, JsonSet, PipelineJsonSet};
use redis_utils::tx;
use std::fmt::Debug;
use std::ops::Deref;
use std::str::FromStr;
use std::sync::Arc;
use warp::http::HeaderValue;
use warp::hyper::body::Bytes;

pub async fn switch_account_tier(
    context: RequestContext<'_, SwitchAccountTierRequest>,
) -> Result<SwitchAccountTierResponse, ServerError<SwitchAccountTierError>> {
    let (request, server_state) = (&context.request, context.server_state);

    let fmt_public_key = keys::stringify_public_key(&context.public_key);
    let fmt_new_tier =
        if let AccountTier::Premium(_) = request.account_tier { "premium" } else { "free" };

    info!("Attempting to switch account tier of {} to {}", fmt_public_key, fmt_new_tier);

    let mut con = server_state.index_db_pool.get().await?;

    let mut user_info = lock_payment_workflow(
        &context.public_key,
        &mut con,
        server_state.config.stripe.millis_between_user_payment_flows,
    )
    .await?;

    let current_data_cap: u64 = con.get(data_cap(&context.public_key)).await?;

    let new_data_cap = match (current_data_cap, &request.account_tier) {
        (FREE_TIER_USAGE_SIZE, AccountTier::Premium(card)) => {
            create_subscription(
                server_state,
                &mut con,
                &context.public_key,
                &fmt_public_key,
                card,
                &mut user_info,
            )
            .await?
        }
        (FREE_TIER_USAGE_SIZE, AccountTier::Free)
        | (PREMIUM_TIER_USAGE_SIZE, AccountTier::Premium(_)) => {
            return Err(ClientError(SwitchAccountTierError::NewTierIsOldTier));
        }
        (PREMIUM_TIER_USAGE_SIZE, AccountTier::Free) => {
            info!("Switching account tier to free. public_key: {}", fmt_public_key);

            let usage: u64 = account_service::get_usage_helper(&mut con, &context.public_key)
                .await
                .map_err(|e| match e {
                    GetUsageHelperError::UserNotFound => {
                        ClientError(SwitchAccountTierError::UserNotFound)
                    }
                    GetUsageHelperError::Internal(e) => ServerError::from(e),
                })?
                .iter()
                .map(|a| a.size_bytes)
                .sum();

            if usage > FREE_TIER_USAGE_SIZE {
                info!(
                    "Cannot downgrade user to free since they are over the data cap. public_key: {}",
                    fmt_public_key
                );
                return Err(ClientError(SwitchAccountTierError::CurrentUsageIsMoreThanNewTier));
            }

            let pos = get_active_subscription_index(&user_info.subscriptions)?;

            stripe_client::cancel_subscription(
                &server_state.stripe_client,
                &stripe::SubscriptionId::from_str(&user_info.subscriptions[pos].id)?,
            )
            .await?;

            info!("Successfully canceled stripe subscription. public_key: {}", fmt_public_key);

            user_info.subscriptions[pos].is_active = false;

            FREE_TIER_USAGE_SIZE
        }
        (_, AccountTier::Free) | (_, AccountTier::Premium(_)) => {
            return Err(internal!(
                "Unrecognized current data cap: {}, public_key: {}",
                current_data_cap,
                fmt_public_key
            ));
        }
    };

    user_info.last_in_payment_flow = 0;

    con.set(data_cap(&context.public_key), new_data_cap).await?;
    con.json_set(stripe_user_info(&context.public_key), &user_info)
        .await?;

    info!(
        "Successfully switched the account tier of {} from {} to {}.",
        fmt_public_key,
        if current_data_cap == PREMIUM_TIER_USAGE_SIZE {
            "premium"
        } else if current_data_cap == FREE_TIER_USAGE_SIZE {
            "free"
        } else {
            "unknown"
        },
        fmt_new_tier
    );

    Ok(SwitchAccountTierResponse {})
}

fn get_active_subscription_index<U: Debug>(
    subscriptions: &[StripeSubscriptionInfo],
) -> Result<usize, ServerError<U>> {
    let active_pos = subscriptions
        .iter()
        .position(|info| info.is_active)
        .ok_or_else(|| internal!("Redis says there is no active subscription despite the user having non free data cap: {:?}", subscriptions))?;

    Ok(active_pos)
}

async fn lock_payment_workflow(
    public_key: &PublicKey, con: &mut deadpool_redis::Connection,
    millis_between_payment_flows: Timestamp,
) -> Result<StripeUserInfo, ServerError<SwitchAccountTierError>> {
    let mut user_info = StripeUserInfo::default();

    let tx_result = tx!(con, pipe, &[stripe_user_info(public_key)], {
        user_info = con
            .maybe_json_get(stripe_user_info(public_key))
            .await?
            .unwrap_or_default();

        let current_time = get_time().0 as Timestamp;

        if current_time - user_info.last_in_payment_flow < millis_between_payment_flows {
            info!(
                "User is already in payment flow, or this request is too soon after a failed one. public_key: {}",
                keys::stringify_public_key(public_key)
            );
            return Err(Abort(ClientError(SwitchAccountTierError::ConcurrentRequestsAreTooSoon)));
        }

        user_info.last_in_payment_flow = current_time;

        pipe.json_set(stripe_user_info(public_key), &user_info)?;

        Ok(&mut pipe)
    });
    return_if_error!(tx_result);

    info!(
        "User successfully entered payment flow. public_key: {}",
        keys::stringify_public_key(public_key)
    );

    Ok(user_info)
}

async fn create_subscription(
    server_state: &ServerState, con: &mut deadpool_redis::Connection, public_key: &PublicKey,
    fmt_public_key: &str, payment_method: &PaymentMethod, user_info: &mut StripeUserInfo,
) -> Result<u64, ServerError<SwitchAccountTierError>> {
    let (customer_id, payment_method_id) = match payment_method {
        PaymentMethod::NewCard { number, exp_year, exp_month, cvc } => {
            info!("Creating a new card for public_key: {}", fmt_public_key);
            let payment_method_resp = stripe_client::create_payment_method(
                &server_state.stripe_client,
                number,
                *exp_month,
                *exp_year,
                cvc,
            )
            .await?;

            let last_4 = payment_method_resp
                .card
                .as_ref()
                .ok_or_else(|| {
                    internal!(
                        "Cannot retrieve card info from payment method response: {:?}",
                        payment_method_resp
                    )
                })?
                .last4
                .clone();

            info!(
                "Created a new payment method. last_4: {}, public_key: {}",
                last_4, fmt_public_key
            );

            let customer_id = match &user_info.customer_id {
                None => {
                    info!(
                        "User has no customer_id. Creating one with stripe now. public_key: {}",
                        keys::stringify_public_key(public_key)
                    );

                    let customer_resp = stripe_client::create_customer(
                        &server_state.stripe_client,
                        &user_info.customer_name.to_string(),
                        payment_method_resp.id.clone(),
                    )
                    .await?;
                    let customer_id = customer_resp.id.to_string();

                    info!("Created customer_id: {}. public_key: {}", customer_id, fmt_public_key);

                    con.json_set(public_key_from_stripe_customer_id(&customer_id), public_key)
                        .await?;

                    user_info.customer_id = Some(customer_id);
                    customer_resp.id
                }
                Some(customer_id) => {
                    info!(
                        "User already has customer_id: {} public_key: {}",
                        customer_id, fmt_public_key
                    );

                    stripe::CustomerId::from_str(customer_id)?
                }
            };

            if let Some(info) = user_info
                .payment_methods
                .iter()
                .max_by_key(|info| info.created_at)
            {
                info!(
                    "Disabling card with a payment method of {} since a new card has just been added. public_key: {}",
                    info.id,
                    fmt_public_key
                );

                stripe_client::detach_payment_method_from_customer(
                    &server_state.stripe_client,
                    &stripe::PaymentMethodId::from_str(&info.id)?,
                )
                .await?;
            }

            info!(
                "Creating a setup intent to confirm a users payment method for their subscription. public_key: {}",
                fmt_public_key
            );

            let setup_intent_resp = stripe_client::create_setup_intent(
                &server_state.stripe_client,
                customer_id.clone(),
                payment_method_resp.id.clone(),
            )
            .await?;

            info!(
                "Created a setup intent: {}, public_key: {}",
                setup_intent_resp.id.to_string(),
                fmt_public_key
            );

            user_info.payment_methods.push(StripePaymentInfo {
                id: customer_id.to_string(),
                last_4,
                created_at: payment_method_resp.created as u64,
            });

            (customer_id, payment_method_resp.id.to_string())
        }
        PaymentMethod::OldCard => {
            info!("Using an old card stored on redis for public_key: {}", fmt_public_key);

            let payment_method = user_info
                .payment_methods
                .iter()
<<<<<<< HEAD
                .max_by_key(|info| info.created_at)
                .ok_or(ClientError(SwitchAccountTierError::OldCardDoesNotExist))?;

            match &user_info.customer_id {
                Some(customer_id) => (stripe::CustomerId::from_str(customer_id)?, payment_method.id.clone()),
                None => return Err(internal!("StripeUserInfo is in an inconsistent state: has payment method but no customer id: {:?}", user_info))
=======
                .max_by_key(|info| info.created_at)) {
                (Some(customer_id), Some(payment_info)) => (stripe::CustomerId::from_str(customer_id)?, payment_info.id.clone()),
                (Some(_), None) | (None, None) => return Err(ClientError(SwitchAccountTierError::OldCardDoesNotExist)),
                (None, Some(_)) => return Err(internal!("StripeUserInfo is in an inconsistent state: has payment method but no customer id: {:?}", user_info))
>>>>>>> de7223bc
            }
        }
    };

    info!("Successfully retrieved card for public_key: {}", fmt_public_key);

    let subscription_resp =
        stripe_client::create_subscription(server_state, customer_id.clone(), &payment_method_id)
            .await?;

    info!(
        "Successfully create subscription: {}, public_key: {}",
        subscription_resp.id, fmt_public_key
    );

    user_info.subscriptions.push(StripeSubscriptionInfo {
        id: subscription_resp.id.to_string(),
        period_end: subscription_resp.current_period_end as u64,
        is_active: true,
    });

    Ok(PREMIUM_TIER_USAGE_SIZE)
}

pub async fn get_credit_card(
    context: RequestContext<'_, GetCreditCardRequest>,
) -> Result<GetCreditCardResponse, ServerError<GetCreditCardError>> {
    let mut con = context.server_state.index_db_pool.get().await?;

    info!("Getting credit card for {}", keys::stringify_public_key(&context.public_key));

    let user_info: StripeUserInfo = con
        .maybe_json_get(stripe_user_info(&context.public_key))
        .await?
        .ok_or(ClientError(GetCreditCardError::NotAStripeCustomer))?;

    let payment_method = user_info
        .payment_methods
        .iter()
        .max_by_key(|info| info.created_at)
        .ok_or_else(|| {
            internal!("Should have at least 1 payment method on StripeUserInfo: {:?}", user_info)
        })?;

    Ok(GetCreditCardResponse { credit_card_last_4_digits: payment_method.last_4.clone() })
}

#[derive(Debug)]
pub enum StripeWebhookError {
    VerificationError(String),
    InvalidHeader(String),
    InvalidBody(String),
    ParseError(String),
}

pub async fn stripe_webhooks(
    server_state: &Arc<ServerState>, request_body: Bytes, stripe_sig: HeaderValue,
) -> Result<(), ServerError<StripeWebhookError>> {
    let payload = std::str::from_utf8(&request_body).map_err(|e| {
        ClientError(StripeWebhookError::InvalidBody(format!("Cannot get body as str: {:?}", e)))
    })?;
    let sig = stripe_sig.to_str().map_err(|e| {
        ClientError(StripeWebhookError::InvalidHeader(format!("Cannot get header as str: {:?}", e)))
    })?;

    info!("Verifying a stripe webhook request.");

    let event =
        stripe::Webhook::construct_event(payload, sig, &server_state.config.stripe.signing_secret)?;

    info!("Verified stripe request. event: {:?}.", event.event_type);

    let mut con = server_state.index_db_pool.get().await?;

    match (&event.event_type, &event.data.object) {
        (stripe::EventType::InvoicePaymentFailed, stripe::EventObject::Invoice(invoice)) => {
            if let Some(stripe::InvoiceBillingReason::SubscriptionCycle) = invoice.billing_reason {
                let customer_id = match invoice
                    .customer
                    .as_ref()
                    .ok_or_else(|| {
                        ClientError(StripeWebhookError::InvalidBody(
                            "Cannot retrieve the customer_id.".to_string(),
                        ))
                    })?
                    .deref()
                {
                    stripe::Expandable::Id(id) => id.to_string(),
                    stripe::Expandable::Object(customer) => customer.id.to_string(),
                };

                let (public_key, user_info) =
                    get_public_key_and_stripe_user_info(&event, &mut con, &customer_id).await?;

                info!(
                    "User tier being reduced due to failed renewal payment via stripe. public_key: {}",
                    keys::stringify_public_key(&public_key)
                );

                con.set(data_cap(&public_key), FREE_TIER_USAGE_SIZE).await?;
                con.json_set(stripe_user_info(&public_key), &user_info)
                    .await?;
            }
        }
        (stripe::EventType::InvoicePaid, stripe::EventObject::Invoice(partial_invoice)) => {
            if let Some(stripe::InvoiceBillingReason::SubscriptionCycle) =
                partial_invoice.billing_reason
            {
                let invoice = stripe_client::retrieve_invoice(
                    &server_state.stripe_client,
                    &partial_invoice.id,
                )
                .await
                .map_err(|e| {
                    internal!(
                        "error expanding invoice: {:?}",
                        e
                    )
                })?;

                let subscription_period_end = match invoice.subscription {
                    None => {
                        return Err(internal!(
                            "There should be a subscription tied to this invoice: {:?}",
                            invoice
                        ))
                    }
                    Some(stripe::Expandable::Id(_)) => {
                        return Err(internal!(
                            "The subscription should be expanded in this invoice: {:?}",
                            invoice
                        ))
                    }
                    Some(stripe::Expandable::Object(subscription)) => {
                        subscription.current_period_end
                    }
                };

                let customer_id = match invoice.customer.ok_or_else(|| {
                    ClientError(StripeWebhookError::InvalidBody(
                        "Cannot retrieve the customer_id.".to_string(),
                    ))
                })? {
                    stripe::Expandable::Id(id) => id.to_string(),
                    stripe::Expandable::Object(customer) => customer.id.to_string(),
                };

                let (public_key, mut user_info) =
                    get_public_key_and_stripe_user_info(&event, &mut con, &customer_id).await?;
                let pos = get_active_subscription_index(&user_info.subscriptions)?;

                info!(
                    "User's subscription period_end is being changed after successful renewal. public_key: {}",
                    keys::stringify_public_key(&public_key)
                );

                user_info.subscriptions[pos].period_end = subscription_period_end as u64;

                con.json_set(stripe_user_info(&public_key), &user_info)
                    .await?;
            }
        }
        (_, _) => {
            return Err(internal!(
                "unexpected and unhandled stripe event: {:?}",
                event.event_type
            ))
        }
    }

    Ok(())
}

async fn get_public_key_and_stripe_user_info(
    event: &stripe::WebhookEvent, con: &mut Connection, customer_id: &str,
) -> Result<(PublicKey, StripeUserInfo), ServerError<StripeWebhookError>> {
    let public_key: PublicKey = con
        .maybe_json_get(public_key_from_stripe_customer_id(customer_id))
        .await?
        .ok_or_else(|| {
            internal!("There is no public_key related to this customer_id: {:?}", customer_id)
        })?;

    let user_info: StripeUserInfo = con
        .maybe_json_get(stripe_user_info(&public_key))
        .await?
        .ok_or_else(|| {
            internal!(
                "Payment failed for a customer we don't have info about on redis: {:?}",
                event
            )
        })?;

    Ok((public_key, user_info))
}<|MERGE_RESOLUTION|>--- conflicted
+++ resolved
@@ -298,19 +298,12 @@
             let payment_method = user_info
                 .payment_methods
                 .iter()
-<<<<<<< HEAD
                 .max_by_key(|info| info.created_at)
                 .ok_or(ClientError(SwitchAccountTierError::OldCardDoesNotExist))?;
 
             match &user_info.customer_id {
                 Some(customer_id) => (stripe::CustomerId::from_str(customer_id)?, payment_method.id.clone()),
                 None => return Err(internal!("StripeUserInfo is in an inconsistent state: has payment method but no customer id: {:?}", user_info))
-=======
-                .max_by_key(|info| info.created_at)) {
-                (Some(customer_id), Some(payment_info)) => (stripe::CustomerId::from_str(customer_id)?, payment_info.id.clone()),
-                (Some(_), None) | (None, None) => return Err(ClientError(SwitchAccountTierError::OldCardDoesNotExist)),
-                (None, Some(_)) => return Err(internal!("StripeUserInfo is in an inconsistent state: has payment method but no customer id: {:?}", user_info))
->>>>>>> de7223bc
             }
         }
     };
@@ -424,12 +417,7 @@
                     &partial_invoice.id,
                 )
                 .await
-                .map_err(|e| {
-                    internal!(
-                        "error expanding invoice: {:?}",
-                        e
-                    )
-                })?;
+                .map_err(|e| internal!("error expanding invoice: {:?}", e))?;
 
                 let subscription_period_end = match invoice.subscription {
                     None => {
@@ -474,10 +462,7 @@
             }
         }
         (_, _) => {
-            return Err(internal!(
-                "unexpected and unhandled stripe event: {:?}",
-                event.event_type
-            ))
+            return Err(internal!("unexpected and unhandled stripe event: {:?}", event.event_type))
         }
     }
 
