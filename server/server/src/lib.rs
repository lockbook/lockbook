pub mod account_service;
pub mod config;
pub mod file_content_client;
pub mod file_index_repo;
pub mod file_service;
pub mod loggers;
pub mod router_service;
pub mod utils;

extern crate log;
use std::env;
use std::fmt::Debug;

use libsecp256k1::PublicKey;
use lockbook_crypto::pubkey::ECVerifyError;
use lockbook_crypto::{clock_service, pubkey};
use lockbook_models::api::{ErrorWrapper, Request, RequestWrapper};
use serde::{Deserialize, Serialize};

static CARGO_PKG_VERSION: &str = env!("CARGO_PKG_VERSION");

pub struct ServerState {
    pub config: config::Config,
    pub index_db_client: sqlx::PgPool,
    pub files_db_client: s3::bucket::Bucket,
}

pub struct RequestContext<'a, TRequest> {
    pub server_state: &'a ServerState,
    pub request: TRequest,
    pub public_key: PublicKey,
}

<<<<<<< HEAD
pub enum ServerError<U> {
    ClientError(U),
    InternalError(String),
=======
#[derive(Clone, Debug, Serialize, Deserialize)]
pub enum ServerError<U: Debug> {
    ClientError(U),
    InternalError(String),
}

pub fn verify_client_version<Req: Request>(
    request: &RequestWrapper<Req>,
) -> Result<(), ErrorWrapper<Req::Error>> {
    match &request.client_version as &str {
        "0.1.5" => Ok(()),
        _ => Err(ErrorWrapper::<Req::Error>::ClientUpdateRequired),
    }
}

pub fn verify_auth<TRequest: Request + Serialize>(
    server_state: &ServerState,
    request: &RequestWrapper<TRequest>,
) -> Result<(), ECVerifyError> {
    pubkey::verify(
        &request.signed_request.public_key,
        &request.signed_request,
        server_state.config.server.max_auth_delay as u64,
        server_state.config.server.max_auth_delay as u64,
        clock_service::get_time,
    )
>>>>>>> cf234547
}<|MERGE_RESOLUTION|>--- conflicted
+++ resolved
@@ -31,11 +31,6 @@
     pub public_key: PublicKey,
 }
 
-<<<<<<< HEAD
-pub enum ServerError<U> {
-    ClientError(U),
-    InternalError(String),
-=======
 #[derive(Clone, Debug, Serialize, Deserialize)]
 pub enum ServerError<U: Debug> {
     ClientError(U),
@@ -62,5 +57,4 @@
         server_state.config.server.max_auth_delay as u64,
         clock_service::get_time,
     )
->>>>>>> cf234547
 }