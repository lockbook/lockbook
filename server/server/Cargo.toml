[package]
name = "lockbook-server"
version = "0.1.1"
authors = ["Parth <parth@mehrotra.me>"]
edition = "2018"
build = "build.rs"

[lib]
name = "lockbook_server_lib"
path = "src/lib.rs"

[[bin]]
name = "lockbook-server"
path = "src/main.rs"

[dependencies]
warp = { version = "0.3.2", features = ["tls"]}
base64 = "0.13.0"
bincode = "1.2.1"
chrono = "0.4.15"
fern = { version = "0.6.0", features = ["colored"]}
futures = "0.3.13"
lockbook-crypto = { path = "../../core/libs/crypto" }
lockbook-models = { path = "../../core/libs/models" }
log = "0.4.8"
pagerduty-rs = { git = "https://github.com/Parth/pagerduty-rs", features = ["sync"] }
rust-s3 = "0.27.0-rc3"
serde = { version = "1.0", features = ["derive"] }
serde_json = "1.0.44"
shadow-rs = "0.6.2"
tokio = { version = "1.5.0", features = ["full"] }
uuid = { version = "0.8.1", features = ["v4", "serde"] }
libsecp256k1 = "0.7.0"
prometheus = "0.13.0"
lazy_static = "1.4.0"
<<<<<<< HEAD
reqwest = "0.11.7"
hmac = "0.12.0"
sha2 = "0.10.1"
hex = "0.4.3"
=======
deadpool-redis = "0.10.1"
redis = { version = "0.21", default-features = false, features = ["tokio-comp"] }
redis_utils = "0.1.1"
>>>>>>> 7ba526da

[build-dependencies]
shadow-rs = "0.6.2"

[dev-dependencies]
lockbook-core = { path = "../../core" }
tokio-test = "0.4.1"
num_cpus = "1.13.0"
atomic-counter = "1.0.1"
indicatif = "0.16.0"<|MERGE_RESOLUTION|>--- conflicted
+++ resolved
@@ -33,16 +33,13 @@
 libsecp256k1 = "0.7.0"
 prometheus = "0.13.0"
 lazy_static = "1.4.0"
-<<<<<<< HEAD
+deadpool-redis = "0.10.1"
+redis = { version = "0.21", default-features = false, features = ["tokio-comp"] }
+redis_utils = "0.1.1"
 reqwest = "0.11.7"
 hmac = "0.12.0"
 sha2 = "0.10.1"
 hex = "0.4.3"
-=======
-deadpool-redis = "0.10.1"
-redis = { version = "0.21", default-features = false, features = ["tokio-comp"] }
-redis_utils = "0.1.1"
->>>>>>> 7ba526da
 
 [build-dependencies]
 shadow-rs = "0.6.2"
