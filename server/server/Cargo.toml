[package]
name = "lockbook-server"
version = "0.1.1"
authors = ["Parth <parth@mehrotra.me>"]
edition = "2018"
build = "build.rs"

[lib]
name = "lockbook_server_lib"
path = "src/lib.rs"

[[bin]]
name = "lockbook-server"
path = "src/main.rs"

[dependencies]
warp = { version = "0.3.2", features = ["tls"]}
base64 = "0.13.0"
bincode = "1.2.1"
chrono = "0.4.15"
fern = { version = "0.6.0", features = ["colored"]}
futures = "0.3.13"
lockbook-crypto = { path = "../../core/libs/crypto" }
lockbook-models = { path = "../../core/libs/models" }
log = "0.4.8"
pagerduty-rs = { git = "https://github.com/Parth/pagerduty-rs", features = ["sync"] }
rust-s3 = "0.27.0-rc3"
serde = { version = "1.0", features = ["derive"] }
serde_json = "1.0.44"
shadow-rs = "0.6.2"
tokio = { version = "1.5.0", features = ["full"] }
uuid = { version = "0.8.1", features = ["v4", "serde"] }
libsecp256k1 = "0.7.0"
prometheus = "0.13.0"
lazy_static = "1.4.0"
deadpool-redis = "0.10.1"
redis = { version = "0.21", default-features = false, features = ["tokio-comp"] }
<<<<<<< HEAD
redis_utils = "0.1.1"
reqwest = "0.11.7"
hmac = "0.12.0"
sha2 = "0.10.1"
hex = "0.4.3"
=======
redis_utils = "0.1.2"
>>>>>>> c70d875f

[build-dependencies]
shadow-rs = "0.6.2"

[dev-dependencies]
lockbook-core = { path = "../../core" }
tokio-test = "0.4.1"
num_cpus = "1.13.0"
atomic-counter = "1.0.1"
indicatif = "0.16.0"<|MERGE_RESOLUTION|>--- conflicted
+++ resolved
@@ -35,15 +35,11 @@
 lazy_static = "1.4.0"
 deadpool-redis = "0.10.1"
 redis = { version = "0.21", default-features = false, features = ["tokio-comp"] }
-<<<<<<< HEAD
-redis_utils = "0.1.1"
+redis_utils = "0.1.2"
 reqwest = "0.11.7"
 hmac = "0.12.0"
 sha2 = "0.10.1"
 hex = "0.4.3"
-=======
-redis_utils = "0.1.2"
->>>>>>> c70d875f
 
 [build-dependencies]
 shadow-rs = "0.6.2"
