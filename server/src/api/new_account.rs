--- conflicted
+++ resolved
@@ -21,41 +21,28 @@
 #[post("/new-account", data = "<new_account>")]
 pub fn new_account(server_state: State<ServerState>, new_account: Form<NewAccount>) -> Response {
     let mut locked_index_db_client = server_state.index_db_client.lock().unwrap();
-    let lower_case_username = new_account.username.to_ascii_lowercase();
 
     if let Err(e) = AuthServiceImpl::<ClockImpl, RsaImpl>::verify_auth(
         &new_account.auth,
         &serde_json::from_str(&new_account.public_key).unwrap(),
-<<<<<<< HEAD
-        &lower_case_username,
-=======
         &new_account.username,
->>>>>>> 1f1168e2
         config().auth_config.max_auth_delay,
     ) {
         println!(
             "Auth failed for: {}, {}, {}, {:?}",
-<<<<<<< HEAD
-            lower_case_username, new_account.auth, new_account.public_key, e
-=======
             new_account.username, new_account.auth, new_account.public_key, e
->>>>>>> 1f1168e2
         );
         return Response::build().status(Status::Unauthorized).finalize();
     }
 
     let new_account_result = index_db::new_account(
         &mut locked_index_db_client,
-        &lower_case_username,
+        &new_account.username,
         &new_account.public_key,
     );
 
     let public_key =
-<<<<<<< HEAD
-        match index_db::get_public_key(&mut locked_index_db_client, &lower_case_username) {
-=======
         match index_db::get_public_key(&mut locked_index_db_client, &new_account.username) {
->>>>>>> 1f1168e2
             Ok(public_key) => public_key,
             Err(Error::SerializationError(_)) => {
                 return Response::build()
