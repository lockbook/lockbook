--- conflicted
+++ resolved
@@ -7,11 +7,9 @@
     server_state: &mut ServerState,
     request: GetUpdatesRequest,
 ) -> Result<GetUpdatesResponse, GetUpdatesError> {
-<<<<<<< HEAD
     if !username_is_valid(&request.username) {
         return Err(GetUpdatesError::InvalidUsername);
     }
-=======
     let transaction = match server_state.index_db_client.transaction().await {
         Ok(t) => t,
         Err(e) => {
@@ -19,8 +17,6 @@
             return Err(GetUpdatesError::InternalError);
         }
     };
-
->>>>>>> ee4e19b1
     let get_updates_result = index_db::get_updates(
         &transaction,
         &request.username,
