--- conflicted
+++ resolved
@@ -36,7 +36,6 @@
             error!("Internal server error! {:?}", move_file_result);
             Err(MoveFileError::InternalError)
         }
-<<<<<<< HEAD
         Err(index_db::move_file::Error::MetadataVersionUpdate(
             index_db::update_file_metadata_version::Error::Uninterpreted(_),
         )) => {
@@ -48,11 +47,6 @@
         )) => {
             println!("Internal server error! {:?}", move_file_result);
             return Err(MoveFileError::InternalError);
-=======
-        Err(index_db::move_file::Error::VersionGeneration(_)) => {
-            error!("Internal server error! {:?}", move_file_result);
-            Err(MoveFileError::InternalError)
->>>>>>> f9c9d94f
         }
         Err(index_db::move_file::Error::MetadataVersionUpdate(
             index_db::update_file_metadata_version::Error::FileDoesNotExist,
