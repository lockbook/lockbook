use crate::index_db;
use crate::services::username_is_valid;
use crate::ServerState;
use lockbook_core::model::api::{NewAccountError, NewAccountRequest, NewAccountResponse};
use lockbook_core::service::crypto_service::{PubKeyCryptoService, RsaImpl, SignedValue};
use rsa::RSAPublicKey;

pub async fn handle(
    server_state: &mut ServerState,
    request: NewAccountRequest,
) -> Result<NewAccountResponse, NewAccountError> {
<<<<<<< HEAD
    let public_key = serde_json::from_str::<RSAPublicKey>(&request.public_key)
        .map_err(|_| NewAccountError::InvalidPublicKey)?;
    let auth = serde_json::from_str::<SignedValue>(&request.auth)
        .map_err(|_| NewAccountError::InvalidAuth)?;
    RsaImpl::verify(&public_key, &auth).map_err(|_| NewAccountError::InvalidPublicKey)?;

    let new_account_result = index_db::new_account(
        &mut server_state.index_db_client,
        &request.username,
        &request.public_key,
    )
    .await;
    match new_account_result {
=======
    if !username_is_valid(&request.username) {
        return Err(NewAccountError::InvalidUsername);
    }
    let transaction = match server_state.index_db_client.transaction().await {
        Ok(t) => t,
        Err(e) => {
            error!("Internal server error! Cannot begin transaction: {:?}", e);
            return Err(NewAccountError::InternalError);
        }
    };

    let new_account_result =
        index_db::new_account(&transaction, &request.username, &request.public_key).await;
    let result = match new_account_result {
>>>>>>> ceba7fcd
        Ok(()) => Ok(NewAccountResponse {}),
        Err(index_db::new_account::Error::UsernameTaken) => Err(NewAccountError::UsernameTaken),
        Err(index_db::new_account::Error::Uninterpreted(_)) => {
            error!("Internal server error! {:?}", new_account_result);
            Err(NewAccountError::InternalError)
        }
    };

    match transaction.commit().await {
        Ok(_) => result,
        Err(e) => {
            error!("Internal server error! Cannot commit transaction: {:?}", e);
            Err(NewAccountError::InternalError)
        }
    }
}<|MERGE_RESOLUTION|>--- conflicted
+++ resolved
@@ -9,21 +9,11 @@
     server_state: &mut ServerState,
     request: NewAccountRequest,
 ) -> Result<NewAccountResponse, NewAccountError> {
-<<<<<<< HEAD
     let public_key = serde_json::from_str::<RSAPublicKey>(&request.public_key)
         .map_err(|_| NewAccountError::InvalidPublicKey)?;
     let auth = serde_json::from_str::<SignedValue>(&request.auth)
         .map_err(|_| NewAccountError::InvalidAuth)?;
     RsaImpl::verify(&public_key, &auth).map_err(|_| NewAccountError::InvalidPublicKey)?;
-
-    let new_account_result = index_db::new_account(
-        &mut server_state.index_db_client,
-        &request.username,
-        &request.public_key,
-    )
-    .await;
-    match new_account_result {
-=======
     if !username_is_valid(&request.username) {
         return Err(NewAccountError::InvalidUsername);
     }
@@ -38,7 +28,6 @@
     let new_account_result =
         index_db::new_account(&transaction, &request.username, &request.public_key).await;
     let result = match new_account_result {
->>>>>>> ceba7fcd
         Ok(()) => Ok(NewAccountResponse {}),
         Err(index_db::new_account::Error::UsernameTaken) => Err(NewAccountError::UsernameTaken),
         Err(index_db::new_account::Error::Uninterpreted(_)) => {
