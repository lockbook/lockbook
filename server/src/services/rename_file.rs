--- conflicted
+++ resolved
@@ -7,18 +7,9 @@
     server_state: &mut ServerState,
     request: RenameFileRequest,
 ) -> Result<RenameFileResponse, RenameFileError> {
-<<<<<<< HEAD
     if !username_is_valid(&request.username) {
         return Err(RenameFileError::InvalidUsername);
     }
-    let rename_file_result = index_db::rename_file(
-        &mut server_state.index_db_client,
-        &request.file_id,
-        &request.new_file_name,
-    )
-    .await;
-    match rename_file_result {
-=======
     let transaction = match server_state.index_db_client.transaction().await {
         Ok(t) => t,
         Err(e) => {
@@ -30,7 +21,6 @@
     let rename_file_result =
         index_db::rename_file(&transaction, &request.file_id, &request.new_file_name).await;
     let result = match rename_file_result {
->>>>>>> 682c5f56
         Ok(_) => Ok(RenameFileResponse {}),
         Err(index_db::rename_file::Error::FileDoesNotExist) => Err(RenameFileError::FileNotFound),
         Err(index_db::rename_file::Error::FileDeleted) => Err(RenameFileError::FileDeleted),
