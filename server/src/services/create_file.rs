use crate::files_db;
use crate::index_db;
use crate::services::username_is_valid;
use crate::ServerState;
use lockbook_core::model::api::{CreateFileError, CreateFileRequest, CreateFileResponse};

pub async fn handle(
    server_state: &mut ServerState,
    request: CreateFileRequest,
) -> Result<CreateFileResponse, CreateFileError> {
<<<<<<< HEAD
    if !username_is_valid(&request.username) {
        return Err(CreateFileError::InvalidUsername);
    }
=======
    let transaction = match server_state.index_db_client.transaction().await {
        Ok(t) => t,
        Err(e) => {
            error!("Internal server error! Cannot begin transaction: {:?}", e);
            return Err(CreateFileError::InternalError);
        }
    };

>>>>>>> ee4e19b1
    let get_file_details_result =
        files_db::get_file_details(&server_state.files_db_client, &request.file_id).await;
    match get_file_details_result {
        Err(files_db::get_file_details::Error::NoSuchFile(())) => {}
        Err(_) => {
            error!("Internal server error! {:?}", get_file_details_result);
            return Err(CreateFileError::InternalError);
        }
        Ok(_) => return Err(CreateFileError::FileIdTaken),
    };

    let index_db_create_file_result = index_db::create_file(
        &transaction,
        &request.file_id,
        &request.username,
        &request.file_name,
        &request.file_path,
    )
    .await;
    let new_version = match index_db_create_file_result {
        Ok(version) => version,
        Err(index_db::create_file::Error::FileIdTaken) => return Err(CreateFileError::FileIdTaken),
        Err(index_db::create_file::Error::FilePathTaken) => {
            return Err(CreateFileError::FilePathTaken)
        }
        Err(index_db::create_file::Error::Uninterpreted(_)) => {
            error!("Internal server error! {:?}", index_db_create_file_result);
            return Err(CreateFileError::InternalError);
        }
        Err(index_db::create_file::Error::VersionGeneration(_)) => {
            error!("Internal server error! {:?}", index_db_create_file_result);
            return Err(CreateFileError::InternalError);
        }
    };

    let files_db_create_file_result = files_db::create_file(
        &server_state.files_db_client,
        &request.file_id,
        &request.file_content,
    )
    .await;
    let result = match files_db_create_file_result {
        Ok(()) => Ok(CreateFileResponse {
            current_version: new_version as u64,
        }),
        Err(_) => {
            error!("Internal server error! {:?}", files_db_create_file_result);
            Err(CreateFileError::InternalError)
        }
    };

    match transaction.commit().await {
        Ok(_) => result,
        Err(e) => {
            error!("Internal server error! Cannot commit transaction: {:?}", e);
            Err(CreateFileError::InternalError)
        }
    }
}<|MERGE_RESOLUTION|>--- conflicted
+++ resolved
@@ -8,11 +8,9 @@
     server_state: &mut ServerState,
     request: CreateFileRequest,
 ) -> Result<CreateFileResponse, CreateFileError> {
-<<<<<<< HEAD
     if !username_is_valid(&request.username) {
         return Err(CreateFileError::InvalidUsername);
     }
-=======
     let transaction = match server_state.index_db_client.transaction().await {
         Ok(t) => t,
         Err(e) => {
@@ -20,8 +18,6 @@
             return Err(CreateFileError::InternalError);
         }
     };
-
->>>>>>> ee4e19b1
     let get_file_details_result =
         files_db::get_file_details(&server_state.files_db_client, &request.file_id).await;
     match get_file_details_result {
