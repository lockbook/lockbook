use lockbook_core::model::api::FileUsage;
use lockbook_core::model::crypto::EncryptedDocument;
use tokio_postgres::error::Error as PostgresError;
use tokio_postgres::Transaction;
use uuid::Uuid;

#[derive(Debug)]
pub enum UsageTrackError {
    Serialize(serde_json::Error),
    Postgres(PostgresError),
}

pub async fn track_content_change(
    transaction: &Transaction<'_>,
    file_id: &Uuid,
    username: &String,
    file_content: &EncryptedDocument,
) -> Result<(), UsageTrackError> {
    let _ = transaction
        .execute(
            "INSERT INTO usage_ledger (file_id, owner, bytes, timestamp)
            VALUES ($1, $2, $3, now());",
            &[
                &serde_json::to_string(file_id).map_err(UsageTrackError::Serialize)?,
                username,
<<<<<<< HEAD
                &(file_content.value.len() as i64),
=======
                &(serde_json::to_vec(file_content)
                    .map_err(UsageTrackError::Serialize)?
                    .len() as i64),
            ],
        )
        .await
        .map_err(UsageTrackError::Postgres)?;

    Ok(())
}

pub async fn track_deletion(
    transaction: &Transaction<'_>,
    file_id: &Uuid,
    username: &String,
) -> Result<(), UsageTrackError> {
    let _ = transaction
        .execute(
            "INSERT INTO usage_ledger (file_id, owner, bytes, timestamp)
            VALUES ($1, $2, $3, now());",
            &[
                &serde_json::to_string(file_id).map_err(UsageTrackError::Serialize)?,
                username,
                &(0 as i64),
>>>>>>> 604a868a
            ],
        )
        .await
        .map_err(UsageTrackError::Postgres)?;

    Ok(())
}

#[derive(Debug)]
pub enum UsageCalculateError {
    Serialize(serde_json::Error),
    Postgres(PostgresError),
}

pub async fn calculate(
    transaction: &Transaction<'_>,
    username: &String,
    start_date: chrono::NaiveDateTime,
    end_date: chrono::NaiveDateTime,
) -> Result<Vec<FileUsage>, UsageCalculateError> {
    debug!("Calculating usage from {} to {}", start_date, end_date);
    let result = transaction
        .query(
            "
with months as (
    select unnest(array[$1::timestamp, $2::timestamp]) as timestamp
),
     with_months as (
         select distinct m.timestamp, ul.file_id, ul.owner
         from months m
                  cross join usage_ledger ul
     ),
     with_months_and_usage as (
         select file_id,
                timestamp,
                owner,
                coalesce((select first_value(bytes) OVER (ORDER BY timestamp DESC)
                          from usage_ledger ul
                          where ul.timestamp <= wm.timestamp
                            and ul.file_id = wm.file_id
                          limit 1), 0) bytes
         from with_months wm
         union
         select *
         from usage_ledger
         where timestamp >= $1
         and timestamp <= $2
         order by file_id, timestamp desc
     ),
     lagged as (
         select file_id,
                timestamp          as start_date,
                coalesce(lag(timestamp) OVER (PARTITION BY file_id ORDER BY timestamp desc), $2::timestamp) as end_date,
                bytes,
                owner
         from with_months_and_usage
         where with_months_and_usage.owner = $3
         order by file_id, start_date desc
     ),
     lagged_with_area as (
         select *, (extract(epoch from (end_date - start_date)) * bytes)::bigint byte_secs
         from lagged
     ),
     integrated_by_month as (
         select file_id, sum(byte_secs)::bigint byte_secs, min(start_date), max(end_date), extract(epoch from (max(end_date) - min(start_date)))::bigint secs
         from lagged_with_area
         group by file_id
     )
select * from integrated_by_month
;",
            &[
                &start_date,
                &end_date,
                username,
            ],
        )
        .await
        .map_err(UsageCalculateError::Postgres)?;

    trace!("Usage query results {}", result.len());

    result.iter().map(row_to_usage).collect()
}

fn row_to_usage(row: &tokio_postgres::row::Row) -> Result<FileUsage, UsageCalculateError> {
    trace!("Parsing usage row {:?}", row);
    Ok(FileUsage {
        file_id: serde_json::from_str(
            row.try_get("file_id")
                .map_err(UsageCalculateError::Postgres)?,
        )
        .map_err(UsageCalculateError::Serialize)?,
        byte_secs: row
            .try_get::<&str, i64>("byte_secs")
            .map_err(UsageCalculateError::Postgres)? as u64,
        secs: row
            .try_get::<&str, i64>("secs")
            .map_err(UsageCalculateError::Postgres)? as u64,
    })
}

#[cfg(test)]
mod usage_service_tests {
    use std::str::FromStr;

    use lockbook_core::model::api::FileUsage;

    use crate::config::{config, IndexDbConfig};
    use crate::file_index_repo;
    use crate::usage_service::{calculate, UsageCalculateError};
    use uuid::Uuid;

    #[test]
    fn compute_usage() {
        let file_id = Uuid::new_v4();

        async fn do_stuff(
            config: &IndexDbConfig,
            file_id: Uuid,
        ) -> Result<Vec<FileUsage>, UsageCalculateError> {
            let mut pg_client = file_index_repo::connect(config).await.unwrap();

            let transaction = pg_client.transaction().await.unwrap();

            let date_start = chrono::NaiveDateTime::from_str("2000-10-01T00:00:00.000").unwrap();
            let date_end = chrono::NaiveDateTime::from_str("2000-10-31T00:00:00.000").unwrap();

            let _ = transaction
                .execute(
                    "INSERT INTO accounts (name, public_key) VALUES ('juicy', '');",
                    &[],
                )
                .await
                .unwrap();

            let _ = transaction.execute("INSERT INTO files (id, parent, parent_access_key, is_folder, name, owner, signature, deleted, metadata_version, content_version) VALUES ($1, $1, '', false, 'good_file.md', 'juicy', '', false, 0, 0);", &[&serde_json::to_string(&file_id).unwrap()]).await.unwrap();
            let _ = transaction.execute("INSERT INTO usage_ledger (file_id, timestamp, owner, bytes) VALUES ($1, '2000-09-15', 'juicy', 1000);", &[&serde_json::to_string(&file_id).unwrap()]).await.unwrap();
            let _ = transaction.execute("INSERT INTO usage_ledger (file_id, timestamp, owner, bytes) VALUES ($1, '2000-10-01', 'juicy', 10000);", &[&serde_json::to_string(&file_id).unwrap()]).await.unwrap();
            let _ = transaction.execute("INSERT INTO usage_ledger (file_id, timestamp, owner, bytes) VALUES ($1, '2000-10-15', 'juicy', 20000);", &[&serde_json::to_string(&file_id).unwrap()]).await.unwrap();
            let _ = transaction.execute("INSERT INTO usage_ledger (file_id, timestamp, owner, bytes) VALUES ($1, '2000-10-31', 'juicy', 30000);", &[&serde_json::to_string(&file_id).unwrap()]).await.unwrap();

            let res = calculate(&transaction, &"juicy".to_string(), date_start, date_end).await;

            res
        }

        let fake_config = config();

        let res = tokio_test::block_on(do_stuff(&fake_config.index_db, file_id)).unwrap();

        let top_usage = res.get(0).unwrap();
        assert_eq!(top_usage.file_id, file_id);
        assert_eq!(
            top_usage.byte_secs,
            ((10000 * 24 * 3600 * 16) + (20000 * 24 * 3600 * 15))
        );
    }
}<|MERGE_RESOLUTION|>--- conflicted
+++ resolved
@@ -23,12 +23,7 @@
             &[
                 &serde_json::to_string(file_id).map_err(UsageTrackError::Serialize)?,
                 username,
-<<<<<<< HEAD
                 &(file_content.value.len() as i64),
-=======
-                &(serde_json::to_vec(file_content)
-                    .map_err(UsageTrackError::Serialize)?
-                    .len() as i64),
             ],
         )
         .await
@@ -50,7 +45,6 @@
                 &serde_json::to_string(file_id).map_err(UsageTrackError::Serialize)?,
                 username,
                 &(0 as i64),
->>>>>>> 604a868a
             ],
         )
         .await
