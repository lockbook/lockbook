--- conflicted
+++ resolved
@@ -14,7 +14,6 @@
     PostgresConnectionFailed(PostgresError),
 }
 
-<<<<<<< HEAD
 pub async fn connect(config: &IndexDbConfig) -> Result<PostgresClient, Error> {
     let postgres_config = match config.port.parse() {
         Ok(port) => {
@@ -29,16 +28,6 @@
         }
         Err(err) => return Err(Error::PostgresPortNotU16(err)),
     };
-=======
-pub fn connect(config: &IndexDbConfig) -> Result<PostgresClient, Error> {
-    let mut postgres_config = PostgresConfig::new();
-    postgres_config
-        .user(config.user)
-        .host(config.host)
-        .password(config.pass)
-        .port(config.port)
-        .dbname(config.db);
->>>>>>> 003a8c3e
 
     match config.cert {
         "" => connect_no_tls(&postgres_config).await,
