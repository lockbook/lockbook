<<<<<<< HEAD
use lockbook_core::Error::UiError;
use lockbook_core::{
    Core, CreateFileAtPathError, CreateFileError, CreateLinkAtPathError, DeletePendingShareError,
    Error, FileDeleteError, MoveFileError, RenameFileError, ShareFileError, WriteToDocumentError,
};
=======
use lockbook_core::CoreError;
>>>>>>> cf7fdb3b
use lockbook_shared::file::ShareMode;
use lockbook_shared::file_metadata::FileType;
use test_utils::*;
use uuid::Uuid;

#[test]
fn shares_finalized() {
    let cores = vec![test_core_with_account(), test_core_with_account()];
    let accounts = cores
        .iter()
        .map(|core| core.get_account().unwrap())
        .collect::<Vec<_>>();

    let document = cores[0].create_at_path("/document").unwrap();
    cores[0]
        .share_file(document.id, &accounts[1].username, ShareMode::Read)
        .unwrap();
    cores[0].sync(None).unwrap();

    assert_eq!(
        cores[0].get_file_by_id(document.id).unwrap().shares[0].shared_with,
        accounts[1].username
    );
}

#[test]
fn shares_finalized_unsynced_share() {
    let cores = vec![test_core_with_account(), test_core_with_account()];
    let accounts = cores
        .iter()
        .map(|core| core.get_account().unwrap())
        .collect::<Vec<_>>();

    let document = cores[0].create_at_path("/document").unwrap();
    cores[0]
        .share_file(document.id, &accounts[1].username, ShareMode::Read)
        .unwrap();

    assert_eq!(
        cores[0].get_file_by_id(document.id).unwrap().shares[0].shared_with,
        accounts[1].username
    );
}

#[test]
fn write_document_read_share() {
    let cores = vec![test_core_with_account(), test_core_with_account()];
    let accounts = cores
        .iter()
        .map(|core| core.get_account().unwrap())
        .collect::<Vec<_>>();

    let document = cores[0].create_at_path("/document").unwrap();
    cores[0]
        .share_file(document.id, &accounts[1].username, ShareMode::Read)
        .unwrap();
    cores[0].sync(None).unwrap();

    cores[1].sync(None).unwrap();

    let result = cores[1].write_document(document.id, b"document content");
    assert_matches!(result.unwrap_err().kind, CoreError::InsufficientPermission);
}

#[test]
fn write_document_in_read_shared_folder() {
    let cores = vec![test_core_with_account(), test_core_with_account()];
    let accounts = cores
        .iter()
        .map(|core| core.get_account().unwrap())
        .collect::<Vec<_>>();

    let folder = cores[0].create_at_path("/folder/").unwrap();
    let document = cores[0].create_at_path("/folder/document").unwrap();
    cores[0]
        .share_file(folder.id, &accounts[1].username, ShareMode::Read)
        .unwrap();
    cores[0].sync(None).unwrap();

    cores[1].sync(None).unwrap();

    let result = cores[1].write_document(document.id, b"document content");
    assert_matches!(result.unwrap_err().kind, CoreError::InsufficientPermission);
}

#[test]
fn write_document_write_share() {
    let cores = vec![test_core_with_account(), test_core_with_account()];
    let accounts = cores
        .iter()
        .map(|core| core.get_account().unwrap())
        .collect::<Vec<_>>();

    let document = cores[0].create_at_path("/document").unwrap();
    cores[0]
        .write_document(document.id, b"document content by sharer")
        .unwrap();
    cores[0]
        .share_file(document.id, &accounts[1].username, ShareMode::Write)
        .unwrap();
    cores[0].sync(None).unwrap();

    cores[1].sync(None).unwrap();
    cores[1]
        .write_document(document.id, b"document content by sharee")
        .unwrap();

    assert_eq!(cores[1].read_document(document.id).unwrap(), b"document content by sharee");
    cores[1].sync(None).unwrap();
    cores[0].sync(None).unwrap();
    assert_eq!(cores[0].read_document(document.id).unwrap(), b"document content by sharee");
}

#[test]
fn write_document_in_write_shared_folder() {
    let cores = vec![test_core_with_account(), test_core_with_account()];
    let accounts = cores
        .iter()
        .map(|core| core.get_account().unwrap())
        .collect::<Vec<_>>();

    let folder = cores[0].create_at_path("/folder/").unwrap();
    let document = cores[0].create_at_path("/folder/document").unwrap();
    cores[0]
        .write_document(document.id, b"document content by sharer")
        .unwrap();
    cores[0]
        .share_file(folder.id, &accounts[1].username, ShareMode::Write)
        .unwrap();
    cores[0].sync(None).unwrap();

    cores[1].sync(None).unwrap();
    cores[1]
        .write_document(document.id, b"document content by sharee")
        .unwrap();

    assert_eq!(cores[1].read_document(document.id).unwrap(), b"document content by sharee");
    cores[1].sync(None).unwrap();
    cores[0].sync(None).unwrap();
    assert_eq!(cores[0].read_document(document.id).unwrap(), b"document content by sharee");
}

#[test]
fn write_document_in_write_shared_folder_in_read_shared_folder() {
    let cores = vec![test_core_with_account(), test_core_with_account()];
    let accounts = cores
        .iter()
        .map(|core| core.get_account().unwrap())
        .collect::<Vec<_>>();

    let folder1 = cores[0].create_at_path("/folder/").unwrap();
    let folder2 = cores[0].create_at_path("/folder/folder/").unwrap();
    let document = cores[0].create_at_path("/folder/folder/document").unwrap();
    cores[0]
        .write_document(document.id, b"document content by sharer")
        .unwrap();
    cores[0]
        .share_file(folder1.id, &accounts[1].username, ShareMode::Read)
        .unwrap();
    cores[0]
        .share_file(folder2.id, &accounts[1].username, ShareMode::Write)
        .unwrap();
    cores[0].sync(None).unwrap();

    cores[1].sync(None).unwrap();
    cores[1]
        .write_document(document.id, b"document content by sharee")
        .unwrap();

    assert_eq!(cores[1].read_document(document.id).unwrap(), b"document content by sharee");
    cores[1].sync(None).unwrap();
    cores[0].sync(None).unwrap();
    assert_eq!(cores[0].read_document(document.id).unwrap(), b"document content by sharee");
}

#[test]
fn write_document_in_read_shared_folder_in_write_shared_folder() {
    let cores = vec![test_core_with_account(), test_core_with_account()];
    let accounts = cores
        .iter()
        .map(|core| core.get_account().unwrap())
        .collect::<Vec<_>>();

    let folder1 = cores[0].create_at_path("/folder/").unwrap();
    let folder2 = cores[0].create_at_path("/folder/folder/").unwrap();
    let document = cores[0].create_at_path("/folder/folder/document").unwrap();
    cores[0]
        .write_document(document.id, b"document content by sharer")
        .unwrap();
    cores[0]
        .share_file(folder1.id, &accounts[1].username, ShareMode::Write)
        .unwrap();
    cores[0]
        .share_file(folder2.id, &accounts[1].username, ShareMode::Read)
        .unwrap();
    cores[0].sync(None).unwrap();

    cores[1].sync(None).unwrap();
    cores[1]
        .write_document(document.id, b"document content by sharee")
        .unwrap();

    assert_eq!(cores[1].read_document(document.id).unwrap(), b"document content by sharee");
    cores[1].sync(None).unwrap();
    cores[0].sync(None).unwrap();
    assert_eq!(cores[0].read_document(document.id).unwrap(), b"document content by sharee");
}

#[test]
fn write_document_rejected_share() {
    let cores = vec![test_core_with_account(), test_core_with_account()];
    let accounts = cores
        .iter()
        .map(|core| core.get_account().unwrap())
        .collect::<Vec<_>>();

    let document = cores[0].create_at_path("/document").unwrap();
    cores[0]
        .write_document(document.id, b"document content by sharer")
        .unwrap();
    cores[0]
        .share_file(document.id, &accounts[1].username, ShareMode::Write)
        .unwrap();
    cores[0].sync(None).unwrap();

    cores[1].sync(None).unwrap();
    cores[1].delete_pending_share(document.id).unwrap();

    let result = cores[1].write_document(document.id, b"document content by sharee");
    assert_matches!(result.unwrap_err().kind, CoreError::InsufficientPermission);
}

#[test]
fn write_document_in_shared_folder_in_rejected_share_folder() {
    let cores = vec![test_core_with_account(), test_core_with_account()];
    let accounts = cores
        .iter()
        .map(|core| core.get_account().unwrap())
        .collect::<Vec<_>>();

    let folder1 = cores[0].create_at_path("/folder/").unwrap();
    let folder2 = cores[0].create_at_path("/folder/folder/").unwrap();
    let document = cores[0].create_at_path("/folder/folder/document").unwrap();
    cores[0]
        .write_document(document.id, b"document content by sharer")
        .unwrap();
    cores[0]
        .share_file(folder1.id, &accounts[1].username, ShareMode::Write)
        .unwrap();
    cores[0]
        .share_file(folder2.id, &accounts[1].username, ShareMode::Write)
        .unwrap();
    cores[0].sync(None).unwrap();

    cores[1].sync(None).unwrap();
    cores[1].delete_pending_share(folder2.id).unwrap();
    cores[1]
        .write_document(document.id, b"document content by sharee")
        .unwrap();

    assert_eq!(cores[1].read_document(document.id).unwrap(), b"document content by sharee");
    cores[1].sync(None).unwrap();
    cores[0].sync(None).unwrap();
    assert_eq!(cores[0].read_document(document.id).unwrap(), b"document content by sharee");
}

#[test]
fn write_document_in_rejected_shared_folder_in_share_folder() {
    let cores = vec![test_core_with_account(), test_core_with_account()];
    let accounts = cores
        .iter()
        .map(|core| core.get_account().unwrap())
        .collect::<Vec<_>>();

    let folder1 = cores[0].create_at_path("/folder/").unwrap();
    let folder2 = cores[0].create_at_path("/folder/folder/").unwrap();
    let document = cores[0].create_at_path("/folder/folder/document").unwrap();
    cores[0]
        .write_document(document.id, b"document content by sharer")
        .unwrap();
    cores[0]
        .share_file(folder1.id, &accounts[1].username, ShareMode::Write)
        .unwrap();
    cores[0]
        .share_file(folder2.id, &accounts[1].username, ShareMode::Write)
        .unwrap();
    cores[0].sync(None).unwrap();

    cores[1].sync(None).unwrap();
    cores[1].delete_pending_share(folder1.id).unwrap();
    cores[1]
        .write_document(document.id, b"document content by sharee")
        .unwrap();

    assert_eq!(cores[1].read_document(document.id).unwrap(), b"document content by sharee");
    cores[1].sync(None).unwrap();
    cores[1].get_file_by_id(document.id).unwrap();
    cores[0].sync(None).unwrap();
    assert_eq!(cores[0].read_document(document.id).unwrap(), b"document content by sharee");
}

#[test]
fn write_document_in_rejected_shared_folder_in_rejected_share_folder() {
    let cores = vec![test_core_with_account(), test_core_with_account()];
    let accounts = cores
        .iter()
        .map(|core| core.get_account().unwrap())
        .collect::<Vec<_>>();

    let folder1 = cores[0].create_at_path("/folder/").unwrap();
    let folder2 = cores[0].create_at_path("/folder/folder/").unwrap();
    let document = cores[0].create_at_path("/folder/folder/document").unwrap();
    cores[0]
        .write_document(document.id, b"document content by sharer")
        .unwrap();
    cores[0]
        .share_file(folder1.id, &accounts[1].username, ShareMode::Write)
        .unwrap();
    cores[0]
        .share_file(folder2.id, &accounts[1].username, ShareMode::Write)
        .unwrap();
    cores[0].sync(None).unwrap();

    cores[1].sync(None).unwrap();
    cores[1].delete_pending_share(folder1.id).unwrap();
    cores[1].delete_pending_share(folder2.id).unwrap();

    let result = cores[1].write_document(document.id, b"document content by sharee");
    assert_matches!(result.unwrap_err().kind, CoreError::InsufficientPermission);
}

#[test]
fn linked_nested_shared_folders_distinct_path_changes_when_closest_link_deleted() {
    let cores = vec![test_core_with_account(), test_core_with_account()];
    let accounts = cores
        .iter()
        .map(|core| core.get_account().unwrap())
        .collect::<Vec<_>>();

    let folder1 = cores[0].create_at_path("/folder/").unwrap();
    let folder2 = cores[0].create_at_path("/folder/folder/").unwrap();
    let document = cores[0].create_at_path("/folder/folder/document").unwrap();
    cores[0]
        .write_document(document.id, b"document content by sharer")
        .unwrap();
    cores[0]
        .share_file(folder1.id, &accounts[1].username, ShareMode::Write)
        .unwrap();
    cores[0]
        .share_file(folder2.id, &accounts[1].username, ShareMode::Write)
        .unwrap();
    cores[0].sync(None).unwrap();

    cores[1].sync(None).unwrap();
    cores[1].create_link_at_path("/link1", folder1.id).unwrap();
    let link2 = cores[1].create_link_at_path("/link2", folder2.id).unwrap();

    assert::all_paths(&cores[1], &["/", "/link1/", "/link2/", "/link2/document"]);
    cores[1].get_by_path("/link2/document").unwrap();
    cores[1].get_by_path("/link1/folder/document").unwrap_err();

    cores[1].delete_file(link2.id).unwrap();

    assert::all_paths(&cores[1], &["/", "/link1/", "/link1/folder/", "/link1/folder/document"]);
    cores[1].get_by_path("/link2/document").unwrap_err();
    cores[1].get_by_path("/link1/folder/document").unwrap();
}

#[test]
fn write_document_write_share_by_link() {
    let cores = vec![test_core_with_account(), test_core_with_account()];
    let accounts = cores
        .iter()
        .map(|core| core.get_account().unwrap())
        .collect::<Vec<_>>();
    let roots = cores
        .iter()
        .map(|core| core.get_root().unwrap())
        .collect::<Vec<_>>();

    let document = cores[0].create_at_path("/document").unwrap();
    cores[0]
        .write_document(document.id, b"document content by sharer")
        .unwrap();
    cores[0]
        .share_file(document.id, &accounts[1].username, ShareMode::Write)
        .unwrap();
    cores[0].sync(None).unwrap();

    cores[1].sync(None).unwrap();
    let link = cores[1]
        .create_file("link", roots[1].id, FileType::Link { target: document.id })
        .unwrap();
    cores[1]
        .write_document(link.id, b"document content by sharee")
        .unwrap();

    assert_eq!(cores[1].read_document(document.id).unwrap(), b"document content by sharee");
    assert_eq!(cores[1].read_document(link.id).unwrap(), b"document content by sharee");
    cores[1].sync(None).unwrap();
    cores[0].sync(None).unwrap();
    assert_eq!(cores[0].read_document(document.id).unwrap(), b"document content by sharee");
}

#[test]
fn write_document_deleted_link() {
    let cores = vec![test_core_with_account(), test_core_with_account()];
    let accounts = cores
        .iter()
        .map(|core| core.get_account().unwrap())
        .collect::<Vec<_>>();
    let roots = cores
        .iter()
        .map(|core| core.get_root().unwrap())
        .collect::<Vec<_>>();

    let document = cores[0].create_at_path("/document").unwrap();
    cores[0]
        .write_document(document.id, b"document content by sharer")
        .unwrap();
    cores[0]
        .share_file(document.id, &accounts[1].username, ShareMode::Write)
        .unwrap();
    cores[0].sync(None).unwrap();

    cores[1].sync(None).unwrap();
    let link = cores[1]
        .create_file("link", roots[1].id, FileType::Link { target: document.id })
        .unwrap();
    cores[1]
        .write_document(link.id, b"document content by sharee")
        .unwrap();
    cores[1].delete_file(link.id).unwrap();
    cores[1]
        .write_document(link.id, b"document content by sharee 2")
        .unwrap();

    assert_eq!(cores[1].read_document(document.id).unwrap(), b"document content by sharee 2");
    cores[1].sync(None).unwrap();
    cores[0].sync(None).unwrap();
    assert_eq!(cores[0].read_document(document.id).unwrap(), b"document content by sharee 2");
}

#[test]
fn write_document_link_deleted_when_share_rejected() {
    let cores = vec![test_core_with_account(), test_core_with_account()];
    let accounts = cores
        .iter()
        .map(|core| core.get_account().unwrap())
        .collect::<Vec<_>>();
    let roots = cores
        .iter()
        .map(|core| core.get_root().unwrap())
        .collect::<Vec<_>>();

    let document = cores[0].create_at_path("/document").unwrap();
    cores[0]
        .write_document(document.id, b"document content by sharer")
        .unwrap();
    cores[0]
        .share_file(document.id, &accounts[1].username, ShareMode::Write)
        .unwrap();
    cores[0].sync(None).unwrap();

    cores[1].sync(None).unwrap();
    let link = cores[1]
        .create_file("link", roots[1].id, FileType::Link { target: document.id })
        .unwrap();
    cores[1]
        .write_document(link.id, b"document content by sharee")
        .unwrap();
    cores[1].get_file_by_id(link.id).unwrap();
    cores[1].delete_pending_share(document.id).unwrap();
    cores[1].get_file_by_id(link.id).unwrap_err();

    assert_eq!(cores[1].read_document(document.id).unwrap(), b"document content by sharee");
    cores[1].sync(None).unwrap();
    cores[1].get_file_by_id(document.id).unwrap_err();
    cores[0].sync(None).unwrap();
    assert_eq!(cores[0].read_document(document.id).unwrap(), b"document content by sharer");
}

#[test]
fn share_file_root() {
    let core = test_core_with_account();
    let sharee_core = test_core_with_account();
    let sharee_account = &sharee_core.get_account().unwrap();
    let root = core.get_root().unwrap();

    let result = core.share_file(root.id, &sharee_account.username, ShareMode::Read);
    assert_matches!(result.unwrap_err().kind, CoreError::RootModificationInvalid);
}

#[test]
fn share_file_nonexistent() {
    let core = test_core_with_account();
    let sharee_core = test_core_with_account();
    let sharee_account = &sharee_core.get_account().unwrap();

    let result = core.share_file(Uuid::new_v4(), &sharee_account.username, ShareMode::Read);
    assert_matches!(result.unwrap_err().kind, CoreError::FileNonexistent);
}

#[test]
fn share_file_in_shared_folder() {
    let core = test_core_with_account();
    let sharee_core = test_core_with_account();
    let sharee_account = &sharee_core.get_account().unwrap();
    let root = core.get_root().unwrap();
    let outer_folder = core
        .create_file("outer_folder", root.id, FileType::Folder)
        .unwrap();
    let inner_folder = core
        .create_file("inner_folder", outer_folder.id, FileType::Folder)
        .unwrap();
    core.share_file(outer_folder.id, &sharee_account.username, ShareMode::Read)
        .unwrap();

    core.share_file(inner_folder.id, &sharee_account.username, ShareMode::Read)
        .unwrap();
}

#[test]
fn delete_nonexistent_share() {
    let core = test_core_with_account();
    let root = core.get_root().unwrap();
    let document = core
        .create_file("document", root.id, FileType::Document)
        .unwrap();

    let result = core.delete_pending_share(document.id);
    assert_matches!(result.unwrap_err().kind, CoreError::ShareNonexistent);
}

#[test]
fn share_file_duplicate_original_deleted() {
    let core = test_core_with_account();
    let sharee_core = test_core_with_account();
    let sharee_account = &sharee_core.get_account().unwrap();
    let root = core.get_root().unwrap();
    let document = core
        .create_file("document", root.id, FileType::Document)
        .unwrap();
    core.write_document(document.id, b"document content by sharer")
        .unwrap();
    core.share_file(document.id, &sharee_account.username, ShareMode::Write)
        .unwrap();
    core.sync(None).unwrap();

    sharee_core.sync(None).unwrap();
    sharee_core.delete_pending_share(document.id).unwrap();
    sharee_core.sync(None).unwrap();

    core.sync(None).unwrap();
    core.share_file(document.id, &sharee_account.username, ShareMode::Write)
        .unwrap();
    core.sync(None).unwrap();

    sharee_core.sync(None).unwrap();
    sharee_core
        .write_document(document.id, b"document content by sharee")
        .unwrap();
    sharee_core.sync(None).unwrap();

    core.sync(None).unwrap();
    assert_eq!(core.read_document(document.id).unwrap(), b"document content by sharee");
}

#[test]
fn share_file_duplicate() {
    let core = test_core_with_account();
    let sharee_core = test_core_with_account();
    let sharee_account = &sharee_core.get_account().unwrap();
    let root = core.get_root().unwrap();
    let document = core
        .create_file("document", root.id, FileType::Document)
        .unwrap();
    core.share_file(document.id, &sharee_account.username, ShareMode::Read)
        .unwrap();

    let result = core.share_file(document.id, &sharee_account.username, ShareMode::Read);
    assert_matches!(result.unwrap_err().kind, CoreError::ShareAlreadyExists);
}

#[test]
fn share_file_duplicate_new_mode() {
    let core = test_core_with_account();
    let sharee_core = test_core_with_account();
    let sharee_account = &sharee_core.get_account().unwrap();
    let root = core.get_root().unwrap();
    let document = core
        .create_file("document", root.id, FileType::Document)
        .unwrap();
    core.share_file(document.id, &sharee_account.username, ShareMode::Read)
        .unwrap();
    core.share_file(document.id, &sharee_account.username, ShareMode::Write)
        .unwrap();
    core.share_file(document.id, &sharee_account.username, ShareMode::Read)
        .unwrap();
    core.share_file(document.id, &sharee_account.username, ShareMode::Write)
        .unwrap();
}

#[test]
fn share_folder_with_link_inside() {
    let cores = vec![test_core_with_account(), test_core_with_account(), test_core_with_account()];
    let accounts = cores
        .iter()
        .map(|core| core.get_account().unwrap())
        .collect::<Vec<_>>();
    let roots = cores
        .iter()
        .map(|core| core.get_root().unwrap())
        .collect::<Vec<_>>();

    let folder0 = cores[0]
        .create_file("folder0", roots[0].id, FileType::Folder)
        .unwrap();
    cores[0]
        .share_file(folder0.id, &accounts[1].username, ShareMode::Read)
        .unwrap();
    cores[0].sync(None).unwrap();

    cores[1].sync(None).unwrap();
    let folder1 = cores[1]
        .create_file("folder1", roots[1].id, FileType::Folder)
        .unwrap();
    cores[1]
        .create_file("link", folder1.id, FileType::Link { target: folder0.id })
        .unwrap();

    let result = cores[1].share_file(folder1.id, &accounts[2].username, ShareMode::Read);
    assert_matches!(result.unwrap_err().kind, CoreError::LinkInSharedFolder);
}

#[test]
fn share_unowned_file_read() {
    let cores = vec![test_core_with_account(), test_core_with_account(), test_core_with_account()];
    let accounts = cores
        .iter()
        .map(|core| core.get_account().unwrap())
        .collect::<Vec<_>>();
    let roots = cores
        .iter()
        .map(|core| core.get_root().unwrap())
        .collect::<Vec<_>>();

    let folder0 = cores[0]
        .create_file("folder0", roots[0].id, FileType::Folder)
        .unwrap();
    cores[0]
        .share_file(folder0.id, &accounts[1].username, ShareMode::Write)
        .unwrap();
    cores[0].sync(None).unwrap();
    cores[1].sync(None).unwrap();
    cores[1]
        .share_file(folder0.id, &accounts[2].username, ShareMode::Read)
        .unwrap();
}

#[test]
fn share_unowned_file_write() {
    let cores = vec![test_core_with_account(), test_core_with_account(), test_core_with_account()];
    let accounts = cores
        .iter()
        .map(|core| core.get_account().unwrap())
        .collect::<Vec<_>>();
    let roots = cores
        .iter()
        .map(|core| core.get_root().unwrap())
        .collect::<Vec<_>>();

    let folder0 = cores[0]
        .create_file("folder0", roots[0].id, FileType::Folder)
        .unwrap();
    cores[0]
        .share_file(folder0.id, &accounts[1].username, ShareMode::Write)
        .unwrap();
    cores[0].sync(None).unwrap();
    cores[1].sync(None).unwrap();

    let result = cores[1].share_file(folder0.id, &accounts[2].username, ShareMode::Write);
    assert_matches!(result.unwrap_err().kind, CoreError::InsufficientPermission);
}

#[test]
fn delete_pending_share() {
    let cores = vec![test_core_with_account(), test_core_with_account(), test_core_with_account()];
    let accounts = cores
        .iter()
        .map(|core| core.get_account().unwrap())
        .collect::<Vec<_>>();
    let roots = cores
        .iter()
        .map(|core| core.get_root().unwrap())
        .collect::<Vec<_>>();

    let folder = cores[0]
        .create_file("folder", roots[0].id, FileType::Folder)
        .unwrap();
    cores[0]
        .share_file(folder.id, &accounts[1].username, ShareMode::Write)
        .unwrap();
    cores[0].sync(None).unwrap();
    cores[1].sync(None).unwrap();
    cores[1].delete_pending_share(folder.id).unwrap();

    assert::all_pending_shares(&cores[1], &[]);
}

#[test]
fn delete_link_to_share() {
    let cores = vec![test_core_with_account(), test_core_with_account(), test_core_with_account()];
    let accounts = cores
        .iter()
        .map(|core| core.get_account().unwrap())
        .collect::<Vec<_>>();
    let roots = cores
        .iter()
        .map(|core| core.get_root().unwrap())
        .collect::<Vec<_>>();

    let folder = cores[0]
        .create_file("folder", roots[0].id, FileType::Folder)
        .unwrap();
    cores[0]
        .share_file(folder.id, &accounts[1].username, ShareMode::Write)
        .unwrap();

    cores[0].sync(None).unwrap();
    cores[1].sync(None).unwrap();

    assert::all_pending_shares(&cores[1], &["folder"]);

    let link = cores[1].create_link_at_path("link/", folder.id).unwrap();

    assert::all_pending_shares(&cores[1], &[]);

    cores[1].delete_file(link.id).unwrap();

    assert::all_pending_shares(&cores[1], &["folder"]);
}

#[test]
fn create_link_with_deleted_duplicate() {
    let cores = vec![test_core_with_account(), test_core_with_account(), test_core_with_account()];
    let accounts = cores
        .iter()
        .map(|core| core.get_account().unwrap())
        .collect::<Vec<_>>();
    let roots = cores
        .iter()
        .map(|core| core.get_root().unwrap())
        .collect::<Vec<_>>();

    let folder = cores[0]
        .create_file("folder", roots[0].id, FileType::Folder)
        .unwrap();
    cores[0]
        .share_file(folder.id, &accounts[1].username, ShareMode::Write)
        .unwrap();

    cores[0].sync(None).unwrap();
    cores[1].sync(None).unwrap();

    let link = cores[1].create_link_at_path("link/", folder.id).unwrap();

    cores[1].sync(None).unwrap();

    cores[1].delete_file(link.id).unwrap();

    cores[1].sync(None).unwrap();

    let link2 = cores[1].create_link_at_path("link/", folder.id).unwrap();
    assert::all_pending_shares(&cores[1], &[]);

    cores[1].sync(None).unwrap();

    // note: originally, the new link is considered a duplicate during merge conflict resolution and is deleted; both the following assertions failed
    assert::all_pending_shares(&cores[1], &[]);
    cores[1].get_file_by_id(link2.id).unwrap();
}

#[test]
fn delete_pending_share_root() {
    let core = test_core_with_account();
    let root = core.get_root().unwrap();

    let result = core.delete_pending_share(root.id);
    assert_matches!(result.unwrap_err().kind, CoreError::RootModificationInvalid);
}

#[test]
fn delete_pending_share_duplicate() {
    let cores = vec![test_core_with_account(), test_core_with_account(), test_core_with_account()];
    let accounts = cores
        .iter()
        .map(|core| core.get_account().unwrap())
        .collect::<Vec<_>>();
    let roots = cores
        .iter()
        .map(|core| core.get_root().unwrap())
        .collect::<Vec<_>>();

    let folder0 = cores[0]
        .create_file("folder0", roots[0].id, FileType::Folder)
        .unwrap();
    cores[0]
        .share_file(folder0.id, &accounts[1].username, ShareMode::Write)
        .unwrap();
    cores[0].sync(None).unwrap();
    cores[1].sync(None).unwrap();
    cores[1].delete_pending_share(folder0.id).unwrap();

    let result = cores[1].delete_pending_share(folder0.id);
    assert_matches!(result.unwrap_err().kind, CoreError::ShareNonexistent);
}

#[test]
fn delete_pending_share_nonexistent() {
    let cores = vec![test_core_with_account(), test_core_with_account(), test_core_with_account()];
    let accounts = cores
        .iter()
        .map(|core| core.get_account().unwrap())
        .collect::<Vec<_>>();
    let roots = cores
        .iter()
        .map(|core| core.get_root().unwrap())
        .collect::<Vec<_>>();

    let folder0 = cores[0]
        .create_file("folder0", roots[0].id, FileType::Folder)
        .unwrap();
    cores[0]
        .share_file(folder0.id, &accounts[1].username, ShareMode::Write)
        .unwrap();
    cores[0].sync(None).unwrap();
    cores[1].sync(None).unwrap();
    cores[1].delete_pending_share(folder0.id).unwrap();

    let result = cores[1].delete_pending_share(folder0.id);
    assert_matches!(result.unwrap_err().kind, CoreError::ShareNonexistent);
}

#[test]
fn create_at_path_insufficient_permission() {
    let core1 = test_core_with_account();
    let account1 = core1.get_account().unwrap();

    let core2 = test_core_with_account();
    let folder = core2.create_at_path("shared-folder/").unwrap();
    core2
        .share_file(folder.id, &account1.username, ShareMode::Read)
        .unwrap();
    core2.sync(None).unwrap();

    core1.sync(None).unwrap();
    core1
        .create_link_at_path("/received-folder", folder.id)
        .unwrap();

    let result = core1.create_at_path("received-folder/document");
    assert_matches!(result.unwrap_err().kind, CoreError::InsufficientPermission);
}

#[test]
fn get_path_by_id_link() {
    let core1 = test_core_with_account();
    let account1 = core1.get_account().unwrap();

    let core2 = test_core_with_account();
    let folder = core2.create_at_path("shared-folder/").unwrap();
    core2
        .share_file(folder.id, &account1.username, ShareMode::Read)
        .unwrap();
    core2.sync(None).unwrap();

    core1.sync(None).unwrap();
    let link = core1
        .create_link_at_path("received-folder", folder.id)
        .unwrap();

    assert_eq!(core1.get_path_by_id(link.id).unwrap(), "/received-folder/");
}

#[test]
fn create_link_at_path_target_is_owned() {
    let core = test_core_with_account();
    let root = core.get_root().unwrap();
    let document = core
        .create_file("document0", root.id, FileType::Document)
        .unwrap();

    let result = core.create_link_at_path("link", document.id);
    assert_matches!(result.unwrap_err().kind, CoreError::LinkTargetIsOwned);
}

#[test]
fn create_link_at_path_target_nonexistent() {
    let core = test_core_with_account();

    let result = core.create_link_at_path("link", Uuid::new_v4());
    assert_matches!(result.unwrap_err().kind, CoreError::LinkTargetNonexistent);
}

#[test]
fn create_link_at_path_link_in_shared_folder() {
    let cores = vec![test_core_with_account(), test_core_with_account()];
    let accounts = cores
        .iter()
        .map(|core| core.get_account().unwrap())
        .collect::<Vec<_>>();
    let roots = cores
        .iter()
        .map(|core| core.get_root().unwrap())
        .collect::<Vec<_>>();

    let document0 = cores[0]
        .create_file("document0", roots[0].id, FileType::Document)
        .unwrap();
    let folder0 = cores[0]
        .create_file("folder0", roots[0].id, FileType::Folder)
        .unwrap();
    cores[0]
        .share_file(document0.id, &accounts[1].username, ShareMode::Read)
        .unwrap();
    cores[0]
        .share_file(folder0.id, &accounts[1].username, ShareMode::Write)
        .unwrap();
    cores[0].sync(None).unwrap();

    cores[1].sync(None).unwrap();
    cores[1]
        .create_file("folder_link", roots[1].id, FileType::Link { target: folder0.id })
        .unwrap();

    let result = cores[1].create_link_at_path("folder_link/document", document0.id);
    assert_matches!(result.unwrap_err().kind, CoreError::LinkInSharedFolder);
}

#[test]
fn create_link_at_path_link_duplicate() {
    let cores = vec![test_core_with_account(), test_core_with_account()];
    let accounts = cores
        .iter()
        .map(|core| core.get_account().unwrap())
        .collect::<Vec<_>>();
    let roots = cores
        .iter()
        .map(|core| core.get_root().unwrap())
        .collect::<Vec<_>>();

    let document0 = cores[0]
        .create_file("document0", roots[0].id, FileType::Document)
        .unwrap();
    cores[0]
        .share_file(document0.id, &accounts[1].username, ShareMode::Read)
        .unwrap();
    cores[0].sync(None).unwrap();

    cores[1].sync(None).unwrap();
    cores[1]
        .create_link_at_path("/link1", document0.id)
        .unwrap();

    let result = cores[1].create_link_at_path("/link2", document0.id);
    assert_matches!(result.unwrap_err().kind, CoreError::MultipleLinksToSameFile);
}

#[test]
fn create_file_link_target_nonexistent() {
    let core = test_core_with_account();
    let root = core.get_root().unwrap();

    let result = core.create_file("link", root.id, FileType::Link { target: Uuid::new_v4() });
    assert_matches!(result.unwrap_err().kind, CoreError::LinkTargetNonexistent);
}

#[test]
fn create_file_link_target_owned() {
    let core = test_core_with_account();
    let root = core.get_root().unwrap();

    let document = core
        .create_file("document", root.id, FileType::Document)
        .unwrap();

    let result = core.create_file("link", root.id, FileType::Link { target: document.id });
    assert_matches!(result.unwrap_err().kind, CoreError::LinkTargetIsOwned);
}

#[test]
fn create_file_shared_link() {
    let cores = vec![test_core_with_account(), test_core_with_account()];
    let accounts = cores
        .iter()
        .map(|core| core.get_account().unwrap())
        .collect::<Vec<_>>();
    let roots = cores
        .iter()
        .map(|core| core.get_root().unwrap())
        .collect::<Vec<_>>();

    let document = cores[0]
        .create_file("document", roots[0].id, FileType::Document)
        .unwrap();
    let folder = cores[0]
        .create_file("folder", roots[0].id, FileType::Folder)
        .unwrap();
    cores[0]
        .share_file(document.id, &accounts[1].username, ShareMode::Read)
        .unwrap();
    cores[0]
        .share_file(folder.id, &accounts[1].username, ShareMode::Write)
        .unwrap();
    cores[0].sync(None).unwrap();

    cores[1].sync(None).unwrap();
    cores[1]
        .create_file("folder_link", roots[1].id, FileType::Link { target: folder.id })
        .unwrap();

    let result =
        cores[1].create_file("document_link", folder.id, FileType::Link { target: document.id });
    assert_matches!(result.unwrap_err().kind, CoreError::LinkInSharedFolder);
}

#[test]
fn create_file_duplicate_link() {
    let cores = vec![test_core_with_account(), test_core_with_account()];
    let accounts = cores
        .iter()
        .map(|core| core.get_account().unwrap())
        .collect::<Vec<_>>();
    let roots = cores
        .iter()
        .map(|core| core.get_root().unwrap())
        .collect::<Vec<_>>();

    let document = cores[0]
        .create_file("document", roots[0].id, FileType::Document)
        .unwrap();
    cores[0]
        .share_file(document.id, &accounts[1].username, ShareMode::Read)
        .unwrap();
    cores[0].sync(None).unwrap();

    cores[1].sync(None).unwrap();
    cores[1]
        .create_file("link_1", roots[1].id, FileType::Link { target: document.id })
        .unwrap();

    let result =
        cores[1].create_file("link_2", roots[1].id, FileType::Link { target: document.id });
    assert_matches!(result.unwrap_err().kind, CoreError::MultipleLinksToSameFile);
}

#[test]
fn create_file_duplicate_link_deleted() {
    let cores: Vec<Core> = vec![test_core_with_account(), test_core_with_account()];
    let accounts = cores
        .iter()
        .map(|core| core.get_account().unwrap())
        .collect::<Vec<_>>();
    let roots = cores
        .iter()
        .map(|core| core.get_root().unwrap())
        .collect::<Vec<_>>();

    let document = cores[0]
        .create_file("document", roots[0].id, FileType::Document)
        .unwrap();
    cores[0]
        .share_file(document.id, &accounts[1].username, ShareMode::Read)
        .unwrap();
    cores[0].sync(None).unwrap();

    cores[1].sync(None).unwrap();
    let link = cores[1]
        .create_file("link_1", roots[1].id, FileType::Link { target: document.id })
        .unwrap();

    cores[1].delete_file(link.id).unwrap();

    cores[1]
        .create_file("link_2", roots[1].id, FileType::Link { target: document.id })
        .unwrap();
}

#[test]
fn create_file_in_read_shared_folder() {
    let cores = vec![test_core_with_account(), test_core_with_account()];
    let accounts = cores
        .iter()
        .map(|core| core.get_account().unwrap())
        .collect::<Vec<_>>();
    let roots = cores
        .iter()
        .map(|core| core.get_root().unwrap())
        .collect::<Vec<_>>();

    let folder = cores[0]
        .create_file("folder", roots[0].id, FileType::Folder)
        .unwrap();
    cores[0]
        .share_file(folder.id, &accounts[1].username, ShareMode::Read)
        .unwrap();
    cores[0].sync(None).unwrap();

    cores[1].sync(None).unwrap();
    cores[1]
        .create_file("link", roots[1].id, FileType::Link { target: folder.id })
        .unwrap();

    let result = cores[1].create_file("document", folder.id, FileType::Document);
    assert_matches!(result.unwrap_err().kind, CoreError::InsufficientPermission);
}

#[test]
fn create_file_in_write_shared_folder() {
    let cores = vec![test_core_with_account(), test_core_with_account()];
    let accounts = cores
        .iter()
        .map(|core| core.get_account().unwrap())
        .collect::<Vec<_>>();
    let roots = cores
        .iter()
        .map(|core| core.get_root().unwrap())
        .collect::<Vec<_>>();

    let folder = cores[0]
        .create_file("folder", roots[0].id, FileType::Folder)
        .unwrap();
    cores[0]
        .share_file(folder.id, &accounts[1].username, ShareMode::Write)
        .unwrap();
    cores[0].sync(None).unwrap();

    cores[1].sync(None).unwrap();
    cores[1]
        .create_file("link", roots[1].id, FileType::Link { target: folder.id })
        .unwrap();
    cores[1]
        .create_file("document", folder.id, FileType::Document)
        .unwrap();
}

#[test]
fn rename_file_in_read_shared_folder() {
    let cores = vec![test_core_with_account(), test_core_with_account()];
    let accounts = cores
        .iter()
        .map(|core| core.get_account().unwrap())
        .collect::<Vec<_>>();
    let roots = cores
        .iter()
        .map(|core| core.get_root().unwrap())
        .collect::<Vec<_>>();

    let folder = cores[0]
        .create_file("folder", roots[0].id, FileType::Folder)
        .unwrap();
    let document = cores[0]
        .create_file("document", folder.id, FileType::Document)
        .unwrap();
    cores[0]
        .share_file(folder.id, &accounts[1].username, ShareMode::Read)
        .unwrap();
    cores[0].sync(None).unwrap();

    cores[1].sync(None).unwrap();
    cores[1]
        .create_file("link", roots[1].id, FileType::Link { target: folder.id })
        .unwrap();

    let result = cores[1].rename_file(document.id, "renamed-document");
    assert_matches!(result.unwrap_err().kind, CoreError::InsufficientPermission);
}

#[test]
fn rename_file_in_write_shared_folder() {
    let cores = vec![test_core_with_account(), test_core_with_account()];
    let accounts = cores
        .iter()
        .map(|core| core.get_account().unwrap())
        .collect::<Vec<_>>();
    let roots = cores
        .iter()
        .map(|core| core.get_root().unwrap())
        .collect::<Vec<_>>();

    let folder = cores[0]
        .create_file("folder", roots[0].id, FileType::Folder)
        .unwrap();
    let document = cores[0]
        .create_file("document", folder.id, FileType::Document)
        .unwrap();
    cores[0]
        .share_file(folder.id, &accounts[1].username, ShareMode::Write)
        .unwrap();
    cores[0].sync(None).unwrap();

    cores[1].sync(None).unwrap();
    cores[1]
        .create_file("link", roots[1].id, FileType::Link { target: folder.id })
        .unwrap();
    cores[1]
        .rename_file(document.id, "renamed-document")
        .unwrap();
}

#[test]
fn rename_write_shared_folder() {
    let cores = vec![test_core_with_account(), test_core_with_account()];
    let accounts = cores
        .iter()
        .map(|core| core.get_account().unwrap())
        .collect::<Vec<_>>();
    let roots = cores
        .iter()
        .map(|core| core.get_root().unwrap())
        .collect::<Vec<_>>();

    let folder = cores[0]
        .create_file("folder", roots[0].id, FileType::Folder)
        .unwrap();
    cores[0]
        .share_file(folder.id, &accounts[1].username, ShareMode::Write)
        .unwrap();
    cores[0].sync(None).unwrap();

    cores[1].sync(None).unwrap();
    cores[1]
        .create_file("link", roots[1].id, FileType::Link { target: folder.id })
        .unwrap();

    let result = cores[1].rename_file(folder.id, "renamed-folder");
    assert_matches!(result.unwrap_err().kind, CoreError::InsufficientPermission);
}

#[test]
fn move_file_shared_link() {
    let cores = vec![test_core_with_account(), test_core_with_account()];
    let accounts = cores
        .iter()
        .map(|core| core.get_account().unwrap())
        .collect::<Vec<_>>();
    let roots = cores
        .iter()
        .map(|core| core.get_root().unwrap())
        .collect::<Vec<_>>();

    let folder = cores[0]
        .create_file("folder", roots[0].id, FileType::Folder)
        .unwrap();
    let document = cores[0]
        .create_file("document", roots[0].id, FileType::Document)
        .unwrap();
    cores[0]
        .share_file(folder.id, &accounts[1].username, ShareMode::Write)
        .unwrap();
    cores[0]
        .share_file(document.id, &accounts[1].username, ShareMode::Read)
        .unwrap();
    cores[0].sync(None).unwrap();

    cores[1].sync(None).unwrap();
    cores[1]
        .create_file("folder_link", roots[1].id, FileType::Link { target: folder.id })
        .unwrap();
    let document_link = cores[1]
        .create_file("document_link", roots[1].id, FileType::Link { target: document.id })
        .unwrap();

    let result = cores[1].move_file(document_link.id, folder.id);
    assert_matches!(result.unwrap_err().kind, CoreError::LinkInSharedFolder);
}

#[test]
fn move_file_shared_link_in_folder_a() {
    let cores = vec![test_core_with_account(), test_core_with_account()];
    let accounts = cores
        .iter()
        .map(|core| core.get_account().unwrap())
        .collect::<Vec<_>>();
    let roots = cores
        .iter()
        .map(|core| core.get_root().unwrap())
        .collect::<Vec<_>>();

    let folder = cores[0]
        .create_file("folder", roots[0].id, FileType::Folder)
        .unwrap();
    let document = cores[0]
        .create_file("document", roots[0].id, FileType::Document)
        .unwrap();
    cores[0]
        .share_file(folder.id, &accounts[1].username, ShareMode::Write)
        .unwrap();
    cores[0]
        .share_file(document.id, &accounts[1].username, ShareMode::Read)
        .unwrap();
    cores[0].sync(None).unwrap();

    cores[1].sync(None).unwrap();
    cores[1]
        .create_file("folder_link", roots[1].id, FileType::Link { target: folder.id })
        .unwrap();
    let child_folder = cores[1]
        .create_file("child_folder", folder.id, FileType::Folder)
        .unwrap();
    let document_link = cores[1]
        .create_file("document_link", roots[1].id, FileType::Link { target: document.id })
        .unwrap();

    let result = cores[1].move_file(document_link.id, child_folder.id);
    assert_matches!(result.unwrap_err().kind, CoreError::LinkInSharedFolder);
}

#[test]
fn move_file_shared_link_in_folder_b() {
    let cores = vec![test_core_with_account(), test_core_with_account()];
    let accounts = cores
        .iter()
        .map(|core| core.get_account().unwrap())
        .collect::<Vec<_>>();
    let roots = cores
        .iter()
        .map(|core| core.get_root().unwrap())
        .collect::<Vec<_>>();

    let folder = cores[0]
        .create_file("folder", roots[0].id, FileType::Folder)
        .unwrap();
    let document = cores[0]
        .create_file("document", roots[0].id, FileType::Document)
        .unwrap();
    cores[0]
        .share_file(folder.id, &accounts[1].username, ShareMode::Write)
        .unwrap();
    cores[0]
        .share_file(document.id, &accounts[1].username, ShareMode::Read)
        .unwrap();
    cores[0].sync(None).unwrap();

    cores[1].sync(None).unwrap();
    cores[1]
        .create_file("folder_link", roots[1].id, FileType::Link { target: folder.id })
        .unwrap();
    let child_folder = cores[1]
        .create_file("child_folder", roots[1].id, FileType::Folder)
        .unwrap();
    cores[1]
        .create_file("document_link", child_folder.id, FileType::Link { target: document.id })
        .unwrap();

    let result = cores[1].move_file(child_folder.id, folder.id);
    assert_matches!(result.unwrap_err().kind, CoreError::LinkInSharedFolder);
}

#[test]
fn move_file_in_read_shared_folder() {
    let cores = vec![test_core_with_account(), test_core_with_account()];
    let accounts = cores
        .iter()
        .map(|core| core.get_account().unwrap())
        .collect::<Vec<_>>();
    let roots = cores
        .iter()
        .map(|core| core.get_root().unwrap())
        .collect::<Vec<_>>();

    let folder = cores[0]
        .create_file("folder", roots[0].id, FileType::Folder)
        .unwrap();
    let child_folder = cores[0]
        .create_file("folder", folder.id, FileType::Folder)
        .unwrap();
    let document = cores[0]
        .create_file("document", folder.id, FileType::Document)
        .unwrap();
    cores[0]
        .share_file(folder.id, &accounts[1].username, ShareMode::Read)
        .unwrap();
    cores[0].sync(None).unwrap();

    cores[1].sync(None).unwrap();
    cores[1]
        .create_file("folder_link", roots[1].id, FileType::Link { target: folder.id })
        .unwrap();

    let result = cores[1].move_file(document.id, child_folder.id);
    assert_matches!(result.unwrap_err().kind, CoreError::InsufficientPermission);
}

#[test]
fn move_file_in_write_shared_folder() {
    let cores = vec![test_core_with_account(), test_core_with_account()];
    let accounts = cores
        .iter()
        .map(|core| core.get_account().unwrap())
        .collect::<Vec<_>>();
    let roots = cores
        .iter()
        .map(|core| core.get_root().unwrap())
        .collect::<Vec<_>>();

    let folder = cores[0]
        .create_file("folder", roots[0].id, FileType::Folder)
        .unwrap();
    let child_folder = cores[0]
        .create_file("folder", folder.id, FileType::Folder)
        .unwrap();
    let document = cores[0]
        .create_file("document", folder.id, FileType::Document)
        .unwrap();
    cores[0]
        .share_file(folder.id, &accounts[1].username, ShareMode::Write)
        .unwrap();
    cores[0].sync(None).unwrap();

    cores[1].sync(None).unwrap();
    cores[1]
        .create_file("folder_link", roots[1].id, FileType::Link { target: folder.id })
        .unwrap();
    cores[1].move_file(document.id, child_folder.id).unwrap();
}

#[test]
fn move_file_into_read_shared_folder() {
    let cores = vec![test_core_with_account(), test_core_with_account()];
    let accounts = cores
        .iter()
        .map(|core| core.get_account().unwrap())
        .collect::<Vec<_>>();
    let roots = cores
        .iter()
        .map(|core| core.get_root().unwrap())
        .collect::<Vec<_>>();

    let folder = cores[0]
        .create_file("folder", roots[0].id, FileType::Folder)
        .unwrap();
    cores[0]
        .share_file(folder.id, &accounts[1].username, ShareMode::Read)
        .unwrap();
    cores[0].sync(None).unwrap();

    cores[1].sync(None).unwrap();
    cores[1]
        .create_file("folder_link", roots[1].id, FileType::Link { target: folder.id })
        .unwrap();
    let document = cores[1]
        .create_file("document", roots[1].id, FileType::Document)
        .unwrap();

    let result = cores[1].move_file(document.id, folder.id);
    assert_matches!(result.unwrap_err().kind, CoreError::InsufficientPermission);
}

#[test]
fn move_file_into_write_shared_folder() {
    let cores = vec![test_core_with_account(), test_core_with_account()];
    let accounts = cores
        .iter()
        .map(|core| core.get_account().unwrap())
        .collect::<Vec<_>>();
    let roots = cores
        .iter()
        .map(|core| core.get_root().unwrap())
        .collect::<Vec<_>>();

    let folder = cores[0]
        .create_file("folder", roots[0].id, FileType::Folder)
        .unwrap();
    cores[0]
        .share_file(folder.id, &accounts[1].username, ShareMode::Write)
        .unwrap();
    cores[0].sync(None).unwrap();

    cores[1].sync(None).unwrap();
    cores[1]
        .create_file("folder_link", roots[1].id, FileType::Link { target: folder.id })
        .unwrap();
    let document = cores[1]
        .create_file("document", roots[1].id, FileType::Document)
        .unwrap();
    cores[1].move_file(document.id, folder.id).unwrap();
}

#[test]
fn move_write_shared_folder() {
    let cores = vec![test_core_with_account(), test_core_with_account()];
    let accounts = cores
        .iter()
        .map(|core| core.get_account().unwrap())
        .collect::<Vec<_>>();
    let roots = cores
        .iter()
        .map(|core| core.get_root().unwrap())
        .collect::<Vec<_>>();

    let folder = cores[0]
        .create_file("folder", roots[0].id, FileType::Folder)
        .unwrap();
    cores[0]
        .share_file(folder.id, &accounts[1].username, ShareMode::Write)
        .unwrap();
    cores[0].sync(None).unwrap();

    cores[1].sync(None).unwrap();
    let child_folder = cores[1]
        .create_file("child_folder", roots[1].id, FileType::Folder)
        .unwrap();

    let result = cores[1].move_file(folder.id, child_folder.id);
    assert_matches!(result.unwrap_err().kind, CoreError::InsufficientPermission);
}

#[test]
fn delete_file_in_read_shared_folder() {
    let cores = vec![test_core_with_account(), test_core_with_account()];
    let accounts = cores
        .iter()
        .map(|core| core.get_account().unwrap())
        .collect::<Vec<_>>();
    let roots = cores
        .iter()
        .map(|core| core.get_root().unwrap())
        .collect::<Vec<_>>();

    let folder = cores[0]
        .create_file("folder", roots[0].id, FileType::Folder)
        .unwrap();
    let document = cores[0]
        .create_file("document", folder.id, FileType::Document)
        .unwrap();
    cores[0]
        .share_file(folder.id, &accounts[1].username, ShareMode::Read)
        .unwrap();
    cores[0].sync(None).unwrap();

    cores[1].sync(None).unwrap();
    cores[1]
        .create_file("folder_link", roots[1].id, FileType::Link { target: folder.id })
        .unwrap();

    let result = cores[1].delete_file(document.id);
    assert_matches!(result.unwrap_err().kind, CoreError::InsufficientPermission);
}

#[test]
fn delete_file_in_write_shared_folder() {
    let cores = vec![test_core_with_account(), test_core_with_account()];
    let accounts = cores
        .iter()
        .map(|core| core.get_account().unwrap())
        .collect::<Vec<_>>();
    let roots = cores
        .iter()
        .map(|core| core.get_root().unwrap())
        .collect::<Vec<_>>();

    let folder = cores[0]
        .create_file("folder", roots[0].id, FileType::Folder)
        .unwrap();
    let document = cores[0]
        .create_file("document", folder.id, FileType::Document)
        .unwrap();
    cores[0]
        .share_file(folder.id, &accounts[1].username, ShareMode::Write)
        .unwrap();
    cores[0].sync(None).unwrap();

    cores[1].sync(None).unwrap();
    cores[1]
        .create_file("folder_link", roots[1].id, FileType::Link { target: folder.id })
        .unwrap();
    cores[1].delete_file(document.id).unwrap();
}

// todo: check if duplicate
#[test]
fn delete_write_shared_folder() {
    let cores = vec![test_core_with_account(), test_core_with_account()];
    let accounts = cores
        .iter()
        .map(|core| core.get_account().unwrap())
        .collect::<Vec<_>>();
    let roots = cores
        .iter()
        .map(|core| core.get_root().unwrap())
        .collect::<Vec<_>>();

    let folder = cores[0]
        .create_file("folder", roots[0].id, FileType::Folder)
        .unwrap();
    cores[0]
        .share_file(folder.id, &accounts[1].username, ShareMode::Write)
        .unwrap();
    cores[0].sync(None).unwrap();

    cores[1].sync(None).unwrap();
    let link = cores[1]
        .create_file("folder_link", roots[1].id, FileType::Link { target: folder.id })
        .unwrap();

<<<<<<< HEAD
    cores[1].delete_file(link.id).unwrap();
=======
    let result = cores[1].delete_file(folder.id);
    assert_matches!(result.unwrap_err().kind, CoreError::InsufficientPermission);
>>>>>>> cf7fdb3b
}

#[test]
fn delete_share() {
    let core1 = test_core_with_account();
    let core2 = test_core_with_account();

    let core2_name = core2.get_account().unwrap().username;

    let f1 = core1.create_at_path("a.md").unwrap();
    core1
        .share_file(f1.id, &core2_name, ShareMode::Write)
        .unwrap();
    core1.sync(None).unwrap();
    core2.sync(None).unwrap();

    core1.delete_file(f1.id).unwrap();
    let f2 = core1.create_at_path("a.md").unwrap();
    core1
        .share_file(f2.id, &core2_name, ShareMode::Write)
        .unwrap();
    core1.sync(None).unwrap();
    core2.sync(None).unwrap();
}

#[test]
fn delete_folder_with_shared_child() {
    let cores = vec![test_core_with_account(), test_core_with_account()];
    let accounts = cores
        .iter()
        .map(|core| core.get_account().unwrap())
        .collect::<Vec<_>>();

    let folder = cores[0].create_at_path("folder/").unwrap();
    let document = cores[0].create_at_path("folder/document").unwrap();
    cores[0]
        .write_document(document.id, b"document content")
        .unwrap();
    cores[0]
        .share_file(document.id, &accounts[1].username, ShareMode::Write)
        .unwrap();

    cores[0].sync(None).unwrap();

    cores[0].delete_file(folder.id).unwrap();

    cores[0].sync(None).unwrap();
    cores[1].sync(None).unwrap();
}<|MERGE_RESOLUTION|>--- conflicted
+++ resolved
@@ -1,12 +1,4 @@
-<<<<<<< HEAD
-use lockbook_core::Error::UiError;
-use lockbook_core::{
-    Core, CreateFileAtPathError, CreateFileError, CreateLinkAtPathError, DeletePendingShareError,
-    Error, FileDeleteError, MoveFileError, RenameFileError, ShareFileError, WriteToDocumentError,
-};
-=======
 use lockbook_core::CoreError;
->>>>>>> cf7fdb3b
 use lockbook_shared::file::ShareMode;
 use lockbook_shared::file_metadata::FileType;
 use test_utils::*;
@@ -1614,12 +1606,7 @@
         .create_file("folder_link", roots[1].id, FileType::Link { target: folder.id })
         .unwrap();
 
-<<<<<<< HEAD
     cores[1].delete_file(link.id).unwrap();
-=======
-    let result = cores[1].delete_file(folder.id);
-    assert_matches!(result.unwrap_err().kind, CoreError::InsufficientPermission);
->>>>>>> cf7fdb3b
 }
 
 #[test]
