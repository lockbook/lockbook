--- conflicted
+++ resolved
@@ -3,6 +3,7 @@
 use hmdb::log::Reader;
 
 use lockbook_shared::account::Account;
+use lockbook_shared::document_repo::DocEvents;
 use lockbook_shared::file_metadata::Owner;
 use lockbook_shared::signed_file::SignedFile;
 
@@ -13,9 +14,6 @@
 
 pub mod schema;
 pub mod schema_v2;
-<<<<<<< HEAD
-pub mod schema_v3;
-=======
 
 pub type CoreDb = CoreV3;
 
@@ -27,6 +25,7 @@
     pub local_metadata: LookupTable<Uuid, SignedFile>,
     pub base_metadata: LookupTable<Uuid, SignedFile>,
     pub pub_key_lookup: LookupTable<Owner, String>,
+    pub doc_events: LookupTable<Uuid, Vec<DocEvents>>,
 }
 
 impl CoreV3 {
@@ -64,5 +63,4 @@
 
         Ok(dest)
     }
-}
->>>>>>> 3172cedf
+}