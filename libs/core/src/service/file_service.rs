use crate::{CoreError, CoreResult, CoreState, Requester};
use lockbook_shared::access_info::UserAccessMode;
use lockbook_shared::file::File;
use lockbook_shared::file_metadata::{FileType, Owner};
use lockbook_shared::filename::MAX_FILENAME_LENGTH;
use lockbook_shared::symkey;
use lockbook_shared::tree_like::TreeLike;
use std::iter;
use uuid::Uuid;

impl<Client: Requester> CoreState<Client> {
    pub(crate) fn create_file(
        &mut self, name: &str, parent: &Uuid, file_type: FileType,
    ) -> CoreResult<File> {
<<<<<<< HEAD
        if name.len() > MAX_FILENAME_LENGTH {
            return Err(CoreError::FileNameTooLong);
        }
        let mut tree = (&self.tx.base_metadata)
            .to_staged(&mut self.tx.local_metadata)
=======
        let mut tree = (&self.db.base_metadata)
            .to_staged(&mut self.db.local_metadata)
>>>>>>> 8a6f6f9c
            .to_lazy();
        let account = self
            .db
            .account
            .data()
            .ok_or(CoreError::AccountNonexistent)?;

        let id =
            tree.create(Uuid::new_v4(), symkey::generate_key(), parent, name, file_type, account)?;

        let ui_file = tree.finalize(&id, account, &mut self.db.pub_key_lookup)?;

        info!("created {:?} with id {id}", file_type);

        Ok(ui_file)
    }

<<<<<<< HEAD
    pub fn rename_file(&mut self, id: &Uuid, new_name: &str) -> CoreResult<()> {
        if new_name.len() > MAX_FILENAME_LENGTH {
            return Err(CoreError::FileNameTooLong);
        }
        let mut tree = (&self.tx.base_metadata)
            .to_staged(&mut self.tx.local_metadata)
=======
    pub(crate) fn rename_file(&mut self, id: &Uuid, new_name: &str) -> CoreResult<()> {
        let mut tree = (&self.db.base_metadata)
            .to_staged(&mut self.db.local_metadata)
>>>>>>> 8a6f6f9c
            .to_lazy();
        let account = self
            .db
            .account
            .data()
            .ok_or(CoreError::AccountNonexistent)?;

        tree.rename(id, new_name, account)?;

        Ok(())
    }

    pub(crate) fn move_file(&mut self, id: &Uuid, new_parent: &Uuid) -> CoreResult<()> {
        let mut tree = (&self.db.base_metadata)
            .to_staged(&mut self.db.local_metadata)
            .to_lazy();
        let account = self
            .db
            .account
            .data()
            .ok_or(CoreError::AccountNonexistent)?;

        tree.move_file(id, new_parent, account)?;
        Ok(())
    }

    pub(crate) fn delete(&mut self, id: &Uuid) -> CoreResult<()> {
        let mut tree = (&self.db.base_metadata)
            .to_staged(&mut self.db.local_metadata)
            .to_lazy();
        let account = self
            .db
            .account
            .data()
            .ok_or(CoreError::AccountNonexistent)?;

        tree.delete(id, account)?;

        Ok(())
    }

    pub(crate) fn root(&mut self) -> CoreResult<File> {
        let mut tree = (&self.db.base_metadata)
            .to_staged(&self.db.local_metadata)
            .to_lazy();
        let account = self
            .db
            .account
            .data()
            .ok_or(CoreError::AccountNonexistent)?;

        let root_id = self.db.root.data().ok_or(CoreError::RootNonexistent)?;

        let root = tree.finalize(root_id, account, &mut self.db.pub_key_lookup)?;

        Ok(root)
    }

    pub(crate) fn list_metadatas(&mut self) -> CoreResult<Vec<File>> {
        let mut tree = (&self.db.base_metadata)
            .to_staged(&self.db.local_metadata)
            .to_lazy();
        let account = self
            .db
            .account
            .data()
            .ok_or(CoreError::AccountNonexistent)?;

        let ids = tree.owned_ids().into_iter();

        Ok(tree.resolve_and_finalize(account, ids, &mut self.db.pub_key_lookup)?)
    }

    pub(crate) fn get_children(&mut self, id: &Uuid) -> CoreResult<Vec<File>> {
        let mut tree = (&self.db.base_metadata)
            .to_staged(&self.db.local_metadata)
            .to_lazy();
        let account = self
            .db
            .account
            .data()
            .ok_or(CoreError::AccountNonexistent)?;

        let ids = tree.children_using_links(id)?.into_iter();
        Ok(tree.resolve_and_finalize(account, ids, &mut self.db.pub_key_lookup)?)
    }

    pub(crate) fn get_and_get_children_recursively(&mut self, id: &Uuid) -> CoreResult<Vec<File>> {
        let mut tree = (&self.db.base_metadata)
            .to_staged(&self.db.local_metadata)
            .to_lazy();
        let account = self
            .db
            .account
            .data()
            .ok_or(CoreError::AccountNonexistent)?;

        let descendants = tree.descendants_using_links(id)?;
        Ok(tree.resolve_and_finalize(
            account,
            descendants.into_iter().chain(iter::once(*id)),
            &mut self.db.pub_key_lookup,
        )?)
    }

    pub(crate) fn get_file_by_id(&mut self, id: &Uuid) -> CoreResult<File> {
        let mut tree = (&self.db.base_metadata)
            .to_staged(&self.db.local_metadata)
            .to_lazy();

        let account = self
            .db
            .account
            .data()
            .ok_or(CoreError::AccountNonexistent)?;

        if tree.calculate_deleted(id)? {
            return Err(CoreError::FileNonexistent);
        }
        if tree.access_mode(Owner(account.public_key()), id)? < Some(UserAccessMode::Read) {
            return Err(CoreError::FileNonexistent);
        }

        Ok(tree.finalize(id, account, &mut self.db.pub_key_lookup)?)
    }
}<|MERGE_RESOLUTION|>--- conflicted
+++ resolved
@@ -12,16 +12,11 @@
     pub(crate) fn create_file(
         &mut self, name: &str, parent: &Uuid, file_type: FileType,
     ) -> CoreResult<File> {
-<<<<<<< HEAD
         if name.len() > MAX_FILENAME_LENGTH {
             return Err(CoreError::FileNameTooLong);
         }
         let mut tree = (&self.tx.base_metadata)
             .to_staged(&mut self.tx.local_metadata)
-=======
-        let mut tree = (&self.db.base_metadata)
-            .to_staged(&mut self.db.local_metadata)
->>>>>>> 8a6f6f9c
             .to_lazy();
         let account = self
             .db
@@ -39,18 +34,12 @@
         Ok(ui_file)
     }
 
-<<<<<<< HEAD
-    pub fn rename_file(&mut self, id: &Uuid, new_name: &str) -> CoreResult<()> {
+    pub(crate) fn rename_file(&mut self, id: &Uuid, new_name: &str) -> CoreResult<()> {
         if new_name.len() > MAX_FILENAME_LENGTH {
             return Err(CoreError::FileNameTooLong);
         }
-        let mut tree = (&self.tx.base_metadata)
-            .to_staged(&mut self.tx.local_metadata)
-=======
-    pub(crate) fn rename_file(&mut self, id: &Uuid, new_name: &str) -> CoreResult<()> {
         let mut tree = (&self.db.base_metadata)
             .to_staged(&mut self.db.local_metadata)
->>>>>>> 8a6f6f9c
             .to_lazy();
         let account = self
             .db
