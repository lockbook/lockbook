use crate::{CoreError, CoreState, LbResult, Requester};
use lockbook_shared::access_info::UserAccessMode;
use lockbook_shared::file::File;
use lockbook_shared::file_metadata::{FileType, Owner};
use lockbook_shared::filename::MAX_FILENAME_LENGTH;
use lockbook_shared::symkey;
use lockbook_shared::tree_like::TreeLike;
use std::iter;
use uuid::Uuid;

impl<Client: Requester> CoreState<Client> {
    pub(crate) fn create_file(
        &mut self, name: &str, parent: &Uuid, file_type: FileType,
<<<<<<< HEAD
    ) -> CoreResult<File> {
        if name.len() > MAX_FILENAME_LENGTH {
            return Err(CoreError::FileNameTooLong);
        }
=======
    ) -> LbResult<File> {
>>>>>>> c5cee26b
        let mut tree = (&self.db.base_metadata)
            .to_staged(&mut self.db.local_metadata)
            .to_lazy();
        let account = self
            .db
            .account
            .data()
            .ok_or(CoreError::AccountNonexistent)?;

        let id =
            tree.create(Uuid::new_v4(), symkey::generate_key(), parent, name, file_type, account)?;

        let ui_file = tree.finalize(&id, account, &mut self.db.pub_key_lookup)?;

        info!("created {:?} with id {id}", file_type);

        Ok(ui_file)
    }

<<<<<<< HEAD
    pub(crate) fn rename_file(&mut self, id: &Uuid, new_name: &str) -> CoreResult<()> {
        if new_name.len() > MAX_FILENAME_LENGTH {
            return Err(CoreError::FileNameTooLong);
        }
=======
    pub(crate) fn rename_file(&mut self, id: &Uuid, new_name: &str) -> LbResult<()> {
>>>>>>> c5cee26b
        let mut tree = (&self.db.base_metadata)
            .to_staged(&mut self.db.local_metadata)
            .to_lazy();
        let account = self
            .db
            .account
            .data()
            .ok_or(CoreError::AccountNonexistent)?;

        tree.rename(id, new_name, account)?;

        Ok(())
    }

    pub(crate) fn move_file(&mut self, id: &Uuid, new_parent: &Uuid) -> LbResult<()> {
        let mut tree = (&self.db.base_metadata)
            .to_staged(&mut self.db.local_metadata)
            .to_lazy();
        let account = self
            .db
            .account
            .data()
            .ok_or(CoreError::AccountNonexistent)?;

        tree.move_file(id, new_parent, account)?;
        Ok(())
    }

    pub(crate) fn delete(&mut self, id: &Uuid) -> LbResult<()> {
        let mut tree = (&self.db.base_metadata)
            .to_staged(&mut self.db.local_metadata)
            .to_lazy();
        let account = self
            .db
            .account
            .data()
            .ok_or(CoreError::AccountNonexistent)?;

        tree.delete(id, account)?;

        Ok(())
    }

    pub(crate) fn root(&mut self) -> LbResult<File> {
        let mut tree = (&self.db.base_metadata)
            .to_staged(&self.db.local_metadata)
            .to_lazy();
        let account = self
            .db
            .account
            .data()
            .ok_or(CoreError::AccountNonexistent)?;

        let root_id = self.db.root.data().ok_or(CoreError::RootNonexistent)?;

        let root = tree.finalize(root_id, account, &mut self.db.pub_key_lookup)?;

        Ok(root)
    }

    pub(crate) fn list_metadatas(&mut self) -> LbResult<Vec<File>> {
        let mut tree = (&self.db.base_metadata)
            .to_staged(&self.db.local_metadata)
            .to_lazy();
        let account = self
            .db
            .account
            .data()
            .ok_or(CoreError::AccountNonexistent)?;

        let ids = tree.owned_ids().into_iter();

        Ok(tree.resolve_and_finalize(account, ids, &mut self.db.pub_key_lookup)?)
    }

    pub(crate) fn get_children(&mut self, id: &Uuid) -> LbResult<Vec<File>> {
        let mut tree = (&self.db.base_metadata)
            .to_staged(&self.db.local_metadata)
            .to_lazy();
        let account = self
            .db
            .account
            .data()
            .ok_or(CoreError::AccountNonexistent)?;

        let ids = tree.children_using_links(id)?.into_iter();
        Ok(tree.resolve_and_finalize(account, ids, &mut self.db.pub_key_lookup)?)
    }

    pub(crate) fn get_and_get_children_recursively(&mut self, id: &Uuid) -> LbResult<Vec<File>> {
        let mut tree = (&self.db.base_metadata)
            .to_staged(&self.db.local_metadata)
            .to_lazy();
        let account = self
            .db
            .account
            .data()
            .ok_or(CoreError::AccountNonexistent)?;

        let descendants = tree.descendants_using_links(id)?;
        Ok(tree.resolve_and_finalize(
            account,
            descendants.into_iter().chain(iter::once(*id)),
            &mut self.db.pub_key_lookup,
        )?)
    }

    pub(crate) fn get_file_by_id(&mut self, id: &Uuid) -> LbResult<File> {
        let mut tree = (&self.db.base_metadata)
            .to_staged(&self.db.local_metadata)
            .to_lazy();

        let account = self
            .db
            .account
            .data()
            .ok_or(CoreError::AccountNonexistent)?;

        if tree.calculate_deleted(id)? {
            return Err(CoreError::FileNonexistent.into());
        }
        if tree.access_mode(Owner(account.public_key()), id)? < Some(UserAccessMode::Read) {
            return Err(CoreError::FileNonexistent.into());
        }

        Ok(tree.finalize(id, account, &mut self.db.pub_key_lookup)?)
    }
}<|MERGE_RESOLUTION|>--- conflicted
+++ resolved
@@ -11,14 +11,10 @@
 impl<Client: Requester> CoreState<Client> {
     pub(crate) fn create_file(
         &mut self, name: &str, parent: &Uuid, file_type: FileType,
-<<<<<<< HEAD
-    ) -> CoreResult<File> {
+    ) -> LbResult<File> {
         if name.len() > MAX_FILENAME_LENGTH {
-            return Err(CoreError::FileNameTooLong);
+            return Err(CoreError::FileNameTooLong.into());
         }
-=======
-    ) -> LbResult<File> {
->>>>>>> c5cee26b
         let mut tree = (&self.db.base_metadata)
             .to_staged(&mut self.db.local_metadata)
             .to_lazy();
@@ -38,14 +34,10 @@
         Ok(ui_file)
     }
 
-<<<<<<< HEAD
-    pub(crate) fn rename_file(&mut self, id: &Uuid, new_name: &str) -> CoreResult<()> {
+    pub(crate) fn rename_file(&mut self, id: &Uuid, new_name: &str) -> LbResult<()> {
         if new_name.len() > MAX_FILENAME_LENGTH {
-            return Err(CoreError::FileNameTooLong);
+            return Err(CoreError::FileNameTooLong.into());
         }
-=======
-    pub(crate) fn rename_file(&mut self, id: &Uuid, new_name: &str) -> LbResult<()> {
->>>>>>> c5cee26b
         let mut tree = (&self.db.base_metadata)
             .to_staged(&mut self.db.local_metadata)
             .to_lazy();
