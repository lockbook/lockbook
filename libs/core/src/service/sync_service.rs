use std::collections::{HashMap, HashSet};

use lockbook_shared::access_info::UserAccessMode;
use lockbook_shared::account::Account;
use lockbook_shared::api::{
    ChangeDocRequest, GetDocRequest, GetFileIdsRequest, GetUpdatesRequest, GetUpdatesResponse,
    GetUsernameError, GetUsernameRequest, UpsertRequest,
};
use lockbook_shared::core_config::Config;
use lockbook_shared::file::{File, ShareMode};
use lockbook_shared::file_like::FileLike;
use lockbook_shared::file_metadata::{FileDiff, FileType, Owner};
use lockbook_shared::filename::{DocumentType, NameComponents};
use lockbook_shared::signed_file::SignedFile;
use lockbook_shared::staged::{StagedTree, StagedTreeLikeMut};
use lockbook_shared::tree_like::{TreeLike, TreeLikeMut};
use lockbook_shared::work_unit::{ClientWorkUnit, WorkUnit};
use lockbook_shared::{document_repo, symkey, SharedErrorKind, ValidationFailure};

use db_rs::LookupTable;
use serde::Serialize;
use uuid::Uuid;

use crate::service::api_service::ApiError;
use crate::{CoreError, CoreState, LbResult, Requester};

#[derive(Debug, Serialize, Clone)]
pub struct WorkCalculated {
    pub work_units: Vec<WorkUnit>,
    pub most_recent_update_from_server: u64,
}

#[derive(Clone)]
pub struct SyncProgress {
    pub total: usize,
    pub progress: usize,
    pub current_work_unit: ClientWorkUnit,
}

enum SyncOperation {
    PullMetadataStart,
    PullMetadataEnd(Vec<File>),
    PushMetadataStart(Vec<File>),
    PushMetadataEnd,
    PullDocumentStart(File),
    PullDocumentEnd,
    PushDocumentStart(File),
    PushDocumentEnd,
}

fn get_work_units(op: &SyncOperation) -> Vec<WorkUnit> {
    let mut work_units: Vec<WorkUnit> = Vec::new();
    match op {
        SyncOperation::PullMetadataEnd(files) => {
            for file in files {
                work_units.push(WorkUnit::ServerChange { metadata: file.clone() });
            }
        }
        SyncOperation::PushMetadataStart(files) => {
            for file in files {
                work_units.push(WorkUnit::LocalChange { metadata: file.clone() });
            }
        }
        SyncOperation::PullMetadataStart
        | SyncOperation::PushMetadataEnd
        | SyncOperation::PullDocumentStart(_)
        | SyncOperation::PullDocumentEnd
        | SyncOperation::PushDocumentStart(_)
        | SyncOperation::PushDocumentEnd => {}
    }
    work_units
}

impl<Client: Requester> CoreState<Client> {
    #[instrument(level = "debug", skip_all, err(Debug))]
    pub(crate) fn calculate_work(&mut self) -> LbResult<WorkCalculated> {
        let mut work_units: Vec<WorkUnit> = Vec::new();
        let mut sync_context = SyncContext {
            dry_run: true,
            account: self.get_account()?.clone(),
            root: self.db.root.data().cloned(),
            last_synced: self.db.last_synced.data().map(|s| *s as u64),
            base: (&self.db.base_metadata).to_staged(Vec::new()),
            local: (&self.db.local_metadata).to_staged(Vec::new()),
            username_by_public_key: &mut self.db.pub_key_lookup,
            client: &self.client,
            config: &self.config,
        };
        let update_as_of = sync_context.sync(&mut |op| work_units.extend(get_work_units(&op)))?;

        Ok(WorkCalculated { work_units, most_recent_update_from_server: update_as_of as u64 })
    }

    #[instrument(level = "debug", skip_all, err(Debug))]
    pub(crate) fn sync<F: Fn(SyncProgress)>(
        &mut self, maybe_update_sync_progress: Option<F>,
    ) -> LbResult<WorkCalculated> {
        let mut work_units: Vec<WorkUnit> = Vec::new();
        let mut sync_progress =
            SyncProgress { total: 0, progress: 0, current_work_unit: ClientWorkUnit::PullMetadata };

        // if sync progress is requested, calculate total work using a dry run
        // this is not the same as the length of work units from work_calculated because e.g.
        // all the metadata pushes are considered one unit of progress, whereas in work calculated
        // each changed file is modeled as a separate work unit
        if maybe_update_sync_progress.is_some() {
            let mut sync_context = SyncContext {
                dry_run: true,
                account: self.get_account()?.clone(),
                root: self.db.root.data().cloned(),
                last_synced: self.db.last_synced.data().map(|s| *s as u64),
                base: (&self.db.base_metadata).to_staged(Vec::new()),
                local: (&self.db.local_metadata).to_staged(Vec::new()),
                username_by_public_key: &mut self.db.pub_key_lookup,
                client: &self.client,
                config: &self.config,
            };
            sync_context.sync(&mut |op| match op {
                SyncOperation::PullMetadataStart
                | SyncOperation::PushMetadataStart(_)
                | SyncOperation::PullDocumentStart(_)
                | SyncOperation::PushDocumentStart(_) => {}
                SyncOperation::PullMetadataEnd(_)
                | SyncOperation::PushMetadataEnd
                | SyncOperation::PullDocumentEnd
                | SyncOperation::PushDocumentEnd => {
                    sync_progress.total += 1;
                }
            })?;
        }
        let mut update_sync_progress = |op| {
            work_units.extend(get_work_units(&op));
            if let Some(ref update_sync_progress) = maybe_update_sync_progress {
                match op {
                    SyncOperation::PullMetadataStart => {
                        sync_progress.current_work_unit = ClientWorkUnit::PullMetadata;
                    }
                    SyncOperation::PushMetadataStart(_) => {
                        sync_progress.current_work_unit = ClientWorkUnit::PushMetadata;
                    }
                    SyncOperation::PullDocumentStart(file) => {
                        sync_progress.current_work_unit = ClientWorkUnit::PullDocument(file);
                    }
                    SyncOperation::PushDocumentStart(file) => {
                        sync_progress.current_work_unit = ClientWorkUnit::PushDocument(file);
                    }
                    SyncOperation::PullMetadataEnd(_)
                    | SyncOperation::PushMetadataEnd
                    | SyncOperation::PullDocumentEnd
                    | SyncOperation::PushDocumentEnd => {
                        sync_progress.progress += 1;
                    }
                }
                update_sync_progress(sync_progress.clone());
            }
        };

        let mut sync_context = SyncContext {
            dry_run: false,
            account: self.get_account()?.clone(),
            root: self.db.root.data().cloned(),
            last_synced: self.db.last_synced.data().map(|s| *s as u64),
            base: (&mut self.db.base_metadata).to_staged(Vec::new()),
            local: (&mut self.db.local_metadata).to_staged(Vec::new()),
            username_by_public_key: &mut self.db.pub_key_lookup,
            client: &self.client,
            config: &self.config,
        };

        let update_as_of = sync_context.sync(&mut update_sync_progress)?;

        if let Some(root) = sync_context.root {
            self.db.root.insert(root)?;
        }
        if let Some(last_synced) = sync_context.last_synced {
            self.db.last_synced.insert(last_synced as i64)?;
        }
        sync_context.base.to_lazy().promote()?;
        sync_context.local.to_lazy().promote()?;

        Ok(WorkCalculated { work_units, most_recent_update_from_server: update_as_of as u64 })
    }
}

struct SyncContext<'a, Base, Local, Client>
where
    Base: TreeLike<F = SignedFile>,
    Local: TreeLike<F = SignedFile>,
    Client: Requester,
{
    // when dry_run is true, sync skips document downloads/uploads and disk reads/writes
    dry_run: bool,

    // root, last_synced, base metadata, and local metadata have values pre-loaded, are read from
    // and written to here, and are "committed" if we are not doing a dry run
    root: Option<Uuid>,
    last_synced: Option<u64>,
    base: StagedTree<Base, Vec<SignedFile>>,
    local: StagedTree<Local, Vec<SignedFile>>,

    // public key cache is written to, dry run or not
    username_by_public_key: &'a mut LookupTable<Owner, String>,

    // account pre-loaded for convenience
    account: Account,

    // client for network requests and config for disk i/o
    client: &'a Client,
    config: &'a Config,
}

impl<'a, Base, Local, Client> SyncContext<'a, Base, Local, Client>
where
    Base: TreeLike<F = SignedFile>,
    Local: TreeLike<F = SignedFile>,
    Client: Requester,
{
    fn sync<F>(&mut self, report_sync_operation: &mut F) -> LbResult<i64>
    where
        F: FnMut(SyncOperation),
    {
        self.prune()?;
        let update_as_of = self.pull(report_sync_operation)?;
        self.last_synced = Some(update_as_of as u64);
        self.push_metadata(report_sync_operation)?;
        self.push_documents(report_sync_operation)?;
        Ok(update_as_of)
    }

    /// Pulls remote changes and constructs a changeset Merge such that Stage<Stage<Stage<Base, Remote>, Local>, Merge> is valid.
    /// Promotes Base to Stage<Base, Remote> and Local to Stage<Local, Merge>
    fn pull<F>(&mut self, report_sync_operation: &mut F) -> LbResult<i64>
    where
        F: FnMut(SyncOperation),
    {
        // fetch metadata updates
        // todo: use a single fetch of metadata updates for calculating sync progress total and for running the sync
        let (mut remote_changes, update_as_of) = {
            report_sync_operation(SyncOperation::PullMetadataStart);

            let updates = self.get_updates()?;
            let mut remote_changes = updates.file_metadata;
            let update_as_of = updates.as_of_metadata_version;

            remote_changes = self.prune_remote_orphans(remote_changes)?;
            self.populate_public_key_cache(&remote_changes)?;

            let mut remote = self.base.stage(remote_changes).pruned()?.to_lazy();
            report_sync_operation(SyncOperation::PullMetadataEnd(
                remote.resolve_and_finalize_all(
                    &self.account,
                    remote.tree.staged.owned_ids().into_iter(),
                    self.username_by_public_key,
                )?,
            ));
            let (_, remote_changes) = remote.unstage();
            (remote_changes, update_as_of)
        };

        // initialize root if this is the first pull on this device
        if self.root.is_none() {
            let root = remote_changes
                .all_files()?
                .into_iter()
                .find(|f| f.is_root())
                .ok_or(CoreError::RootNonexistent)?;
            self.root = Some(*root.id());
        }

        // fetch document updates and local documents for merge
        let me = Owner(self.account.public_key());
        remote_changes = {
            let mut remote = self.base.stage(remote_changes).to_lazy();
            for id in remote.tree.staged.owned_ids() {
                if remote.calculate_deleted(&id)? {
                    continue;
                }
                let remote_hmac = remote.find(&id)?.document_hmac().cloned();
                let base_hmac = remote
                    .tree
                    .base
                    .maybe_find(&id)
                    .and_then(|f| f.document_hmac())
                    .cloned();
                if base_hmac == remote_hmac {
                    continue;
                }

                if let Some(remote_hmac) = remote_hmac {
                    report_sync_operation(SyncOperation::PullDocumentStart(remote.finalize(
                        &id,
                        &self.account,
                        self.username_by_public_key,
                    )?));

                    if !self.dry_run {
                        let remote_document = self
                            .client
                            .request(&self.account, GetDocRequest { id, hmac: remote_hmac })?
                            .content;
                        document_repo::insert(
                            self.config,
                            &id,
                            Some(&remote_hmac),
                            &remote_document,
                        )?;
                    }

                    report_sync_operation(SyncOperation::PullDocumentEnd);
                }
            }
            let (_, remote_changes) = remote.unstage();
            remote_changes
        };

        // compute merge changes
        let merge_changes = {
            // assemble trees
            let mut base = (&self.base).to_lazy();
            let remote_unlazy = (&self.base).to_staged(&remote_changes);
            let mut remote = remote_unlazy.as_lazy();
            let mut local = (&self.base).to_staged(&self.local).to_lazy();

            // changeset constraints - these evolve as we try to assemble changes and encounter validation failures
            let mut files_to_unmove: HashSet<Uuid> = HashSet::new();
            let mut files_to_unshare: HashSet<Uuid> = HashSet::new();
            let mut links_to_delete: HashSet<Uuid> = HashSet::new();
            let mut rename_increments: HashMap<Uuid, usize> = HashMap::new();
            let mut duplicate_file_ids: HashMap<Uuid, Uuid> = HashMap::new();

            'merge_construction: loop {
                // process just the edits which allow us to check deletions in the result
                let mut deletions = {
                    let mut deletions = remote_unlazy.stage(Vec::new()).to_lazy();

                    // creations
                    let mut deletion_creations = HashSet::new();
                    for id in self.local.owned_ids() {
                        if remote.maybe_find(&id).is_none() && !links_to_delete.contains(&id) {
                            deletion_creations.insert(id);
                        }
                    }
                    'drain_creations: while !deletion_creations.is_empty() {
                        'choose_a_creation: for id in &deletion_creations {
                            // create
                            let id = *id;
                            let local_file = local.find(&id)?.clone();
                            let result = deletions.create_unvalidated(
                                id,
                                symkey::generate_key(),
                                local_file.parent(),
                                &local.name(&id, &self.account)?,
                                local_file.file_type(),
                                &self.account,
                            );
                            match result {
                                Ok(_) => {
                                    deletion_creations.remove(&id);
                                    continue 'drain_creations;
                                }
                                Err(ref err) => match err.kind {
                                    SharedErrorKind::FileParentNonexistent => {
                                        continue 'choose_a_creation;
                                    }
                                    _ => {
                                        result?;
                                    }
                                },
                            }
                        }
                        return Err(CoreError::Unexpected(format!(
                            "sync failed to find a topological order for file creations: {:?}",
                            deletion_creations
                        ))
                        .into());
                    }

                    // moves (creations happen first in case a file is moved into a new folder)
                    for id in self.local.owned_ids() {
                        let local_file = local.find(&id)?.clone();
                        if let Some(base_file) = self.base.maybe_find(&id).cloned() {
                            if !local_file.explicitly_deleted()
                                && local_file.parent() != base_file.parent()
                                && !files_to_unmove.contains(&id)
                            {
                                // move
                                deletions.move_unvalidated(
                                    &id,
                                    local_file.parent(),
                                    &self.account,
                                )?;
                            }
                        }
                    }

                    // deletions (moves happen first in case a file is moved into a deleted folder)
                    for id in self.local.owned_ids() {
                        let local_file = local.find(&id)?.clone();
                        if local_file.explicitly_deleted() {
                            // delete
                            deletions.delete_unvalidated(&id, &self.account)?;
                        }
                    }
                    deletions
                };

                // process all edits, dropping non-deletion edits for files that will be implicitly deleted
                let mut merge = {
                    let mut merge = remote_unlazy.stage(Vec::new()).to_lazy();

                    // creations and edits of created documents
                    let mut creations = HashSet::new();
                    for id in self.local.owned_ids() {
                        if deletions.maybe_find(&id).is_some()
                            && !deletions.calculate_deleted(&id)?
                            && remote.maybe_find(&id).is_none()
                            && !links_to_delete.contains(&id)
                        {
                            creations.insert(id);
                        }
                    }
                    'drain_creations: while !creations.is_empty() {
                        'choose_a_creation: for id in &creations {
                            // create
                            let id = *id;
                            let local_file = local.find(&id)?.clone();
                            let result = merge.create_unvalidated(
                                id,
                                local.decrypt_key(&id, &self.account)?,
                                local_file.parent(),
                                &local.name(&id, &self.account)?,
                                local_file.file_type(),
                                &self.account,
                            );
                            match result {
                                Ok(_) => {
                                    creations.remove(&id);
                                    continue 'drain_creations;
                                }
                                Err(ref err) => match err.kind {
                                    SharedErrorKind::FileParentNonexistent => {
                                        continue 'choose_a_creation;
                                    }
                                    _ => {
                                        result?;
                                    }
                                },
                            }
                        }
                        return Err(CoreError::Unexpected(format!(
                            "sync failed to find a topological order for file creations: {:?}",
                            creations
                        ))
                        .into());
                    }

                    // moves, renames, edits, and shares
                    // creations happen first in case a file is moved into a new folder
                    for id in self.local.owned_ids() {
                        // skip files that are already deleted or will be deleted
                        if deletions.maybe_find(&id).is_none()
                            || deletions.calculate_deleted(&id)?
                            || (remote.maybe_find(&id).is_some()
                                && remote.calculate_deleted(&id)?)
                        {
                            continue;
                        }

                        let local_file = local.find(&id)?.clone();
                        let local_name = local.name(&id, &self.account)?;
                        let maybe_base_file = base.maybe_find(&id).cloned();
                        let maybe_remote_file = remote.maybe_find(&id).cloned();
                        if let Some(ref base_file) = maybe_base_file {
                            let base_name = base.name(&id, &self.account)?;
                            let remote_file = remote.find(&id)?.clone();
                            let remote_name = remote.name(&id, &self.account)?;

                            // move
                            if local_file.parent() != base_file.parent()
                                && remote_file.parent() == base_file.parent()
                                && !files_to_unmove.contains(&id)
                            {
                                merge.move_unvalidated(&id, local_file.parent(), &self.account)?;
                            }

                            // rename
                            if local_name != base_name && remote_name == base_name {
                                merge.rename_unvalidated(&id, &local_name, &self.account)?;
                            }
                        }

                        // share
                        let mut remote_keys = HashMap::new();
                        if let Some(ref remote_file) = maybe_remote_file {
                            for key in remote_file.user_access_keys() {
                                remote_keys.insert(
                                    (Owner(key.encrypted_by), Owner(key.encrypted_for)),
                                    (key.mode, key.deleted),
                                );
                            }
                        }
                        for key in local_file.user_access_keys() {
                            let (by, for_) = (Owner(key.encrypted_by), Owner(key.encrypted_for));
                            if let Some(&(remote_mode, remote_deleted)) =
                                remote_keys.get(&(by, for_))
                            {
                                // upgrade share
                                if key.mode > remote_mode || !key.deleted && remote_deleted {
                                    let mode = match key.mode {
                                        UserAccessMode::Read => ShareMode::Read,
                                        UserAccessMode::Write => ShareMode::Write,
                                        UserAccessMode::Owner => continue,
                                    };
                                    merge.add_share_unvalidated(id, for_, mode, &self.account)?;
                                }
                                // delete share
                                if key.deleted && !remote_deleted {
                                    merge.delete_share_unvalidated(
                                        &id,
                                        Some(for_.0),
                                        &self.account,
                                    )?;
                                }
                            } else {
                                // add share
                                let mode = match key.mode {
                                    UserAccessMode::Read => ShareMode::Read,
                                    UserAccessMode::Write => ShareMode::Write,
                                    UserAccessMode::Owner => continue,
                                };
                                merge.add_share_unvalidated(id, for_, mode, &self.account)?;
                            }
                        }

                        // share deletion due to conflicts
                        if files_to_unshare.contains(&id) {
                            merge.delete_share_unvalidated(&id, None, &self.account)?;
                        }

                        // rename due to path conflict
                        if let Some(&rename_increment) = rename_increments.get(&id) {
                            let name = NameComponents::from(&local_name)
                                .generate_incremented(rename_increment)
                                .to_name();
                            merge.rename_unvalidated(&id, &name, &self.account)?;
                        }

                        // edit
                        let base_hmac = maybe_base_file.and_then(|f| f.document_hmac().cloned());
                        let remote_hmac =
                            maybe_remote_file.and_then(|f| f.document_hmac().cloned());
                        let local_hmac = local_file.document_hmac().cloned();
                        if merge.access_mode(me, &id)? >= Some(UserAccessMode::Write)
                            && local_hmac != base_hmac
                        {
                            if remote_hmac != base_hmac && remote_hmac != local_hmac {
                                // merge
                                let merge_name = merge.name(&id, &self.account)?;
                                let document_type =
                                    DocumentType::from_file_name_using_extension(&merge_name);
                                let base_document = if base_hmac.is_some() {
                                    base.read_document(self.config, &id, &self.account)?
                                } else {
                                    Vec::new()
                                };
                                let remote_document = if remote_hmac.is_some() {
                                    remote.read_document(self.config, &id, &self.account)?
                                } else {
                                    Vec::new()
                                };
                                let local_document = if local_hmac.is_some() {
                                    local.read_document(self.config, &id, &self.account)?
                                } else {
                                    Vec::new()
                                };
                                match document_type {
                                    DocumentType::Text => {
                                        // 3-way merge
                                        let merged_document = match diffy::merge_bytes(
                                            &base_document,
                                            &remote_document,
                                            &local_document,
                                        ) {
                                            Ok(without_conflicts) => without_conflicts,
                                            Err(with_conflicts) => with_conflicts,
                                        };
                                        let encrypted_document = merge
                                            .update_document_unvalidated(
                                                &id,
                                                &merged_document,
                                                &self.account,
                                            )?;
                                        if !self.dry_run {
                                            let hmac = merge.find(&id)?.document_hmac();
                                            document_repo::insert(
                                                self.config,
                                                &id,
                                                hmac,
                                                &encrypted_document,
                                            )?;
                                        }
                                    }
                                    DocumentType::Drawing | DocumentType::Other => {
                                        // duplicate file
                                        let merge_parent = *merge.find(&id)?.parent();
                                        let duplicate_id = if let Some(&duplicate_id) =
                                            duplicate_file_ids.get(&id)
                                        {
                                            duplicate_id
                                        } else {
                                            let duplicate_id = Uuid::new_v4();
                                            duplicate_file_ids.insert(id, duplicate_id);
                                            rename_increments.insert(duplicate_id, 1);
                                            duplicate_id
                                        };

                                        let mut merge_name = merge_name;
                                        merge_name = NameComponents::from(&merge_name)
                                            .generate_incremented(
                                                rename_increments
                                                    .get(&duplicate_id)
                                                    .copied()
                                                    .unwrap_or_default(),
                                            )
                                            .to_name();

                                        merge.create_unvalidated(
                                            duplicate_id,
                                            symkey::generate_key(),
                                            &merge_parent,
                                            &merge_name,
                                            FileType::Document,
                                            &self.account,
                                        )?;
                                        let encrypted_document = merge
                                            .update_document_unvalidated(
                                                &duplicate_id,
                                                &local_document,
                                                &self.account,
                                            )?;
                                        if !self.dry_run {
                                            let duplicate_hmac =
                                                merge.find(&duplicate_id)?.document_hmac();
                                            document_repo::insert(
                                                self.config,
                                                &duplicate_id,
                                                duplicate_hmac,
                                                &encrypted_document,
                                            )?;
                                        }
                                    }
                                }
                            } else {
                                // overwrite (todo: avoid reading/decrypting/encrypting document)
                                let document =
                                    local.read_document(self.config, &id, &self.account)?;
                                merge.update_document_unvalidated(&id, &document, &self.account)?;
                            }
                        }
                    }

                    // deletes
                    // moves happen first in case a file is moved into a deleted folder
                    for id in self.local.owned_ids() {
                        if self.base.maybe_find(&id).is_some()
                            && deletions.calculate_deleted(&id)?
                            && !merge.calculate_deleted(&id)?
                        {
                            // delete
                            merge.delete_unvalidated(&id, &self.account)?;
                        }
                    }
                    for &id in &links_to_delete {
                        // delete
                        if merge.maybe_find(&id).is_some() && !merge.calculate_deleted(&id)? {
                            merge.delete_unvalidated(&id, &self.account)?;
                        }
                    }

                    merge
                };

                // validate; handle failures by introducing changeset constraints
                for link in merge.owned_ids() {
                    if !merge.calculate_deleted(&link)? {
                        if let FileType::Link { target } = merge.find(&link)?.file_type() {
                            if merge.maybe_find(&target).is_some()
                                && merge.calculate_deleted(&target)?
                            {
                                // delete links to deleted files
                                if links_to_delete.insert(link) {
                                    continue 'merge_construction;
                                } else {
                                    return Err(CoreError::Unexpected(format!(
                                        "sync failed to resolve broken link (deletion): {:?}",
                                        link
                                    ))
                                    .into());
                                }
                            }
                        }
                    }
                }

                let validate_result = merge.validate(me);
                match validate_result {
                    // merge changeset is valid
                    Ok(_) => {
                        let (_, merge_changes) = merge.unstage();
                        break merge_changes;
                    }
                    Err(ref err) => match err.kind {
                        SharedErrorKind::ValidationFailure(ref vf) => match vf {
                            // merge changeset has resolvable validation errors and needs modification
                            ValidationFailure::Cycle(ids) => {
                                // revert all local moves in the cycle
                                let mut progress = false;
                                for &id in ids {
                                    if self.local.maybe_find(&id).is_some()
                                        && files_to_unmove.insert(id)
                                    {
                                        progress = true;
                                    }
                                }
                                if !progress {
                                    return Err(CoreError::Unexpected(format!(
                                        "sync failed to resolve cycle: {:?}",
                                        ids
                                    ))
                                    .into());
                                }
                            }
                            ValidationFailure::PathConflict(ids) => {
                                // pick one local id and generate a non-conflicting filename
                                let mut progress = false;
                                for &id in ids {
                                    if duplicate_file_ids.values().any(|&dup| dup == id) {
                                        *rename_increments.entry(id).or_insert(0) += 1;
                                        progress = true;
                                        break;
                                    }
                                }
                                if !progress {
                                    for &id in ids {
                                        if self.local.maybe_find(&id).is_some() {
                                            *rename_increments.entry(id).or_insert(0) += 1;
                                            progress = true;
                                            break;
                                        }
                                    }
                                }
                                if !progress {
                                    return Err(CoreError::Unexpected(format!(
                                        "sync failed to resolve path conflict: {:?}",
                                        ids
                                    ))
                                    .into());
                                }
                            }
                            ValidationFailure::SharedLink { link, shared_ancestor } => {
                                // if ancestor is newly shared, delete share, otherwise delete link
                                let mut progress = false;
                                if let Some(base_shared_ancestor) = base.maybe_find(shared_ancestor)
                                {
                                    if !base_shared_ancestor.is_shared()
                                        && files_to_unshare.insert(*shared_ancestor)
                                    {
                                        progress = true;
                                    }
                                }
                                if !progress && links_to_delete.insert(*link) {
                                    progress = true;
                                }
                                if !progress {
                                    return Err(CoreError::Unexpected(format!(
                                    "sync failed to resolve shared link: link: {:?}, shared_ancestor: {:?}",
                                    link, shared_ancestor
                                )).into());
                                }
                            }
                            ValidationFailure::DuplicateLink { target } => {
                                // delete local link with this target
                                let mut progress = false;
                                if let Some(link) = local.link(target)? {
                                    if links_to_delete.insert(link) {
                                        progress = true;
                                    }
                                }
                                if !progress {
                                    return Err(CoreError::Unexpected(format!(
                                        "sync failed to resolve duplicate link: target: {:?}",
                                        target
                                    ))
                                    .into());
                                }
                            }
                            ValidationFailure::BrokenLink(link) => {
                                // delete local link with this target
                                if !links_to_delete.insert(*link) {
                                    return Err(CoreError::Unexpected(format!(
                                        "sync failed to resolve broken link: {:?}",
                                        link
                                    ))
                                    .into());
                                }
                            }
                            ValidationFailure::OwnedLink(link) => {
                                // if target is newly owned, unmove target, otherwise delete link
                                let mut progress = false;
                                if let Some(remote_link) = remote.maybe_find(link) {
                                    if let FileType::Link { target } = remote_link.file_type() {
                                        let remote_target = remote.find(&target)?;
                                        if remote_target.owner() != me
                                            && files_to_unmove.insert(target)
                                        {
                                            progress = true;
                                        }
                                    }
                                }
                                if !progress && links_to_delete.insert(*link) {
                                    progress = true;
                                }
                                if !progress {
                                    return Err(CoreError::Unexpected(format!(
                                        "sync failed to resolve owned link: {:?}",
                                        link
                                    ))
                                    .into());
                                }
                            }
<<<<<<< HEAD
                        }
                        // merge changeset has unexpected validation errors
                        ValidationFailure::Orphan(_)
                        | ValidationFailure::NonFolderWithChildren(_)
                        | ValidationFailure::FileWithDifferentOwnerParent(_)
                        | ValidationFailure::FileNameTooLong(_)
                        | ValidationFailure::NonDecryptableFileName(_) => {
=======
                            // merge changeset has unexpected validation errors
                            ValidationFailure::Orphan(_)
                            | ValidationFailure::NonFolderWithChildren(_)
                            | ValidationFailure::FileWithDifferentOwnerParent(_)
                            | ValidationFailure::NonDecryptableFileName(_) => {
                                validate_result?;
                            }
                        },
                        // merge changeset has unexpected errors
                        _ => {
>>>>>>> c5cee26b
                            validate_result?;
                        }
                    },
                }
            }
        };

        // base = remote; local = merge
        (&mut self.base)
            .to_staged(remote_changes)
            .to_lazy()
            .promote()?;
        self.local.clear()?;
        (&mut self.local)
            .to_staged(merge_changes)
            .to_lazy()
            .promote()?;
        self.cleanup_local_metadata()?;

        Ok(update_as_of as i64)
    }

    pub(crate) fn get_updates(&self) -> LbResult<GetUpdatesResponse> {
        let last_synced = self.last_synced.unwrap_or_default();
        let remote_changes = self
            .client
            .request(&self.account, GetUpdatesRequest { since_metadata_version: last_synced })?;
        Ok(remote_changes)
    }

    pub(crate) fn prune_remote_orphans(
        &mut self, remote_changes: Vec<SignedFile>,
    ) -> LbResult<Vec<SignedFile>> {
        let me = Owner(self.account.public_key());
        let remote = self.base.stage(remote_changes).to_lazy();
        let mut result = Vec::new();
        for id in remote.tree.staged.owned_ids() {
            let meta = remote.find(&id)?;
            if remote.maybe_find_parent(meta).is_some()
                || meta
                    .user_access_keys()
                    .iter()
                    .any(|k| k.encrypted_for == me.0)
            {
                result.push(remote.find(&id)?.clone()); // todo: don't clone
            }
        }
        Ok(result)
    }

    fn prune(&mut self) -> LbResult<()> {
        let mut local = self.base.stage(&self.local).to_lazy();
        let base_ids = local.tree.base.owned_ids();
        let server_ids = self
            .client
            .request(&self.account, GetFileIdsRequest {})?
            .ids;

        let mut prunable_ids = base_ids;
        prunable_ids.retain(|id| !server_ids.contains(id));
        for id in prunable_ids.clone() {
            prunable_ids.extend(local.descendants(&id)?.into_iter());
        }
        if !self.dry_run {
            for id in &prunable_ids {
                if let Some(base_file) = local.tree.base.maybe_find(id) {
                    document_repo::delete(self.config, id, base_file.document_hmac())?;
                }
                if let Some(local_file) = local.maybe_find(id) {
                    document_repo::delete(self.config, id, local_file.document_hmac())?;
                }
            }
        }

        let mut base_staged = (&mut self.base).to_lazy().stage(None);
        base_staged.tree.removed = prunable_ids.clone();
        base_staged.promote()?;

        let mut local_staged = (&mut self.local).to_lazy().stage(None);
        local_staged.tree.removed = prunable_ids;
        local_staged.promote()?;

        Ok(())
    }

    /// Updates remote and base metadata to local.
    #[instrument(level = "debug", skip_all, err(Debug))]
    fn push_metadata<F>(&mut self, report_sync_operation: &mut F) -> LbResult<()>
    where
        F: FnMut(SyncOperation),
    {
        // remote = local
        let mut local_changes_no_digests = Vec::new();
        let mut updates = Vec::new();
        let mut local = self.base.stage(&self.local).to_lazy();

        for id in local.tree.staged.owned_ids() {
            let mut local_change = local.tree.staged.find(&id)?.timestamped_value.value.clone();
            let maybe_base_file = local.tree.base.maybe_find(&id);

            // change everything but document hmac and re-sign
            local_change.document_hmac =
                maybe_base_file.and_then(|f| f.timestamped_value.value.document_hmac);
            let local_change = local_change.sign(&self.account)?;

            local_changes_no_digests.push(local_change.clone());
            let file_diff = FileDiff { old: maybe_base_file.cloned(), new: local_change };
            updates.push(file_diff);
        }

        report_sync_operation(SyncOperation::PushMetadataStart(local.resolve_and_finalize_all(
            &self.account,
            local.tree.staged.owned_ids().into_iter(),
            self.username_by_public_key,
        )?));

        if !self.dry_run && !updates.is_empty() {
            self.client
                .request(&self.account, UpsertRequest { updates })?;
        }

        report_sync_operation(SyncOperation::PushMetadataEnd);

        // base = local
        (&mut self.base)
            .to_lazy()
            .stage(local_changes_no_digests)
            .promote()?;
        self.cleanup_local_metadata()?;

        Ok(())
    }

    /// Updates remote and base files to local. Assumes metadata is already pushed for all new files.
    #[instrument(level = "debug", skip_all, err(Debug))]
    fn push_documents<F>(&mut self, report_sync_operation: &mut F) -> LbResult<()>
    where
        F: FnMut(SyncOperation),
    {
        let mut local = self.base.stage(&self.local).to_lazy();

        let mut local_changes_digests_only = Vec::new();
        for id in local.tree.staged.owned_ids() {
            let base_file = local.tree.base.find(&id)?.clone();

            // change only document hmac and re-sign
            let mut local_change = base_file.timestamped_value.value.clone();
            local_change.document_hmac = local.find(&id)?.timestamped_value.value.document_hmac;

            if base_file.document_hmac() == local_change.document_hmac()
                || local_change.document_hmac.is_none()
            {
                continue;
            }

            let local_change = local_change.sign(&self.account)?;

            report_sync_operation(SyncOperation::PushDocumentStart(local.finalize(
                &id,
                &self.account,
                self.username_by_public_key,
            )?));

            if !self.dry_run {
                let local_document_change =
                    document_repo::get(self.config, &id, local_change.document_hmac())?;

                // base = local (document)
                // todo: remove?
                document_repo::insert(
                    self.config,
                    &id,
                    local_change.document_hmac(),
                    &local_document_change,
                )?;

                // remote = local
                self.client.request(
                    &self.account,
                    ChangeDocRequest {
                        diff: FileDiff { old: Some(base_file), new: local_change.clone() },
                        new_content: local_document_change,
                    },
                )?;
            }

            report_sync_operation(SyncOperation::PushDocumentEnd);

            local_changes_digests_only.push(local_change);
        }

        // base = local (metadata)
        (&mut self.base)
            .to_lazy()
            .stage(local_changes_digests_only)
            .promote()?;
        self.cleanup_local_metadata()?;

        Ok(())
    }

    fn populate_public_key_cache(&mut self, files: &[SignedFile]) -> LbResult<()> {
        let mut all_owners = HashSet::new();
        for file in files {
            for user_access_key in file.user_access_keys() {
                all_owners.insert(Owner(user_access_key.encrypted_by));
                all_owners.insert(Owner(user_access_key.encrypted_for));
            }
        }

        for owner in all_owners {
            if !self.username_by_public_key.data().contains_key(&owner) {
                let username_result = self
                    .client
                    .request(&self.account, GetUsernameRequest { key: owner.0 });
                let username = match username_result {
                    Err(ApiError::Endpoint(GetUsernameError::UserNotFound)) => {
                        "<unknown>".to_string()
                    }
                    _ => username_result?.username.clone(),
                };
                self.username_by_public_key
                    .insert(owner, username.clone())?;
            }
        }

        Ok(())
    }

    // todo: check only necessary ids
    fn cleanup_local_metadata(&mut self) -> LbResult<()> {
        self.base.stage(&mut self.local).prune()?;
        Ok(())
    }
}<|MERGE_RESOLUTION|>--- conflicted
+++ resolved
@@ -828,26 +828,17 @@
                                     .into());
                                 }
                             }
-<<<<<<< HEAD
-                        }
-                        // merge changeset has unexpected validation errors
-                        ValidationFailure::Orphan(_)
-                        | ValidationFailure::NonFolderWithChildren(_)
-                        | ValidationFailure::FileWithDifferentOwnerParent(_)
-                        | ValidationFailure::FileNameTooLong(_)
-                        | ValidationFailure::NonDecryptableFileName(_) => {
-=======
                             // merge changeset has unexpected validation errors
                             ValidationFailure::Orphan(_)
                             | ValidationFailure::NonFolderWithChildren(_)
                             | ValidationFailure::FileWithDifferentOwnerParent(_)
+                            | ValidationFailure::FileNameTooLong(_)
                             | ValidationFailure::NonDecryptableFileName(_) => {
                                 validate_result?;
                             }
                         },
                         // merge changeset has unexpected errors
                         _ => {
->>>>>>> c5cee26b
                             validate_result?;
                         }
                     },
