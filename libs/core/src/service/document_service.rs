<<<<<<< HEAD
use crate::{CoreError, RequestContext, Requester};
use crate::{CoreResult, OneKey};
use chrono::Utc;
=======
use crate::CoreResult;
use crate::{CoreError, CoreState, Requester};
>>>>>>> 3172cedf
use lockbook_shared::crypto::DecryptedDocument;
use lockbook_shared::document_repo::{self, DocEvents};
use lockbook_shared::file_like::FileLike;
use lockbook_shared::file_metadata::FileType;
use lockbook_shared::tree_like::TreeLike;
use uuid::Uuid;

<<<<<<< HEAD
const RATE_LIMIT_MILLIS: i64 = 60 * 1000;

impl<Client: Requester> RequestContext<'_, '_, Client> {
    pub fn read_document(&mut self, id: Uuid) -> CoreResult<DecryptedDocument> {
        let mut tree = (&self.tx.base_metadata)
            .to_staged(&self.tx.local_metadata)
=======
impl<Client: Requester> CoreState<Client> {
    pub(crate) fn read_document(&mut self, id: Uuid) -> CoreResult<DecryptedDocument> {
        let mut tree = (&self.db.base_metadata)
            .to_staged(&self.db.local_metadata)
>>>>>>> 3172cedf
            .to_lazy();
        let account = self
            .db
            .account
            .data()
            .ok_or(CoreError::AccountNonexistent)?;

        let doc = tree.read_document(&self.config, &id, account)?;

        let mut doc_events = self.tx.docs_events.get(&id).unwrap_or(&Vec::new()).clone();
        doc_events.sort_by(|a, b| b.cmp(a)); //sort in descending order
        let latest_event = doc_events.iter().find(|e| matches!(e, DocEvents::Read(_)));

        let is_capped = match latest_event {
            Some(event) => Utc::now().timestamp() - event.timestamp() > RATE_LIMIT_MILLIS,
            None => true,
        };

        if !is_capped {
            doc_events.push(document_repo::DocEvents::Read(Utc::now().timestamp()));
            self.tx.docs_events.insert(id, doc_events);
        }

        Ok(doc)
    }

    pub(crate) fn write_document(&mut self, id: Uuid, content: &[u8]) -> CoreResult<()> {
        let mut tree = (&self.db.base_metadata)
            .to_staged(&mut self.db.local_metadata)
            .to_lazy();
        let account = self
            .db
            .account
            .data()
            .ok_or(CoreError::AccountNonexistent)?;

        let id = match tree.find(&id)?.file_type() {
            FileType::Document | FileType::Folder => id,
            FileType::Link { target } => target,
        };
        let encrypted_document = tree.update_document(&id, content, account)?;
        let hmac = tree.find(&id)?.document_hmac();
        document_repo::insert(&self.config, &id, hmac, &encrypted_document)?;

        let mut doc_events = self.tx.docs_events.get(&id).unwrap_or(&Vec::new()).clone();
        doc_events.sort();
        let latest_event = doc_events
            .iter()
            .filter(|e| matches!(e, DocEvents::Write(_)))
            .last();

        let is_capped = match latest_event {
            Some(event) => Utc::now().timestamp() - event.timestamp() > RATE_LIMIT_MILLIS,
            None => true,
        };

        if !is_capped {
            doc_events.push(document_repo::DocEvents::Read(Utc::now().timestamp()));
            self.tx.docs_events.insert(id, doc_events);
        }

        Ok(())
    }

    pub(crate) fn cleanup(&mut self) -> CoreResult<()> {
        self.db
            .base_metadata
            .stage(&mut self.db.local_metadata)
            .to_lazy()
            .delete_unreferenced_file_versions(&self.config)?;
        Ok(())
    }
}<|MERGE_RESOLUTION|>--- conflicted
+++ resolved
@@ -1,11 +1,5 @@
-<<<<<<< HEAD
-use crate::{CoreError, RequestContext, Requester};
-use crate::{CoreResult, OneKey};
+use crate::{CoreError, CoreResult, CoreState, Requester};
 use chrono::Utc;
-=======
-use crate::CoreResult;
-use crate::{CoreError, CoreState, Requester};
->>>>>>> 3172cedf
 use lockbook_shared::crypto::DecryptedDocument;
 use lockbook_shared::document_repo::{self, DocEvents};
 use lockbook_shared::file_like::FileLike;
@@ -13,19 +7,12 @@
 use lockbook_shared::tree_like::TreeLike;
 use uuid::Uuid;
 
-<<<<<<< HEAD
 const RATE_LIMIT_MILLIS: i64 = 60 * 1000;
 
-impl<Client: Requester> RequestContext<'_, '_, Client> {
-    pub fn read_document(&mut self, id: Uuid) -> CoreResult<DecryptedDocument> {
-        let mut tree = (&self.tx.base_metadata)
-            .to_staged(&self.tx.local_metadata)
-=======
 impl<Client: Requester> CoreState<Client> {
     pub(crate) fn read_document(&mut self, id: Uuid) -> CoreResult<DecryptedDocument> {
         let mut tree = (&self.db.base_metadata)
             .to_staged(&self.db.local_metadata)
->>>>>>> 3172cedf
             .to_lazy();
         let account = self
             .db
@@ -34,8 +21,16 @@
             .ok_or(CoreError::AccountNonexistent)?;
 
         let doc = tree.read_document(&self.config, &id, account)?;
+        self.db.doc_events.data();
 
-        let mut doc_events = self.tx.docs_events.get(&id).unwrap_or(&Vec::new()).clone();
+        let mut doc_events = self
+            .db
+            .doc_events
+            .data()
+            .get(&id)
+            .unwrap_or(&Vec::new())
+            .clone();
+
         doc_events.sort_by(|a, b| b.cmp(a)); //sort in descending order
         let latest_event = doc_events.iter().find(|e| matches!(e, DocEvents::Read(_)));
 
@@ -46,7 +41,7 @@
 
         if !is_capped {
             doc_events.push(document_repo::DocEvents::Read(Utc::now().timestamp()));
-            self.tx.docs_events.insert(id, doc_events);
+            self.db.doc_events.insert(id, doc_events)?;
         }
 
         Ok(doc)
@@ -70,12 +65,16 @@
         let hmac = tree.find(&id)?.document_hmac();
         document_repo::insert(&self.config, &id, hmac, &encrypted_document)?;
 
-        let mut doc_events = self.tx.docs_events.get(&id).unwrap_or(&Vec::new()).clone();
-        doc_events.sort();
-        let latest_event = doc_events
-            .iter()
-            .filter(|e| matches!(e, DocEvents::Write(_)))
-            .last();
+        let mut doc_events = self
+            .db
+            .doc_events
+            .data()
+            .get(&id)
+            .unwrap_or(&Vec::new())
+            .clone();
+
+        doc_events.sort_by(|a, b| b.cmp(a)); //sort in descending order
+        let latest_event = doc_events.iter().find(|e| matches!(e, DocEvents::Read(_)));
 
         let is_capped = match latest_event {
             Some(event) => Utc::now().timestamp() - event.timestamp() > RATE_LIMIT_MILLIS,
@@ -84,7 +83,7 @@
 
         if !is_capped {
             doc_events.push(document_repo::DocEvents::Read(Utc::now().timestamp()));
-            self.tx.docs_events.insert(id, doc_events);
+            self.db.doc_events.insert(id, doc_events)?;
         }
 
         Ok(())
