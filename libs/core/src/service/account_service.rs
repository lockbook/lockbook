--- conflicted
+++ resolved
@@ -14,15 +14,7 @@
     ) -> CoreResult<Account> {
         let username = String::from(username).to_lowercase();
 
-<<<<<<< HEAD
-        if username.len() > MAX_USERNAME_LENGTH {
-            return Err(CoreError::UsernameInvalid);
-        }
-
-        if self.tx.account.get(&OneKey {}).is_some() {
-=======
         if self.db.account.data().is_some() {
->>>>>>> 8a6f6f9c
             return Err(CoreError::AccountExists);
         }
 
