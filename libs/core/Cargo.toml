--- conflicted
+++ resolved
@@ -1,12 +1,7 @@
 [package]
 name = "lockbook-core"
-<<<<<<< HEAD
-version = "0.5.9"
+version = "0.5.10"
 edition = "2021"
-=======
-version = "0.5.10"
-edition = "2018"
->>>>>>> 4227e52b
 description = "The functional components of the iOS and Android lockbook clients."
 license = "BSD-3-Clause"
 
