[package]
name = "lockbook-core"
<<<<<<< HEAD
version = "0.5.8"
edition = "2021"
=======
version = "0.5.9"
edition = "2018"
>>>>>>> 3c197918
description = "The functional components of the iOS and Android lockbook clients."
license = "BSD-3-Clause"

[lib]
name = "lockbook_core"
crate-type = ["lib", "staticlib", "cdylib"]
bench = false

[features]
default = ["rustls-tls"]
rustls-tls = ["reqwest/rustls-tls"]
native-tls = ["reqwest/native-tls"]
no-network = ["lockbook-server", "tokio"]

[dependencies]
base64 = "0.13.0"
basic-human-duration = "0.1.2"
bincode = "1.3.3"
chrono = "0.4.15"
diffy = "0.2.0"
fuzzy-matcher = "0.3.7"
image = "0.24.3"
jni = { version = "0.13.1", default-features = false }
raqote = { version = "0.8.0", default-features = false }
reqwest = { version = "0.11.1", default-features = false, features = ["blocking", "json"] }
serde = { version = "1.0", features = ["derive"] }
serde_json = "1.0.44"
strum = "0.19.5"
strum_macros = "0.19.4"
uuid = { version = "0.8.1", features = ["v4", "serde"] }
itertools = "0.10.1"
backtrace = "0.3"
libsecp256k1 = "0.7.1"
tracing = "0.1.5"
tracing-subscriber = "0.3.9"
tracing-appender = "0.2"
hmdb = "0.2.2"
lazy_static = "1.4.0"
sublime_fuzzy = "0.7.0"
crossbeam = "0.8.1"
lockbook-shared = { path = "libs/shared" }
qrcode-generator = "4.1.6"

lockbook-server = { path = "../../server/server", optional = true }
tokio = { version = "1.5.0", optional = true }

[profile.release]
debug = true

[dev-dependencies]
cpuprofiler = "0.0.4"
criterion = "0.3.5"
indicatif = "=0.17.0-rc.11"
variant_count = "1.1.0"
num_cpus = "1.13.0"
rand = "0.8.4"
tempfile = { version = "3.1.0" }
test_utils = { path = "libs/test_utils" }

[[bench]]
name = "bench_main"
harness = false<|MERGE_RESOLUTION|>--- conflicted
+++ resolved
@@ -1,12 +1,7 @@
 [package]
 name = "lockbook-core"
-<<<<<<< HEAD
-version = "0.5.8"
+version = "0.5.9"
 edition = "2021"
-=======
-version = "0.5.9"
-edition = "2018"
->>>>>>> 3c197918
 description = "The functional components of the iOS and Android lockbook clients."
 license = "BSD-3-Clause"
 
