--- conflicted
+++ resolved
@@ -37,13 +37,8 @@
 crossbeam = "0.8.1"
 lockbook-shared = { path = "libs/shared" }
 qrcode-generator = "4.1.6"
-<<<<<<< HEAD
 db-rs = "0.1.17"
 db-rs-derive = "0.1.17"
-=======
-db-rs = "0.1.16"
-db-rs-derive = "0.1.16"
->>>>>>> cf7fdb3b
 
 lockbook-server = { path = "../../server/server", optional = true }
 tokio = { version = "1.5.0", optional = true }
