--- conflicted
+++ resolved
@@ -1,5 +1,9 @@
 use std::{
-    ffi::{c_char, c_uchar}, fs, path::PathBuf, process, ptr::null_mut
+    ffi::{c_char, c_uchar},
+    fs,
+    path::PathBuf,
+    process,
+    ptr::null_mut,
 };
 
 use ffi_utils::{carray, cstring, lb_err, rlb, rstr, rstring, rvec};
@@ -9,12 +13,14 @@
 pub use lb_rs::{blocking::Lb, model::core_config::Config};
 use lb_rs::{model::file::ShareMode, service::activity::RankingWeights};
 use lb_work::LbSyncRes;
-<<<<<<< HEAD
-=======
-pub use lb_rs::*;
-use model::api::{AppStoreAccountState, GooglePlayAccountState, PaymentMethod, PaymentPlatform, StripeAccountTier, UnixTimeMillis};
-use service::{import_export::ImportStatus, search::{ContentMatch, SearchConfig, SearchResult}};
->>>>>>> 3c0af26e
+use model::api::{
+    AppStoreAccountState, GooglePlayAccountState, PaymentMethod, PaymentPlatform,
+    StripeAccountTier, UnixTimeMillis,
+};
+use service::{
+    import_export::ImportStatus,
+    search::{SearchConfig, SearchResult},
+};
 
 #[repr(C)]
 pub struct LbInitRes {
@@ -590,14 +596,15 @@
 }
 
 #[no_mangle]
-pub extern "C" fn import_files(lb: *mut Lb, sources: *const *const c_char, sources_len: usize, dest: Uuid) -> *mut LbFfiErr {
+pub extern "C" fn import_files(
+    lb: *mut Lb, sources: *const *const c_char, sources_len: usize, dest: Uuid,
+) -> *mut LbFfiErr {
     let lb = rlb(lb);
 
     let sources: Vec<PathBuf> = unsafe {
-        (0..sources_len).map(|i| {
-            PathBuf::from(rstr(*sources.add(i)))
-        })
-        .collect()
+        (0..sources_len)
+            .map(|i| PathBuf::from(rstr(*sources.add(i))))
+            .collect()
     };
 
     match lb.import_files(&sources, dest, &|_status: ImportStatus| println!("imported one file")) {
@@ -607,12 +614,14 @@
 }
 
 #[no_mangle]
-pub extern "C" fn export_file(lb: *mut Lb, source_id: Uuid, dest: *const c_char, edit: bool) -> *mut LbFfiErr {
+pub extern "C" fn export_file(
+    lb: *mut Lb, source_id: Uuid, dest: *const c_char, edit: bool,
+) -> *mut LbFfiErr {
     let lb = rlb(lb);
 
     let dest = PathBuf::from(rstr(dest));
 
-    match lb.export_file(source_id, dest, edit, &None) {
+    match lb.export_files(source_id, dest, edit, &None) {
         Ok(()) => null_mut(),
         Err(err) => lb_err(err),
     }
@@ -633,7 +642,7 @@
     path: *mut c_char,
     score: i64,
     matched_indicies: *mut usize,
-    matched_indicies_len: usize
+    matched_indicies_len: usize,
 }
 
 #[repr(C)]
@@ -641,7 +650,7 @@
     id: Uuid,
     path: *mut c_char,
     content_matches: *mut LbContentMatch,
-    content_matches_len: usize
+    content_matches_len: usize,
 }
 
 #[repr(C)]
@@ -649,11 +658,13 @@
     paragraph: *mut c_char,
     score: i64,
     matched_indicies: *mut usize,
-    matched_indicies_len: usize
-}
-
-#[no_mangle]
-pub extern "C" fn search(lb: *mut Lb, input: *const c_char, search_paths: bool, search_docs: bool) -> LbSearchRes {
+    matched_indicies_len: usize,
+}
+
+#[no_mangle]
+pub extern "C" fn search(
+    lb: *mut Lb, input: *const c_char, search_paths: bool, search_docs: bool,
+) -> LbSearchRes {
     let lb = rlb(lb);
 
     let input = rstr(input);
@@ -669,31 +680,32 @@
         Ok(search_results) => {
             let mut path_results = Vec::new();
             let mut document_results = Vec::new();
-            
+
             for result in search_results {
                 match result {
                     SearchResult::PathMatch { id, path, matched_indices, score } => {
                         let (matched_indicies, matched_indicies_len) = carray(matched_indices);
-                        
+
                         path_results.push(LbPathSearchResult {
                             id,
                             path: cstring(path),
                             score,
                             matched_indicies,
-                            matched_indicies_len
+                            matched_indicies_len,
                         });
                     }
                     SearchResult::DocumentMatch { id, path, content_matches } => {
                         let mut c_content_matches = Vec::new();
 
                         for content_match in content_matches {
-                            let (matched_indicies, matched_indicies_len) = carray(content_match.matched_indices);
+                            let (matched_indicies, matched_indicies_len) =
+                                carray(content_match.matched_indices);
 
                             c_content_matches.push(LbContentMatch {
                                 paragraph: cstring(content_match.paragraph),
                                 score: content_match.score,
                                 matched_indicies,
-                                matched_indicies_len
+                                matched_indicies_len,
                             });
                         }
 
@@ -703,17 +715,14 @@
                             id,
                             path: cstring(path),
                             content_matches,
-                            content_matches_len
+                            content_matches_len,
                         });
                     }
                 }
             }
-            
-            let (path_results, path_results_len) = if path_results.is_empty() {
-                (null_mut(), 0)
-            } else {
-                carray(path_results)
-            };
+
+            let (path_results, path_results_len) =
+                if path_results.is_empty() { (null_mut(), 0) } else { carray(path_results) };
 
             let (document_results, document_results_len) = if document_results.is_empty() {
                 (null_mut(), 0)
@@ -726,21 +735,24 @@
                 path_results,
                 path_results_len,
                 document_results,
-                document_results_len
+                document_results_len,
             }
-        },
+        }
         Err(err) => LbSearchRes {
             err: lb_err(err),
             path_results: null_mut(),
             path_results_len: 0,
             document_results: null_mut(),
-            document_results_len: 0
+            document_results_len: 0,
         },
     }
 }
 
 #[no_mangle]
-pub extern "C" fn upgrade_account_stripe(lb: *mut Lb, is_old_card: bool, number: *const c_char, exp_year: i32, exp_month: i32, cvc: *const c_char) -> *mut LbFfiErr {
+pub extern "C" fn upgrade_account_stripe(
+    lb: *mut Lb, is_old_card: bool, number: *const c_char, exp_year: i32, exp_month: i32,
+    cvc: *const c_char,
+) -> *mut LbFfiErr {
     let lb = rlb(lb);
 
     let payment_method = if is_old_card {
@@ -756,7 +768,9 @@
 }
 
 #[no_mangle]
-pub extern "C" fn upgrade_account_app_store(lb: *mut Lb, original_transaction_id: *const c_char, app_account_token: *const c_char) -> *mut LbFfiErr {
+pub extern "C" fn upgrade_account_app_store(
+    lb: *mut Lb, original_transaction_id: *const c_char, app_account_token: *const c_char,
+) -> *mut LbFfiErr {
     let lb = rlb(lb);
 
     let original_transaction_id = rstring(original_transaction_id);
@@ -781,7 +795,7 @@
 #[repr(C)]
 pub struct LbSubscriptionInfoRes {
     err: *mut LbFfiErr,
-    info: *mut LbSubscriptionInfo
+    info: *mut LbSubscriptionInfo,
 }
 
 #[repr(C)]
@@ -818,55 +832,53 @@
     let lb = rlb(lb);
 
     match lb.get_subscription_info() {
-        Ok(info) => {
-            match info {
-                Some(info) => {
-                    let (stripe, app_store, google_play) = match info.payment_platform {
-                        PaymentPlatform::AppStore { account_state } => {
-                            (null_mut(), Box::into_raw(Box::new(LbAppStoreSubscriptionInfo {
-                                is_state_ok: account_state == AppStoreAccountState::Ok,
-                                is_state_grace_period: account_state == AppStoreAccountState::GracePeriod,
-                                is_state_failed_to_renew: account_state == AppStoreAccountState::FailedToRenew,
-                                is_state_expired: account_state == AppStoreAccountState::Expired,
-                            })), null_mut())
-                        }
-                        PaymentPlatform::Stripe { card_last_4_digits } => {
-                            (Box::into_raw(Box::new(LbStripeSubscriptionInfo { card_last_4_digits: cstring(card_last_4_digits) })) ,null_mut(), null_mut())
-                        }
-                        PaymentPlatform::GooglePlay { account_state } => {
-                            (null_mut(), null_mut(), Box::into_raw(Box::new(LbGooglePlaySubscriptionInfo {
-                                is_state_ok: account_state == GooglePlayAccountState::Ok,
-                                is_state_canceled: account_state == GooglePlayAccountState::Canceled,
-                                is_state_grace_period: account_state == GooglePlayAccountState::GracePeriod,
-                                is_state_on_hold: account_state == GooglePlayAccountState::OnHold
-                            })))
-                        }
-                    };
-
-                    let c_info = LbSubscriptionInfo {
-                        period_end: info.period_end,
-                        stripe,
-                        app_store,
-                        google_play
-                    };
-
-                    LbSubscriptionInfoRes {
-                        err: null_mut(),
-                        info: Box::into_raw(Box::new(c_info))
-                    }
-                }
-                None => {
-                    LbSubscriptionInfoRes {
-                        err: null_mut(),
-                        info: null_mut()
-                    }
-                }
+        Ok(info) => match info {
+            Some(info) => {
+                let (stripe, app_store, google_play) = match info.payment_platform {
+                    PaymentPlatform::AppStore { account_state } => (
+                        null_mut(),
+                        Box::into_raw(Box::new(LbAppStoreSubscriptionInfo {
+                            is_state_ok: account_state == AppStoreAccountState::Ok,
+                            is_state_grace_period: account_state
+                                == AppStoreAccountState::GracePeriod,
+                            is_state_failed_to_renew: account_state
+                                == AppStoreAccountState::FailedToRenew,
+                            is_state_expired: account_state == AppStoreAccountState::Expired,
+                        })),
+                        null_mut(),
+                    ),
+                    PaymentPlatform::Stripe { card_last_4_digits } => (
+                        Box::into_raw(Box::new(LbStripeSubscriptionInfo {
+                            card_last_4_digits: cstring(card_last_4_digits),
+                        })),
+                        null_mut(),
+                        null_mut(),
+                    ),
+                    PaymentPlatform::GooglePlay { account_state } => (
+                        null_mut(),
+                        null_mut(),
+                        Box::into_raw(Box::new(LbGooglePlaySubscriptionInfo {
+                            is_state_ok: account_state == GooglePlayAccountState::Ok,
+                            is_state_canceled: account_state == GooglePlayAccountState::Canceled,
+                            is_state_grace_period: account_state
+                                == GooglePlayAccountState::GracePeriod,
+                            is_state_on_hold: account_state == GooglePlayAccountState::OnHold,
+                        })),
+                    ),
+                };
+
+                let c_info = LbSubscriptionInfo {
+                    period_end: info.period_end,
+                    stripe,
+                    app_store,
+                    google_play,
+                };
+
+                LbSubscriptionInfoRes { err: null_mut(), info: Box::into_raw(Box::new(c_info)) }
             }
+            None => LbSubscriptionInfoRes { err: null_mut(), info: null_mut() },
         },
-        Err(err) => LbSubscriptionInfoRes {
-            err: lb_err(err),
-            info: null_mut()
-        },
+        Err(err) => LbSubscriptionInfoRes { err: lb_err(err), info: null_mut() },
     }
 }
 
