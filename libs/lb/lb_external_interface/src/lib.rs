--- conflicted
+++ resolved
@@ -14,12 +14,9 @@
 use serde_json::{json, value::Value};
 use strum::IntoEnumIterator;
 
-<<<<<<< HEAD
 pub use lb_rs;
-pub use lb_rs::*;
-=======
+pub use lb_rs::Core;
 use lb_rs::{service::search_service::SearchType, *};
->>>>>>> b41aec26
 
 use self::errors::*;
 
