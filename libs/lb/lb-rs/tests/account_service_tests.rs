use lb_rs::model::account::{Account, MAX_USERNAME_LENGTH};
use lb_rs::logic::pubkey;
use lb_rs::model::errors::CoreError;
use test_utils::*;

#[tokio::test]
async fn create_account_success() {
    let core = test_core().await;
    core.create_account(&random_name(), &url(), false)
        .await
        .unwrap();
}

#[tokio::test]
async fn create_account_success_with_welcome() {
    let core = test_core().await;
    core.create_account(&random_name(), &url(), true)
        .await
        .unwrap();
    let welcome_doc = core.get_by_path("welcome.md").await.unwrap().id;
    assert!(String::from_utf8_lossy(&core.read_document(welcome_doc).await.unwrap())
        .to_lowercase()
        .contains("welcome"));
}

#[tokio::test]
async fn create_account_invalid_url() {
    let core = test_core().await;
    let result = core
        .create_account(&random_name(), "https://bad-url.net", false)
        .await;
    assert!(matches!(result.unwrap_err().kind, CoreError::ServerUnreachable))
}

#[tokio::test]
async fn create_account_invalid_url_with_welcome() {
    let core = test_core().await;
    let result = core
        .create_account(&random_name(), "https://bad-url.net", true)
        .await;
    assert!(matches!(result.unwrap_err().kind, CoreError::ServerUnreachable))
}

#[tokio::test]
async fn create_account_username_taken() {
    let core1 = test_core().await;
    let core2 = test_core().await;
    let name = random_name();

    core1.create_account(&name, &url(), false).await.unwrap();

    let err = core2
        .create_account(&name, &url(), false)
        .await
        .unwrap_err();

    assert!(
        matches!(err.kind, CoreError::UsernameTaken),
        "Username \"{}\" should have caused a UsernameTaken error but instead was {:?}",
        &name,
        err
    )
}

#[tokio::test]
async fn create_account_invalid_username() {
    let core = test_core().await;

    let invalid_unames =
        ["", "i/o", "@me", "###", "+1", "💩", &"x".repeat(MAX_USERNAME_LENGTH + 1)];

    for &uname in &invalid_unames {
        let err = core.create_account(uname, &url(), false).await.unwrap_err();

        assert!(
            matches!(err.kind, CoreError::UsernameInvalid),
            "Username \"{}\" should have been InvalidUsername but instead was {:?}",
            uname,
            err
        )
    }
}

#[tokio::test]
async fn create_account_account_exists() {
    let core = &test_core().await;

    core.create_account(&random_name(), &url(), false)
        .await
        .unwrap();

    assert!(
        matches!(
            core.create_account(&random_name(), &url(), false)
                .await
                .unwrap_err()
                .kind,
            CoreError::AccountExists
        ),
        "This action should have failed with AccountAlreadyExists!",
    );
}

#[tokio::test]
async fn create_account_account_exists_case() {
    let core = test_core().await;
    let name = random_name();

    core.create_account(&name, &url(), false).await.unwrap();

    let core = test_core().await;
    assert!(matches!(
        core.create_account(&(name.to_uppercase()), &url(), false)
            .await
            .unwrap_err()
            .kind,
        CoreError::UsernameTaken
    ));
}

<<<<<<< HEAD
#[tokio::test]
async fn import_account_account_exists() {
    let mut core = test_core().await;

    core.create_account(&random_name(), &url(), false)
        .await
        .unwrap();
    let account_string = core.export_account().await.unwrap();

    assert!(matches!(
        core.import_account(&account_string).await.unwrap_err().kind,
=======
#[test]
fn import_account_account_exists() {
    let core = test_core();
    core.create_account(&random_name(), &url(), false).unwrap();
    let account_string = core.export_account_private_key().unwrap();

    assert!(matches!(
        core.import_account(&account_string, Some(&url()))
            .unwrap_err()
            .kind,
>>>>>>> 0b8e6013
        CoreError::AccountExists
    ));
}

#[tokio::test]
async fn import_account_corrupted() {
    let mut core = test_core().await;

    assert!(matches!(
<<<<<<< HEAD
        core.import_account("clearly a bad account string")
            .await
=======
        core.import_account("clearly a bad account string", Some(&url()))
>>>>>>> 0b8e6013
            .unwrap_err()
            .kind,
        CoreError::AccountStringCorrupted
    ));
}

#[tokio::test]
async fn import_account_corrupted_base64() {
    let mut core = test_core().await;

    base64::decode("clearlyabadaccountstring").unwrap();
    assert!(matches!(
<<<<<<< HEAD
        core.import_account("clearlyabadaccountstring")
            .await
=======
        core.import_account("clearlyabadaccountstring", Some(&url()))
>>>>>>> 0b8e6013
            .unwrap_err()
            .kind,
        CoreError::AccountStringCorrupted
    ));
}

#[tokio::test]
async fn import_account_nonexistent() {
    let core1 = test_core().await;

    core1
        .create_account(&random_name(), &url(), false)
        .await
        .unwrap();

    let core2 = test_core().await;
    let account =
        Account { api_url: url(), username: random_name(), private_key: pubkey::generate_key() };
<<<<<<< HEAD
=======
    core2
        .in_tx(|s| {
            s.db.account.insert(account).unwrap();
            Ok(())
        })
        .unwrap();
    let account_string = core2.export_account_private_key().unwrap();
>>>>>>> 0b8e6013

    let mut tx = core2.begin_tx().await;
    tx.db().account.insert(account.clone()).unwrap();
    core2.cache_account(account).await;

    let account_string = core2.export_account().await.unwrap();

    let mut core3 = test_core().await;
    assert!(matches!(
        core3
<<<<<<< HEAD
            .import_account(&account_string)
            .await
=======
            .import_account(&account_string, Some(&url()))
>>>>>>> 0b8e6013
            .unwrap_err()
            .kind,
        CoreError::AccountNonexistent
    ));
}

#[tokio::test]
async fn import_account_public_key_mismatch() {
    let bad_account_string = {
        let core1 = test_core().await;
        let core2 = test_core().await;
        let core3 = test_core().await;
        
        let account1 = core1
            .create_account(&random_name(), &url(), false)
            .await
            .unwrap();
        
        let mut account2 = core2
            .create_account(&random_name(), &url(), false)
            .await
            .unwrap();
<<<<<<< HEAD
        account2.username = account1.username;

        core3.cache_account(account2).await;
        core3.export_account().await.unwrap()
=======
        core2.export_account_private_key().unwrap()
>>>>>>> 0b8e6013
    };

    let mut core4 = test_core().await;

    assert!(matches!(
<<<<<<< HEAD
        core4
            .import_account(&bad_account_string)
            .await
=======
        core3
            .import_account(&bad_account_string, Some(&url()))
>>>>>>> 0b8e6013
            .unwrap_err()
            .kind,
        CoreError::UsernamePublicKeyMismatch
    ));
}

<<<<<<< HEAD
#[tokio::test]
async fn export_account() {
    let core = test_core().await;
    core.create_account(&random_name(), &url(), false)
        .await
        .unwrap();
    core.export_account().await.unwrap();
    core.export_account_qr().await.unwrap();
=======
#[test]
fn import_account_phrases() {
    let core1 = test_core();
    let account1 = core1.create_account(&random_name(), &url(), false).unwrap();
    let account_phrase = core1.export_account_phrase().unwrap();

    let core2 = test_core();
    let account2 = core2
        .import_account(&account_phrase, Some(&account1.api_url))
        .unwrap();

    assert_eq!(account1.private_key.serialize(), account2.private_key.serialize());
}

#[test]
fn export_account() {
    let core = test_core();
    core.create_account(&random_name(), &url(), false).unwrap();
    core.export_account_private_key().unwrap();
    core.export_account_qr().unwrap();
>>>>>>> 0b8e6013
}

#[tokio::test]
async fn nonzero_root_version() {
    let core = test_core().await;
    core.create_account(&random_name(), &url(), false)
        .await
        .unwrap();
    assert!(core.root().await.unwrap().last_modified > 0);
}<|MERGE_RESOLUTION|>--- conflicted
+++ resolved
@@ -118,7 +118,6 @@
     ));
 }
 
-<<<<<<< HEAD
 #[tokio::test]
 async fn import_account_account_exists() {
     let mut core = test_core().await;
@@ -126,22 +125,10 @@
     core.create_account(&random_name(), &url(), false)
         .await
         .unwrap();
-    let account_string = core.export_account().await.unwrap();
-
-    assert!(matches!(
-        core.import_account(&account_string).await.unwrap_err().kind,
-=======
-#[test]
-fn import_account_account_exists() {
-    let core = test_core();
-    core.create_account(&random_name(), &url(), false).unwrap();
     let account_string = core.export_account_private_key().unwrap();
 
     assert!(matches!(
-        core.import_account(&account_string, Some(&url()))
-            .unwrap_err()
-            .kind,
->>>>>>> 0b8e6013
+        core.import_account(&account_string, Some(&url())).await.unwrap_err().kind,
         CoreError::AccountExists
     ));
 }
@@ -151,12 +138,8 @@
     let mut core = test_core().await;
 
     assert!(matches!(
-<<<<<<< HEAD
-        core.import_account("clearly a bad account string")
-            .await
-=======
         core.import_account("clearly a bad account string", Some(&url()))
->>>>>>> 0b8e6013
+            .await
             .unwrap_err()
             .kind,
         CoreError::AccountStringCorrupted
@@ -169,12 +152,8 @@
 
     base64::decode("clearlyabadaccountstring").unwrap();
     assert!(matches!(
-<<<<<<< HEAD
-        core.import_account("clearlyabadaccountstring")
-            .await
-=======
         core.import_account("clearlyabadaccountstring", Some(&url()))
->>>>>>> 0b8e6013
+            .await
             .unwrap_err()
             .kind,
         CoreError::AccountStringCorrupted
@@ -193,32 +172,18 @@
     let core2 = test_core().await;
     let account =
         Account { api_url: url(), username: random_name(), private_key: pubkey::generate_key() };
-<<<<<<< HEAD
-=======
-    core2
-        .in_tx(|s| {
-            s.db.account.insert(account).unwrap();
-            Ok(())
-        })
-        .unwrap();
-    let account_string = core2.export_account_private_key().unwrap();
->>>>>>> 0b8e6013
 
     let mut tx = core2.begin_tx().await;
     tx.db().account.insert(account.clone()).unwrap();
     core2.cache_account(account).await;
 
-    let account_string = core2.export_account().await.unwrap();
+    let account_string = core2.export_account_private_key().await.unwrap();
 
     let mut core3 = test_core().await;
     assert!(matches!(
         core3
-<<<<<<< HEAD
-            .import_account(&account_string)
-            .await
-=======
             .import_account(&account_string, Some(&url()))
->>>>>>> 0b8e6013
+            .await
             .unwrap_err()
             .kind,
         CoreError::AccountNonexistent
@@ -241,45 +206,36 @@
             .create_account(&random_name(), &url(), false)
             .await
             .unwrap();
-<<<<<<< HEAD
         account2.username = account1.username;
 
         core3.cache_account(account2).await;
-        core3.export_account().await.unwrap()
-=======
-        core2.export_account_private_key().unwrap()
->>>>>>> 0b8e6013
+        core3.export_account_private_key().unwrap()
     };
 
     let mut core4 = test_core().await;
 
     assert!(matches!(
-<<<<<<< HEAD
         core4
-            .import_account(&bad_account_string)
-            .await
-=======
-        core3
             .import_account(&bad_account_string, Some(&url()))
->>>>>>> 0b8e6013
+            .await
             .unwrap_err()
             .kind,
         CoreError::UsernamePublicKeyMismatch
     ));
 }
 
-<<<<<<< HEAD
 #[tokio::test]
 async fn export_account() {
     let core = test_core().await;
     core.create_account(&random_name(), &url(), false)
         .await
         .unwrap();
-    core.export_account().await.unwrap();
-    core.export_account_qr().await.unwrap();
-=======
-#[test]
-fn import_account_phrases() {
+    core.export_account_private_key().unwrap();
+    core.export_account_qr().unwrap();
+}
+
+#[tokio::test]
+async fn import_account_phrases() {
     let core1 = test_core();
     let account1 = core1.create_account(&random_name(), &url(), false).unwrap();
     let account_phrase = core1.export_account_phrase().unwrap();
@@ -292,15 +248,6 @@
     assert_eq!(account1.private_key.serialize(), account2.private_key.serialize());
 }
 
-#[test]
-fn export_account() {
-    let core = test_core();
-    core.create_account(&random_name(), &url(), false).unwrap();
-    core.export_account_private_key().unwrap();
-    core.export_account_qr().unwrap();
->>>>>>> 0b8e6013
-}
-
 #[tokio::test]
 async fn nonzero_root_version() {
     let core = test_core().await;
