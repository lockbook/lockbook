use lb_rs::Lb;
use std::future::IntoFuture;
use std::thread;
use std::time::{Duration, SystemTime};
use test_utils::{random_name, test_config, test_core_with_account, url};

#[tokio::test]
#[ignore]
async fn test_sync_concurrently() {
    println!("test began");
    let core = test_core_with_account().await;
    for i in 0..100 {
        let file = core.create_at_path(&format!("{i}")).await.unwrap();
        core.write_document(file.id, "t".repeat(1000).as_bytes())
            .await
            .unwrap();
    }
    core.sync(None).await.unwrap();

    // 1779, 1942
    let mut core1 = Lb::init(test_config()).await.unwrap();
    let core2 = core1.clone();
    core1
<<<<<<< HEAD
        .import_account(&core.export_account().await.unwrap())
        .await
=======
        .import_account(&core.export_account_private_key().unwrap(), None)
>>>>>>> 0b8e6013
        .unwrap();
    let th1 = tokio::spawn(async move {
        println!("in th1");
        let start = SystemTime::now();
        core1.sync(None).await.unwrap();
        SystemTime::now().duration_since(start).unwrap().as_millis()
    });

    for _ in 0..100 {
        core2.get_uncompressed_usage().await.unwrap();
        thread::sleep(Duration::from_millis(1));
    }

    let th1 = th1.into_future().await.unwrap();

    println!("{th1}");
}

#[tokio::test]
#[ignore]
async fn test_sync_concurrently2() {
    println!("test began");
    let core = test_core_with_account().await;
    let file = core.create_at_path("test.md").await.unwrap();
    core.write_document(file.id, "t".repeat(1000).as_bytes())
        .await
        .unwrap();
    core.sync(None).await.unwrap();

    let mut threads = vec![];

    for _ in 0..1 {
        let core1 = core.clone();
        let th1 = tokio::spawn(async move {
            println!("in th1");
            let start = SystemTime::now();
            for _ in 0..10 {
                println!("sync began");
                if let Err(e) = core1.sync(None).await {
                    eprintln!("ERROR FOUND: {e}");
                }
                println!("sync end");
            }
            SystemTime::now().duration_since(start).unwrap().as_millis()
        });
        threads.push(th1);
    }

    for x in 0..100 {
        let core2 = core.clone();
        let th2 = tokio::spawn(async move {
            println!("in th2");
            let start = SystemTime::now();
            for i in 0..100 {
                println!("write began");
                if let Err(e) = core2
                    .write_document(file.id, i.to_string().repeat(x).as_bytes())
                    .await
                {
                    eprintln!("ERROR FOUND: {e}");
                }
                println!("write end");
            }
            SystemTime::now().duration_since(start).unwrap().as_millis()
        });
        threads.push(th2);
    }

    for th in threads {
        th.into_future().await.unwrap();
    }
}

#[tokio::test]
async fn new_account_test() {
    let core = Lb::init(test_config()).await.unwrap();
    core.create_account(&random_name(), &url(), false)
        .await
        .unwrap();
    assert_eq!(core.calculate_work().await.unwrap().work_units, vec![]);
}<|MERGE_RESOLUTION|>--- conflicted
+++ resolved
@@ -21,12 +21,8 @@
     let mut core1 = Lb::init(test_config()).await.unwrap();
     let core2 = core1.clone();
     core1
-<<<<<<< HEAD
-        .import_account(&core.export_account().await.unwrap())
+        .import_account(&core.export_account_private_key().await.unwrap(), Some(&url()))
         .await
-=======
-        .import_account(&core.export_account_private_key().unwrap(), None)
->>>>>>> 0b8e6013
         .unwrap();
     let th1 = tokio::spawn(async move {
         println!("in th1");
