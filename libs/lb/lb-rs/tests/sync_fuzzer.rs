--- conflicted
+++ resolved
@@ -250,21 +250,11 @@
         .create_account(&random_name(), &url(), false)
         .await
         .unwrap();
-<<<<<<< HEAD
-    let account_string = cores[0].export_account().await.unwrap();
+    let account_string = cores[0].export_account_private_key().unwrap();
 
     for client in &mut cores[1..] {
-        client.import_account(&account_string).await.unwrap();
+        client.import_account(&account_string, Some(&url())).await.unwrap();
         client.sync(None).await.unwrap();
-=======
-    let account_string = cores[0].export_account_private_key().unwrap();
-
-    for client in &cores[1..] {
-        client
-            .import_account(&account_string, Some(&url()))
-            .unwrap();
-        client.sync(None).unwrap();
->>>>>>> 0b8e6013
     }
     cores
 }
