use std::{
    collections::HashMap,
    future::{Future, IntoFuture},
    path::PathBuf,
    sync::Arc,
};

use futures::executor::block_on;
use tokio::runtime::Runtime;
use uuid::Uuid;

use crate::{
    model::{
        account::{Account, Username},
        api::{
            AccountFilter, AccountIdentifier, AccountInfo, AdminFileInfoResponse,
            AdminSetUserTierInfo, AdminValidateAccount, AdminValidateServer, ServerIndex,
            StripeAccountTier, SubscriptionInfo,
        },
        core_config::Config,
        crypto::DecryptedDocument,
        errors::{LbResult, Warning},
        file::{File, ShareMode},
        file_metadata::{DocumentHmac, FileType},
        path_ops::Filter,
    },
    service::{
        activity::RankingWeights,
        import_export::{ExportFileInfo, ImportStatus},
        search::{SearchConfig, SearchResult},
        sync::{SyncProgress, SyncStatus},
        usage::{UsageItemMetric, UsageMetrics},
    },
};

#[derive(Clone)]
pub struct Lb {
    lb: crate::Lb,
    #[cfg(not(target_family = "wasm"))]
    rt: Arc<Runtime>,
}

impl Lb {
    #[cfg(target_family = "wasm")]
    pub fn init(config: Config) -> LbResult<Self> {
        let lb = crate::Lb::init_dummy(config)?;
        Ok(Self { lb })
    }

    #[cfg(target_family = "wasm")]
    fn block_on<F>(&self, future: F) -> F::Output
    where
        F: Future,
    {
        block_on(future)
    }

    #[cfg(not(target_family = "wasm"))]
    fn block_on<F>(&self, future: F) -> F::Output
    where
        F: Future,
    {
        self.rt.block_on(future)
    }

    #[cfg(not(target_family = "wasm"))]
    pub fn init(config: Config) -> LbResult<Self> {
        let rt = Arc::new(Runtime::new().unwrap());
        let lb = rt.block_on(crate::Lb::init(config))?;
        Ok(Self { rt, lb })
    }

    pub fn create_account(
        &self, username: &str, api_url: &str, welcome_doc: bool,
    ) -> LbResult<Account> {
        self.block_on(self.lb.create_account(username, api_url, welcome_doc))
    }

    pub fn import_account(&self, key: &str, api_url: Option<&str>) -> LbResult<Account> {
        block_on(self.lb.import_account(key, api_url))
    }

    pub fn export_account_private_key(&self) -> LbResult<String> {
        self.lb.export_account_private_key_v1()
    }

    pub fn export_account_phrase(&self) -> LbResult<String> {
        self.lb.export_account_phrase()
    }

    pub fn export_account_qr(&self) -> LbResult<Vec<u8>> {
        self.lb.export_account_qr()
    }

    pub fn get_account(&self) -> LbResult<&Account> {
        self.lb.get_account()
    }

    pub fn get_config(&self) -> Config {
        self.lb.config.clone()
    }

    pub fn create_file(&self, name: &str, parent: &Uuid, file_type: FileType) -> LbResult<File> {
        self.block_on(self.lb.create_file(name, parent, file_type))
    }

    pub fn safe_write(
        &self, id: Uuid, old_hmac: Option<DocumentHmac>, content: Vec<u8>,
    ) -> LbResult<DocumentHmac> {
        block_on(self.lb.safe_write(id, old_hmac, content))
    }

    pub fn write_document(&self, id: Uuid, content: &[u8]) -> LbResult<()> {
        block_on(self.lb.write_document(id, content))
    }

    pub fn get_root(&self) -> LbResult<File> {
        block_on(self.lb.root())
    }

    pub fn get_children(&self, id: &Uuid) -> LbResult<Vec<File>> {
        block_on(self.lb.get_children(id))
    }

    pub fn get_and_get_children_recursively(&self, id: &Uuid) -> LbResult<Vec<File>> {
        self.block_on(self.lb.get_and_get_children_recursively(id))
    }

    pub fn get_file_by_id(&self, id: Uuid) -> LbResult<File> {
        block_on(self.lb.get_file_by_id(id))
    }

    pub fn delete_file(&self, id: &Uuid) -> LbResult<()> {
        block_on(self.lb.delete(id))
    }

<<<<<<< HEAD
    pub fn read_document(&self, id: Uuid) -> LbResult<DecryptedDocument> {
        block_on(self.lb.read_document(id))
=======
    pub fn read_document(&self, id: Uuid, user_activity: bool) -> LbResult<DecryptedDocument> {
        self.rt.block_on(self.lb.read_document(id, user_activity))
>>>>>>> 790cf891
    }

    pub fn read_document_with_hmac(
        &self, id: Uuid, user_activity: bool,
    ) -> LbResult<(Option<DocumentHmac>, DecryptedDocument)> {
<<<<<<< HEAD
        block_on(self.lb.read_document_with_hmac(id))
=======
        self.rt
            .block_on(self.lb.read_document_with_hmac(id, user_activity))
>>>>>>> 790cf891
    }

    pub fn list_metadatas(&self) -> LbResult<Vec<File>> {
        block_on(self.lb.list_metadatas())
    }

    pub fn rename_file(&self, id: &Uuid, new_name: &str) -> LbResult<()> {
        block_on(self.lb.rename_file(id, new_name))
    }

    pub fn move_file(&self, id: &Uuid, new_parent: &Uuid) -> LbResult<()> {
        block_on(self.lb.move_file(id, new_parent))
    }

    pub fn share_file(&self, id: Uuid, username: &str, mode: ShareMode) -> LbResult<()> {
        block_on(self.lb.share_file(id, username, mode))
    }

    pub fn get_pending_shares(&self) -> LbResult<Vec<File>> {
        block_on(self.lb.get_pending_shares())
    }

    pub fn delete_pending_share(&self, id: &Uuid) -> LbResult<()> {
        block_on(async { self.lb.reject_share(id).await })
    }

    pub fn create_link_at_path(&self, path_and_name: &str, target_id: Uuid) -> LbResult<File> {
        self.block_on(self.lb.create_link_at_path(path_and_name, target_id))
    }

    pub fn create_at_path(&self, path_and_name: &str) -> LbResult<File> {
        block_on(self.lb.create_at_path(path_and_name))
    }

    pub fn get_by_path(&self, path: &str) -> LbResult<File> {
        block_on(self.lb.get_by_path(path))
    }

    pub fn get_path_by_id(&self, id: Uuid) -> LbResult<String> {
        block_on(self.lb.get_path_by_id(id))
    }

    pub fn list_paths(&self, filter: Option<Filter>) -> LbResult<Vec<String>> {
        block_on(self.lb.list_paths(filter))
    }

    pub fn get_local_changes(&self) -> LbResult<Vec<Uuid>> {
        block_on(async {
            let tx = self.lb.ro_tx().await;
            let db = tx.db();
            Ok(db.local_metadata.get().keys().copied().collect())
        })
    }

    pub fn calculate_work(&self) -> LbResult<SyncStatus> {
        block_on(self.lb.calculate_work())
    }

    pub fn sync(&self, f: Option<Box<dyn Fn(SyncProgress) + Send>>) -> LbResult<SyncStatus> {
        block_on(self.lb.sync(f))
    }

    pub fn get_last_synced(&self) -> LbResult<i64> {
        block_on(async {
            let tx = self.lb.ro_tx().await;
            let db = tx.db();
            Ok(db.last_synced.get().copied().unwrap_or(0))
        })
    }

    pub fn get_last_synced_human_string(&self) -> LbResult<String> {
        block_on(self.lb.get_last_synced_human())
    }

    pub fn get_timestamp_human_string(&self, timestamp: i64) -> String {
        self.lb.get_timestamp_human_string(timestamp)
    }

    pub fn suggested_docs(&self, settings: RankingWeights) -> LbResult<Vec<Uuid>> {
        block_on(self.lb.suggested_docs(settings))
    }

    // TODO: examine why the old get_usage does a bunch of things
    pub fn get_usage(&self) -> LbResult<UsageMetrics> {
        block_on(self.lb.get_usage())
    }

    pub fn get_uncompressed_usage_breakdown(&self) -> LbResult<HashMap<Uuid, usize>> {
        block_on(self.lb.get_uncompressed_usage_breakdown())
    }

    pub fn get_uncompressed_usage(&self) -> LbResult<UsageItemMetric> {
        block_on(self.lb.get_uncompressed_usage())
    }

    pub fn import_files<F: Fn(ImportStatus)>(
        &self, sources: &[PathBuf], dest: Uuid, update_status: &F,
    ) -> LbResult<()> {
        self.block_on(self.lb.import_files(sources, dest, update_status))
    }

    pub fn export_files(
        &self, id: Uuid, dest: PathBuf, edit: bool,
        export_progress: &Option<Box<dyn Fn(ExportFileInfo)>>,
    ) -> LbResult<()> {
        self.block_on(self.lb.export_file(id, dest, edit, export_progress))
    }

    pub fn search_file_paths(&self, input: &str) -> LbResult<Vec<SearchResult>> {
        self.block_on(async { self.lb.search(input, SearchConfig::Paths).await })
    }

    pub fn search(&self, input: &str, cfg: SearchConfig) -> LbResult<Vec<SearchResult>> {
        block_on(self.lb.search(input, cfg))
    }

<<<<<<< HEAD
    pub fn validate(&self) -> Result<Vec<Warning>, TestRepoError> {
        block_on(self.lb.test_repo_integrity())
=======
    pub fn validate(&self) -> LbResult<Vec<Warning>> {
        self.rt.block_on(self.lb.test_repo_integrity())
>>>>>>> 790cf891
    }

    pub fn upgrade_account_stripe(&self, account_tier: StripeAccountTier) -> LbResult<()> {
        self.block_on(self.lb.upgrade_account_stripe(account_tier))
    }

    pub fn upgrade_account_google_play(
        &self, purchase_token: &str, account_id: &str,
    ) -> LbResult<()> {
        block_on(
            self.lb
                .upgrade_account_google_play(purchase_token, account_id),
        )
    }

    pub fn upgrade_account_app_store(
        &self, original_transaction_id: String, app_account_token: String,
    ) -> LbResult<()> {
        block_on(
            self.lb
                .upgrade_account_app_store(original_transaction_id, app_account_token),
        )
    }

    pub fn cancel_subscription(&self) -> LbResult<()> {
        block_on(self.lb.cancel_subscription())
    }

    pub fn get_subscription_info(&self) -> LbResult<Option<SubscriptionInfo>> {
        block_on(self.lb.get_subscription_info())
    }

    pub fn delete_account(&self) -> LbResult<()> {
        block_on(self.lb.delete_account())
    }

    pub fn admin_disappear_account(&self, username: &str) -> LbResult<()> {
        block_on(self.lb.disappear_account(username))
    }

    pub fn admin_disappear_file(&self, id: Uuid) -> LbResult<()> {
        block_on(self.lb.disappear_file(id))
    }

    pub fn admin_list_users(&self, filter: Option<AccountFilter>) -> LbResult<Vec<Username>> {
        block_on(self.lb.list_users(filter))
    }

    pub fn admin_get_account_info(&self, identifier: AccountIdentifier) -> LbResult<AccountInfo> {
        block_on(self.lb.get_account_info(identifier))
    }

    pub fn admin_validate_account(&self, username: &str) -> LbResult<AdminValidateAccount> {
        block_on(self.lb.validate_account(username))
    }

    pub fn admin_validate_server(&self) -> LbResult<AdminValidateServer> {
        block_on(self.lb.validate_server())
    }

    pub fn admin_file_info(&self, id: Uuid) -> LbResult<AdminFileInfoResponse> {
        block_on(self.lb.file_info(id))
    }

    pub fn admin_rebuild_index(&self, index: ServerIndex) -> LbResult<()> {
        block_on(self.lb.rebuild_index(index))
    }

    pub fn admin_set_user_tier(&self, username: &str, info: AdminSetUserTierInfo) -> LbResult<()> {
        block_on(self.lb.set_user_tier(username, info))
    }

    pub fn debug_info(&self, os_info: String) -> String {
        self.block_on(self.lb.debug_info(os_info))
            .unwrap_or_else(|e| format!("failed to produce debug info: {:?}", e.to_string()))
    }
}<|MERGE_RESOLUTION|>--- conflicted
+++ resolved
@@ -134,24 +134,14 @@
         block_on(self.lb.delete(id))
     }
 
-<<<<<<< HEAD
     pub fn read_document(&self, id: Uuid) -> LbResult<DecryptedDocument> {
-        block_on(self.lb.read_document(id))
-=======
-    pub fn read_document(&self, id: Uuid, user_activity: bool) -> LbResult<DecryptedDocument> {
-        self.rt.block_on(self.lb.read_document(id, user_activity))
->>>>>>> 790cf891
+        block_on(self.lb.read_document(id, user_activity))
     }
 
     pub fn read_document_with_hmac(
         &self, id: Uuid, user_activity: bool,
     ) -> LbResult<(Option<DocumentHmac>, DecryptedDocument)> {
-<<<<<<< HEAD
-        block_on(self.lb.read_document_with_hmac(id))
-=======
-        self.rt
-            .block_on(self.lb.read_document_with_hmac(id, user_activity))
->>>>>>> 790cf891
+        block_on(self.lb.read_document_with_hmac(id, user_activity))
     }
 
     pub fn list_metadatas(&self) -> LbResult<Vec<File>> {
@@ -268,13 +258,8 @@
         block_on(self.lb.search(input, cfg))
     }
 
-<<<<<<< HEAD
-    pub fn validate(&self) -> Result<Vec<Warning>, TestRepoError> {
+    pub fn validate(&self) ->  LbResult<Vec<Warning>> {
         block_on(self.lb.test_repo_integrity())
-=======
-    pub fn validate(&self) -> LbResult<Vec<Warning>> {
-        self.rt.block_on(self.lb.test_repo_integrity())
->>>>>>> 790cf891
     }
 
     pub fn upgrade_account_stripe(&self, account_tier: StripeAccountTier) -> LbResult<()> {
