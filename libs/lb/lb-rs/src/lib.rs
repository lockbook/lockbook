//! The library that underlies most things [lockbook](https://lockbook.net).
//!
//! All lockbook clients
//! (iOS, linux, etc) rely on this library to perform cryptography, offline edits, and
//! reconciliation of data between our server, other clients, and other devices.
//!
//! Our server relies on this library for checking signatures, and validating whether tree
//! modifications are valid / authorized.
//!
//! - Most clients / integrators will be interested in the functions attached to the [Lb] struct.
//!   See the [service] module for evolving this functionality.
//! - The [model] module contains the specification of our data structures and contracts between
//!   components.
//! - The [blocking] module contains blocking variants of all [Lb] functions for consumers without
//!   async runtimes.
//! - The [io] module contains interactions with disk and network.

#[macro_use]
extern crate tracing;

pub mod blocking;
pub mod io;
pub mod model;
pub mod service;
pub mod subscribers;

#[derive(Clone)]
pub struct Lb {
    pub config: Config,
    pub keychain: Keychain,
    pub db: LbDb,
    pub docs: AsyncDocs,
    pub search: SearchIndex,
    pub client: Network,
    pub events: EventSubs,
    pub syncing: Arc<AtomicBool>,
    pub status: StatusUpdater,
}

impl Lb {
    /// this is dumb lb that will make the library compile for wasm but doesn't include
    /// any of the expected functionality. your files wouldn't be saved, sync wouldn't
    /// work, etc. for now this is useful for unblocking workspace on wasm
    pub fn init_dummy(config: Config) -> LbResult<Self> {
        let db = CoreDb::init(db_rs::Config {
            path: Default::default(),
            create_path: false,
            create_db: false,
            read_only: false,
            no_io: true,
            fs_locks: false,
            fs_locks_block: false,
            schema_name: Default::default(),
        })
        .map_err(|err| LbErrKind::Unexpected(format!("db rs creation failed: {:#?}", err)))?;

        Ok(Self {
            config: config.clone(),
            keychain: Default::default(),
            db: Arc::new(RwLock::new(db)),
            docs: AsyncDocs::from(&config),
            search: Default::default(),
            client: Default::default(),
            syncing: Default::default(),
            events: Default::default(),
        })
    }
}

impl Lb {
    #[instrument(level = "info", skip_all, err(Debug))]
    pub async fn init(config: Config) -> LbResult<Self> {
        logging::init(&config)?;

        let db = CoreDb::init(db_rs::Config::in_folder(&config.writeable_path)).map_unexpected()?;
        let keychain = Keychain::from(db.account.get());
        let db = Arc::new(RwLock::new(db));
        let docs = AsyncDocs::from(&config);
        let client = Network::default();
        let search = SearchIndex::default();
        let status = StatusUpdater::default();
        let syncing = Arc::default();
        let events = EventSubs::default();

        let result = Self { config, keychain, db, docs, client, search, syncing, events, status };

        result.setup_search();
        result.setup_status().await?;

        Ok(result)
    }
}

pub fn get_code_version() -> &'static str {
    env!("CARGO_PKG_VERSION")
}

pub static DEFAULT_API_LOCATION: &str = "https://api.prod.lockbook.net";
pub static CORE_CODE_VERSION: &str = env!("CARGO_PKG_VERSION");

use crate::io::CoreDb;
use crate::service::logging;
use db_rs::Db;
use io::docs::AsyncDocs;
use io::network::Network;
use io::LbDb;
use model::core_config::Config;
<<<<<<< HEAD
use model::errors::{LbErrKind, LbResult, Unexpected};
=======
pub use model::errors::{LbErrKind, LbResult};
>>>>>>> 51772813
use service::events::EventSubs;
use service::keychain::Keychain;
use std::sync::atomic::AtomicBool;
use std::sync::Arc;
use subscribers::search::SearchIndex;
use subscribers::status::StatusUpdater;
use tokio::sync::RwLock;
pub use uuid::Uuid;<|MERGE_RESOLUTION|>--- conflicted
+++ resolved
@@ -63,6 +63,7 @@
             client: Default::default(),
             syncing: Default::default(),
             events: Default::default(),
+            status: Default::default(),
         })
     }
 }
@@ -105,11 +106,8 @@
 use io::network::Network;
 use io::LbDb;
 use model::core_config::Config;
-<<<<<<< HEAD
-use model::errors::{LbErrKind, LbResult, Unexpected};
-=======
+use model::errors::Unexpected;
 pub use model::errors::{LbErrKind, LbResult};
->>>>>>> 51772813
 use service::events::EventSubs;
 use service::keychain::Keychain;
 use std::sync::atomic::AtomicBool;
