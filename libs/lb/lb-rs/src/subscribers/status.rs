--- conflicted
+++ resolved
@@ -1,7 +1,6 @@
 use std::sync::Arc;
 use std::time::Duration;
 
-<<<<<<< HEAD
 use serde::{Deserialize, Serialize};
 use tokio::{
     sync::{Mutex, RwLock},
@@ -14,17 +13,7 @@
     service::{events::Event, sync::SyncIncrement, usage::UsageMetrics},
     LbServer,
 };
-=======
-use tokio::sync::{Mutex, RwLock};
-use tokio::time::Instant;
-use uuid::Uuid;
-
 use crate::Lb;
-use crate::model::errors::{LbErrKind, LbResult, Unexpected};
-use crate::service::events::Event;
-use crate::service::sync::SyncIncrement;
-use crate::service::usage::UsageMetrics;
->>>>>>> f4cec951
 
 #[derive(Clone, Default)]
 pub struct StatusUpdater {
