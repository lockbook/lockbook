--- conflicted
+++ resolved
@@ -24,14 +24,7 @@
 bincode = "1.3.3"
 time = "0.3.20"
 diffy = "0.3.0"
-<<<<<<< HEAD
 reqwest = { version = "0.11.1", default-features = false, features = ["json"] }
-=======
-reqwest = { version = "0.11.1", default-features = false, features = [
-    "blocking",
-    "json",
-] }
->>>>>>> 369edc60
 serde = { version = "1.0", features = ["derive"] }
 serde_json = "1.0.44"
 uuid = { version = "1.2.2", features = ["v4", "serde"] }
