language = "C"

[parse]
parse_deps = true
include = ["lb-rs", "lb-c", "uuid"]
extra_bindings = ["lb-c"]

# A list of substitutions for converting cfg's to ifdefs. cfgs which aren't
# defined here will just be discarded.
#
# e.g.
# `#[cfg(target = "freebsd")] ...`
# becomes
# `#if defined(DEFINE_FREEBSD) ... #endif`
#
# Values chosen to match standard variables defined for the C preprocessor on respective platforms according to:
# https://github.com/cpredef/predef/blob/master/OperatingSystems.md
[defines]
"target_vendor = apple" = "__APPLE__"
"target_os = ios" = "__APPLE__"
<<<<<<< HEAD
"target_os = android" = "__ANDROID__"

[parse]
parse_deps = true
include = ["lb-rs", "lb-c", "uuid"]
extra_bindings = ["lb-c"]
=======
"target_os = android" = "__ANDROID__"
>>>>>>> 3c0af26e
<|MERGE_RESOLUTION|>--- conflicted
+++ resolved
@@ -18,13 +18,4 @@
 [defines]
 "target_vendor = apple" = "__APPLE__"
 "target_os = ios" = "__APPLE__"
-<<<<<<< HEAD
-"target_os = android" = "__ANDROID__"
-
-[parse]
-parse_deps = true
-include = ["lb-rs", "lb-c", "uuid"]
-extra_bindings = ["lb-c"]
-=======
-"target_os = android" = "__ANDROID__"
->>>>>>> 3c0af26e
+"target_os = android" = "__ANDROID__"