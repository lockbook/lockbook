use egui_editor::{
    input::canonical::{Location, Region},
    offset_types::{DocCharOffset, RelCharOffset},
};
use lb_external_interface::lb_rs::Uuid;
use serde::Serialize;
use workspace_rs::output::WsOutput;

#[derive(Serialize, Default)]
pub struct IntegrationOutput {
    pub workspace_resp: FfiWorkspaceResp,
<<<<<<< HEAD
    pub redraw_in: u128,
    pub has_copied_text: bool,
=======
    pub redraw_in: u64,
>>>>>>> 080796de
    pub copied_text: String,
    pub url_opened: String,
}

#[derive(Serialize, Default)]
pub struct FfiWorkspaceResp {
    selected_file: Uuid,
    doc_created: Uuid,

    pub msg: String,
    syncing: bool,
    refresh_files: bool,

    new_folder_btn_pressed: bool,
    pub tab_title_clicked: bool,

    pub show_edit_menu: bool,
    pub edit_menu_x: f32,
    pub edit_menu_y: f32,

    pub selection_updated: bool,
    pub text_updated: bool,
}

impl From<WsOutput> for FfiWorkspaceResp {
    fn from(value: WsOutput) -> Self {
        Self {
            selected_file: value.selected_file.unwrap_or_default(),
            msg: value.status.message,
            syncing: value.status.syncing,
            refresh_files: value.sync_done.is_some()
                || value.file_renamed.is_some()
                || value.file_created.is_some(),
            doc_created: match value.file_created {
                Some(Ok(f)) => {
                    if f.is_document() {
                        f.id.into()
                    } else {
                        Uuid::nil().into()
                    }
                }
                _ => Uuid::nil().into(),
            },
            new_folder_btn_pressed: value.new_folder_clicked,
            tab_title_clicked: value.tab_title_clicked,
            show_edit_menu: false,
            edit_menu_x: Default::default(),
            edit_menu_y: Default::default(),

            selection_updated: false,
            text_updated: false,
        }
    }
}

#[derive(Serialize, Default)]
pub struct JTextPosition {
    pub none: bool,
    pub position: usize,
}

#[derive(Serialize, Default)]
pub struct JTextRange {
    pub none: bool,
    pub start: usize,
    pub end: usize,
}

#[derive(Serialize, Default)]
pub struct JRect {
    pub min_x: f32,
    pub min_y: f32,
    pub max_x: f32,
    pub max_y: f32,
}

impl From<JTextRange> for (DocCharOffset, DocCharOffset) {
    fn from(value: JTextRange) -> Self {
        (value.start.into(), value.end.into())
    }
}

impl From<JTextRange> for (RelCharOffset, RelCharOffset) {
    fn from(value: JTextRange) -> Self {
        (value.start.into(), value.end.into())
    }
}

impl From<JTextRange> for Region {
    fn from(value: JTextRange) -> Self {
        Region::BetweenLocations {
            start: Location::DocCharOffset(value.start.into()),
            end: Location::DocCharOffset(value.start.into()),
        }
    }
}<|MERGE_RESOLUTION|>--- conflicted
+++ resolved
@@ -9,12 +9,8 @@
 #[derive(Serialize, Default)]
 pub struct IntegrationOutput {
     pub workspace_resp: FfiWorkspaceResp,
-<<<<<<< HEAD
-    pub redraw_in: u128,
+    pub redraw_in: u64,
     pub has_copied_text: bool,
-=======
-    pub redraw_in: u64,
->>>>>>> 080796de
     pub copied_text: String,
     pub url_opened: String,
 }
@@ -60,12 +56,12 @@
             },
             new_folder_btn_pressed: value.new_folder_clicked,
             tab_title_clicked: value.tab_title_clicked,
-            show_edit_menu: false,
-            edit_menu_x: Default::default(),
-            edit_menu_y: Default::default(),
+            show_edit_menu: value.markdown_editor_show_edit_menu,
+            edit_menu_x: value.markdown_editor_edit_menu_x,
+            edit_menu_y: value.markdown_editor_edit_menu_y,
 
-            selection_updated: false,
-            text_updated: false,
+            selection_updated: value.markdown_editor_selection_updated,
+            text_updated: value.markdown_editor_text_updated,
         }
     }
 }
