--- conflicted
+++ resolved
@@ -52,32 +52,6 @@
     pub tab_title_clicked: bool,
 }
 
-<<<<<<< HEAD
-impl Default for FfiWorkspaceResp {
-    fn default() -> Self {
-        Self {
-            selected_file: Default::default(),
-            doc_created: Default::default(),
-            msg: std::ptr::null_mut(),
-            syncing: Default::default(),
-            refresh_files: Default::default(),
-            new_folder_btn_pressed: Default::default(),
-            #[cfg(target_os = "ios")]
-            hide_virtual_keyboard: false,
-            #[cfg(target_os = "ios")]
-            text_updated: Default::default(),
-            #[cfg(target_os = "ios")]
-            selection_updated: Default::default(),
-            #[cfg(target_os = "ios")]
-            scroll_updated: Default::default(),
-            #[cfg(target_os = "ios")]
-            tab_title_clicked: false,
-        }
-    }
-}
-
-=======
->>>>>>> cfa92195
 impl From<WsOutput> for FfiWorkspaceResp {
     fn from(value: WsOutput) -> Self {
         Self {
