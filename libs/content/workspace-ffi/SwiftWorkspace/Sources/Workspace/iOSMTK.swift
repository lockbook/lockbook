#if os(iOS)
import UIKit
import MetalKit
import Bridge
import SwiftUI
import MobileCoreServices
import UniformTypeIdentifiers

import GameController

public class iOSMTKTextInputWrapper: UIView, UITextInput, UIDropInteractionDelegate {
    public static let TOOL_BAR_HEIGHT: CGFloat = 42
    public static let FLOATING_CURSOR_OFFSET_HEIGHT: CGFloat = 0.6

    let mtkView: iOSMTK
    let currentHeaderSize: Double

    var textUndoManager = iOSUndoManager()
    let textInteraction = UITextInteraction(for: .editable)

    var wsHandle: UnsafeMutableRawPointer? { get { mtkView.wsHandle } }
    
    public override var undoManager: UndoManager? {
        return textUndoManager
    }

    var lastFloatingCursorRect: CGRect? = nil
    var floatingCursor: UIView = UIView()
    var floatingCursorWidth = 1.0
    var floatingCursorNewStartX = 0.0
    var floatingCursorNewEndX = 0.0
    var floatingCursorNewStartY = 0.0
    var floatingCursorNewEndY = 0.0
    var autoScroll: Timer? = nil
        
    var isLongPressCursorDrag = false
    
    init(mtkView: iOSMTK, headerSize: Double) {
        self.mtkView = mtkView
        self.currentHeaderSize = headerSize

        super.init(frame: .infinite)

        mtkView.onSelectionChanged = { [weak self] in
            self?.inputDelegate?.selectionDidChange(self)
        }
        mtkView.onTextChanged = { [weak self] in
            self?.inputDelegate?.textDidChange(self)
        }

        self.clipsToBounds = true
        self.isUserInteractionEnabled = true

        // ipad trackpad support
        let pan = UIPanGestureRecognizer(target: self, action: #selector(self.handleTrackpadScroll(_:)))
        pan.allowedScrollTypesMask = .all
        pan.maximumNumberOfTouches = 0
        self.addGestureRecognizer(pan)

        // selection support
        textInteraction.textInput = self
        self.addInteraction(textInteraction)

        for gestureRecognizer in textInteraction.gesturesForFailureRequirements {
            let gestureName = gestureRecognizer.name?.lowercased()

            if gestureName?.contains("tap") ?? false {
                gestureRecognizer.cancelsTouchesInView = false
            }
        }
        
        for gesture in gestureRecognizers ?? [] {
            let gestureName = gesture.name?.lowercased()
            
            if gestureName?.contains("interactiverefinement") ?? false {
                gesture.addTarget(self, action: #selector(longPressGestureStateChanged(_:)))
            }
        }
        
        // drop support
        let dropInteraction = UIDropInteraction(delegate: self)
        self.addInteraction(dropInteraction)

        // undo redo support
        self.textUndoManager.textWrapper = self
        self.textUndoManager.wsHandle = self.wsHandle
        self.textUndoManager.mtkView = mtkView
        self.textUndoManager.inputDelegate = inputDelegate
        
        // floating cursor support
        if #available(iOS 17.4, *) {
            let concreteFloatingCursor = UIStandardTextCursorView()
            concreteFloatingCursor.tintColor = .systemBlue
            floatingCursor = concreteFloatingCursor
        } else {
            floatingCursor.backgroundColor = .systemBlue
            floatingCursor.layer.cornerRadius = 1
            floatingCursorWidth = 2
        }

        floatingCursor.layer.shadowColor = UIColor.black.cgColor
        floatingCursor.layer.shadowOpacity = 0.4
        floatingCursor.layer.shadowOffset = CGSize(width: 0, height: 8)
        floatingCursor.layer.shadowRadius = 4
        floatingCursor.isHidden = true

        addSubview(floatingCursor)
    }
    
    @objc func handleTrackpadScroll(_ sender: UIPanGestureRecognizer? = nil) {
        mtkView.handleTrackpadScroll(sender)
    }
        
    @objc private func longPressGestureStateChanged(_ recognizer: UIGestureRecognizer) {
        switch recognizer.state {
        case .began:
            isLongPressCursorDrag = true
        case .cancelled, .ended:
            isLongPressCursorDrag = false
            
            inputDelegate?.selectionWillChange(self)
            mtkView.drawImmediately()
            inputDelegate?.selectionDidChange(self)
        default:
            break
        }
    }
            
    required init(coder: NSCoder) {
        fatalError("init(coder:) has not been implemented")
    }

    public override func touchesBegan(_ touches: Set<UITouch>, with event: UIEvent?) {
        mtkView.touchesBegan(touches, with: event)
    }

    public override func touchesMoved(_ touches: Set<UITouch>, with event: UIEvent?) {
        mtkView.touchesMoved(touches, with: event)
    }

    public override func touchesEnded(_ touches: Set<UITouch>, with event: UIEvent?) {
        mtkView.touchesEnded(touches, with: event)
    }

    public override func touchesCancelled(_ touches: Set<UITouch>, with event: UIEvent?) {
        mtkView.touchesCancelled(touches, with: event)
    }

    public func beginFloatingCursor(at point: CGPoint) {
        tintColor = traitCollection.userInterfaceStyle == .light ? .lightGray : .gray
        self.floatingCursorNewEndX = self.bounds.size.width
        self.floatingCursorNewEndY = self.bounds.size.height

        setFloatingCursorLoc(point: point, animate: false)
        self.bringSubviewToFront(floatingCursor)
        floatingCursor.isHidden = false
    }

    public func updateFloatingCursor(at point: CGPoint) {
        if(point.x < floatingCursorNewStartX) {
            floatingCursorNewEndX -= (floatingCursorNewStartX - point.x)
            floatingCursorNewStartX = point.x
        }

        if(point.x > floatingCursorNewEndX) {
            floatingCursorNewStartX += (point.x - floatingCursorNewEndX)
            floatingCursorNewEndX = point.x
        }

        if(point.y < floatingCursorNewStartY) {
            floatingCursorNewEndY -= (floatingCursorNewStartY - point.y)
            floatingCursorNewStartY = point.y
        }

        if(point.y > floatingCursorNewEndY) {
            floatingCursorNewStartY += (point.y - floatingCursorNewEndY)
            floatingCursorNewEndY = point.y
        }

        setFloatingCursorLoc(point: point, animate: true)
    }

    public func endFloatingCursor() {
        if let cursorRect = lastFloatingCursorRect {
            UIView.animate(withDuration: 0.15, animations: { [weak self] in
                if let textInputWrapper = self {
                    textInputWrapper.floatingCursor.frame = CGRect(x: cursorRect.origin.x, y: cursorRect.origin.y, width: textInputWrapper.floatingCursorWidth, height: cursorRect.height + Self.FLOATING_CURSOR_OFFSET_HEIGHT)
                }
            }, completion: {[weak self] finished in
                if let textWrapper = self {
                    textWrapper.floatingCursor.isHidden = true
                    textWrapper.tintColor = .systemBlue
                    textWrapper.inputDelegate?.selectionWillChange(textWrapper)
                    textWrapper.mtkView.drawImmediately()
                    textWrapper.inputDelegate?.selectionDidChange(textWrapper)
                    
                    textWrapper.floatingCursorNewStartX = 0
                    textWrapper.floatingCursorNewEndX = textWrapper.bounds.size.width
                    textWrapper.floatingCursorNewStartY = 0
                    textWrapper.floatingCursorNewEndY = textWrapper.bounds.size.height
                }
            })
        }
    }

    func setFloatingCursorLoc(point: CGPoint, animate: Bool) {
        let pos = closestPosition(to: point)
        let cursorRect = caretRect(for: pos!)
                        
        lastFloatingCursorRect = cursorRect

        let x = point.x - self.floatingCursorNewStartX
        let y = point.y - self.floatingCursorNewStartY

        let scrollUp = y >= bounds.height - 20
        let scrollDown = y <= 20
        
        if (scrollUp || scrollDown) && autoScroll == nil {
            autoScroll = Timer.scheduledTimer(withTimeInterval: 0.016, repeats: true) { [self] timer in
                if floatingCursor.isHidden {
                    timer.invalidate()
                }
                
                mouse_moved(wsHandle, Float(bounds.width / 2), Float(bounds.height / 2))
                scroll_wheel(wsHandle, 0, scrollUp ? -20 : 20, false, false, false, false)
                mouse_gone(wsHandle)
                
                mtkView.drawImmediately()
            }
        } else if let autoScroll,
            !scrollUp && !scrollDown {
            autoScroll.invalidate()
            self.autoScroll = nil
        }
        
        if animate {
            UIView.animate(withDuration: 0.15, animations: { [weak self] in
                if let textWrapper = self {
                    textWrapper.floatingCursor.frame = CGRect(x: x, y: y - (cursorRect.height / 2), width: textWrapper.floatingCursorWidth, height: cursorRect.height + Self.FLOATING_CURSOR_OFFSET_HEIGHT)
                }
            })
        } else {
            floatingCursor.frame = CGRect(x: x, y: y - (cursorRect.height / 2), width: floatingCursorWidth, height: cursorRect.height + Self.FLOATING_CURSOR_OFFSET_HEIGHT)
        }
    }
    
    public override func canPerformAction(_ action: Selector, withSender sender: Any?) -> Bool {
        if action == #selector(cut(_:)) || action == #selector(copy(_:)) {
            return selectedTextRange?.isEmpty == false
        }
        
        if action == #selector(paste(_:)) {
            return UIPasteboard.general.hasStrings || UIPasteboard.general.hasImages || UIPasteboard.general.hasURLs
        }
        
        if action == #selector(replace(_:withText:)) {
            return false
        }
        
        if action == NSSelectorFromString("replace:") {
            return true
        }
        
        return super.canPerformAction(action, withSender: sender)
    }
    
    @objc func replace(_ sender: Any?) {
        guard let replacement = sender as? NSObject,
              let range = replacement.value(forKey: "range") as? UITextRange,
              let replacementText = replacement.value(forKey: "replacementText") as? NSString else {
            return
        }
        
        replace(range, withText: replacementText as String)
    }
    
    public func dropInteraction(_ interaction: UIDropInteraction, canHandle session: UIDropSession) -> Bool {
        guard session.items.count == 1 else { return false }

        return session.hasItemsConforming(toTypeIdentifiers: [UTType.image.identifier, UTType.fileURL.identifier, UTType.text.identifier])
    }

    public func dropInteraction(_ interaction: UIDropInteraction, sessionDidUpdate session: UIDropSession) -> UIDropProposal {
        let dropLocation = session.location(in: self)
        let operation: UIDropOperation

        if self.frame.contains(dropLocation) {
            operation = .copy
        } else {
            operation = .cancel
        }

        return UIDropProposal(operation: operation)
    }

    public func dropInteraction(_ interaction: UIDropInteraction, performDrop session: UIDropSession) {
        if session.hasItemsConforming(toTypeIdentifiers: [UTType.image.identifier as String]) {
            session.loadObjects(ofClass: UIImage.self) { imageItems in
                let images = imageItems as? [UIImage] ?? []

                for image in images {
                    self.importContent(.image(image), isPaste: true)
                }
            }
        }

        if session.hasItemsConforming(toTypeIdentifiers: [UTType.text.identifier as String]) {
            session.loadObjects(ofClass: NSAttributedString.self) { textItems in
                let attributedStrings = textItems as? [NSAttributedString] ?? []

                for attributedString in attributedStrings {
                    self.importContent(.text(attributedString.string), isPaste: true)
                }
            }
        }

        if session.hasItemsConforming(toTypeIdentifiers: [UTType.fileURL.identifier as String]) {
            session.loadObjects(ofClass: URL.self) { urlItems in
                for url in urlItems {
                    self.importContent(.url(url), isPaste: true)
                }
            }
        }
    }
    
    func importContent(_ importFormat: SupportedImportFormat, isPaste: Bool) {
        inputDelegate?.textWillChange(self)
        inputDelegate?.selectionWillChange(self)
        mtkView.importContent(importFormat, isPaste: isPaste)
        mtkView.drawImmediately()
        inputDelegate?.selectionDidChange(self)
        inputDelegate?.textDidChange(self)
    }
    
    public func insertText(_ text: String) {
        guard let _ = (markedTextRange ?? selectedTextRange) as? LBTextRange,
            !text.isEmpty else {
            return
        }
         
        inputDelegate?.selectionWillChange(self)
        inputDelegate?.textWillChange(self)
        insert_text(wsHandle, text)
        mtkView.drawImmediately()
        inputDelegate?.textDidChange(self)
        inputDelegate?.selectionDidChange(self)
    }

    public func text(in range: UITextRange) -> String? {
        guard let range = (range as? LBTextRange)?.c else {
            return nil
        }
        guard let result = text_in_range(wsHandle, range) else {
            return nil
        }
        let str = String(cString: result)
        free_text(UnsafeMutablePointer(mutating: result))
        return str
    }


    public func replace(_ range: UITextRange, withText text: String) {
        guard let range = range as? LBTextRange else {
            return
        }
        
        inputDelegate?.textWillChange(self)
        replace_text(wsHandle, range.c, text)
        mtkView.drawImmediately()
        inputDelegate?.textDidChange(self)
    }

    public var selectedTextRange: UITextRange? {
        set {
            guard let range = (newValue as? LBTextRange)?.c else {
                return
            }

            if !floatingCursor.isHidden || isLongPressCursorDrag {
                set_selected(wsHandle, range)
                return
            }
            
            inputDelegate?.selectionWillChange(self)
            set_selected(wsHandle, range)
            mtkView.drawImmediately()
            inputDelegate?.selectionDidChange(self)
        }

        get {
            let range = get_selected(wsHandle)
            if range.none {
                return nil
            }
            return LBTextRange(c: range)
        }
    }

    public var markedTextRange: UITextRange? {
        get {
            let range = get_marked(wsHandle)
            if range.none {
                return nil
            }
            return LBTextRange(c: range)
        }
    }

    public var markedTextStyle: [NSAttributedString.Key : Any]? {
        set {
            unimplemented()
        }

        get {
            unimplemented()
            return nil
        }
    }

    public func setMarkedText(_ markedText: String?, selectedRange: NSRange) {
        guard let _ = (markedTextRange ?? selectedTextRange) as? LBTextRange else {
            return
        }
        
        inputDelegate?.textWillChange(self)
        set_marked(wsHandle, CTextRange(none: false, start: CTextPosition(none: false, pos: UInt(selectedRange.lowerBound)), end: CTextPosition(none: false, pos: UInt(selectedRange.upperBound))), markedText)
        mtkView.drawImmediately()
        inputDelegate?.textDidChange(self)
    }

    public func unmarkText() {
        guard let _ = markedTextRange as? LBTextRange else {
            return
        }
        
        inputDelegate?.textWillChange(self)
        unmark_text(wsHandle)
        mtkView.drawImmediately()
        inputDelegate?.textDidChange(self)
    }

    public var beginningOfDocument: UITextPosition {
        let res = beginning_of_document(wsHandle)
        return LBTextPos(c: res)
    }

    public var endOfDocument: UITextPosition {
        let res = end_of_document(wsHandle)
        return LBTextPos(c: res)
    }

    public func textRange(from fromPosition: UITextPosition, to toPosition: UITextPosition) -> UITextRange? {
        guard let start = (fromPosition as? LBTextPos)?.c else {
            return nil
        }
        let end = (toPosition as! LBTextPos).c
        let range = text_range(start, end)

        if range.none {
            return nil
        } else {
            return LBTextRange(c: range)
        }
    }

    public func position(from position: UITextPosition, offset: Int) -> UITextPosition? {
        guard let start = (position as? LBTextPos)?.c else {
            return nil
        }
        let new = position_offset(wsHandle, start, Int32(offset))
        if new.none {
            return nil
        }
        return LBTextPos(c: new)
    }

    public func position(from position: UITextPosition, in direction: UITextLayoutDirection, offset: Int) -> UITextPosition? {
        let start = (position as! LBTextPos).c
        let direction = CTextLayoutDirection(rawValue: UInt32(direction.rawValue));
        let new = position_offset_in_direction(wsHandle, start, direction, Int32(offset))
        if new.none {
            return nil
        }
        return LBTextPos(c: new)
    }

    public func compare(_ position: UITextPosition, to other: UITextPosition) -> ComparisonResult {
        guard let left = (position as? LBTextPos)?.c.pos, let right = (other as? LBTextPos)?.c.pos else {
            return ComparisonResult.orderedAscending
        }

        let res: ComparisonResult
        if left < right {
            res = ComparisonResult.orderedAscending
        } else if left == right {
            res = ComparisonResult.orderedSame
        } else {
            res = ComparisonResult.orderedDescending
        }
        return res
    }

    public func offset(from: UITextPosition, to toPosition: UITextPosition) -> Int {
        
        guard let left = (from as? LBTextPos)?.c.pos, let right = (toPosition as? LBTextPos)?.c.pos else {
            return 0
        }

        return Int(right) - Int(left)
    }

    public var inputDelegate: UITextInputDelegate?

    public lazy var tokenizer: UITextInputTokenizer = LBTokenizer(wsHandle: self.wsHandle)

    public func position(within range: UITextRange, farthestIn direction: UITextLayoutDirection) -> UITextPosition? {
        unimplemented()
        return nil
    }

    public func characterRange(byExtending position: UITextPosition, in direction: UITextLayoutDirection) -> UITextRange? {
        unimplemented()
        return nil
    }

    public func baseWritingDirection(for position: UITextPosition, in direction: UITextStorageDirection) -> NSWritingDirection {
        return NSWritingDirection.leftToRight
    }

    public func setBaseWritingDirection(_ writingDirection: NSWritingDirection, for range: UITextRange) {
        if writingDirection != .leftToRight {
            unimplemented()
        }
    }

    public func firstRect(for range: UITextRange) -> CGRect {
        let range = (range as! LBTextRange).c
        let result = first_rect(wsHandle, range)
        return CGRect(x: result.min_x, y: result.min_y - mtkView.docHeaderSize, width: result.max_x-result.min_x, height: result.max_y-result.min_y)
    }

    public func caretRect(for position: UITextPosition) -> CGRect {
        let position = (position as! LBTextPos).c
        let result = cursor_rect_at_position(wsHandle, position)
        return CGRect(x: result.min_x, y: result.min_y - mtkView.docHeaderSize, width: 1, height:result.max_y - result.min_y)
    }

    public func selectionRects(for range: UITextRange) -> [UITextSelectionRect] {
        let range = (range as! LBTextRange).c
        let result = selection_rects(wsHandle, range)

        let buffer = Array(UnsafeBufferPointer(start: result.rects, count: Int(result.size)))

        free_selection_rects(result)
        
        let selectionRects: [UITextSelectionRect] = buffer.enumerated().map { (index, rect) in
            let new_rect = CRect(min_x: rect.min_x, min_y: rect.min_y - mtkView.docHeaderSize, max_x: rect.max_x, max_y: rect.max_y - mtkView.docHeaderSize)

            return LBTextSelectionRect(cRect: new_rect, loc: index, size: buffer.count)
        }
        
        return selectionRects
    }

    public func closestPosition(to point: CGPoint) -> UITextPosition? {
        let (x, y) = floatingCursor.isHidden ? (point.x, point.y) : (point.x - floatingCursorNewStartX, point.y - floatingCursorNewStartY)

        let point = CPoint(x: x, y: y + mtkView.docHeaderSize)
        let result = position_at_point(wsHandle, point)

        return LBTextPos(c: result)
    }

    public func closestPosition(to point: CGPoint, within range: UITextRange) -> UITextPosition? {
        unimplemented()
        return nil
    }

    public func characterRange(at point: CGPoint) -> UITextRange? {
        unimplemented()
        return nil
    }

    public var hasText: Bool {
        let res = has_text(wsHandle)
        return res
    }

    public func deleteBackward() {
        if !hasText {
            return
        }
        
        guard let _ = (markedTextRange ?? selectedTextRange) as? LBTextRange else {
            return
        }
        
        inputDelegate?.selectionWillChange(self)
        inputDelegate?.textWillChange(self)
        backspace(wsHandle)
        mtkView.drawImmediately()
        inputDelegate?.textDidChange(self)
        inputDelegate?.selectionDidChange(self)
    }
    
    public override func cut(_ sender: Any?) {
        guard let range = (markedTextRange ?? selectedTextRange) as? LBTextRange,
            !range.isEmpty else {
            return
        }
        
        inputDelegate?.textWillChange(self)
        inputDelegate?.selectionWillChange(self)
        clipboard_cut(self.wsHandle)
        mtkView.drawImmediately()
        inputDelegate?.selectionDidChange(self)
        inputDelegate?.textDidChange(self)
    }
    
    public override func copy(_ sender: Any?) {
        clipboard_copy(self.wsHandle)
        setNeedsDisplay(self.frame)
    }
    
    public override func paste(_ sender: Any?) {
        if let image = UIPasteboard.general.image {
            importContent(.image(image), isPaste: true)
        } else if let string = UIPasteboard.general.string {
            importContent(.text(string), isPaste: true)
        }
    }
    
    public override func selectAll(_ sender: Any?) {
        if !hasText {
            return
        }
        
        inputDelegate?.selectionWillChange(self)
        select_all(self.wsHandle)
        mtkView.drawImmediately()
        inputDelegate?.selectionDidChange(self)
    }

    func getText() -> String {
        let result = get_text(wsHandle)
        let str = String(cString: result!)
        free_text(UnsafeMutablePointer(mutating: result))
        return str
    }

    public override var canBecomeFirstResponder: Bool {
        return true
    }

    override public var keyCommands: [UIKeyCommand]? {
        let deleteWord = UIKeyCommand(input: UIKeyCommand.inputDelete, modifierFlags: [.alternate], action: #selector(deleteWord))

        deleteWord.wantsPriorityOverSystemBehavior = true

        return [
            deleteWord,
        ]
    }

    @objc func deleteWord() {
        inputDelegate?.selectionWillChange(self)
        inputDelegate?.textWillChange(self)
        delete_word(wsHandle)
        mtkView.drawImmediately()
        inputDelegate?.textDidChange(self)
        inputDelegate?.selectionDidChange(self)
    }

    public override func pressesBegan(_ presses: Set<UIPress>, with event: UIPressesEvent?) {
        mtkView.forwardKeyPress(presses, with: event, pressBegan: true)

        if !mtkView.overrideDefaultKeyboardBehavior {
            super.pressesBegan(presses, with: event)
        }
    }

    public override func pressesEnded(_ presses: Set<UIPress>, with event: UIPressesEvent?) {
        mtkView.forwardKeyPress(presses, with: event, pressBegan: false)

        if !mtkView.overrideDefaultKeyboardBehavior {
            super.pressesEnded(presses, with: event)
        }
    }

    func unimplemented() {
        print("unimplemented!")
        Thread.callStackSymbols.forEach{print($0)}
    }
}

public class iOSMTKDrawingWrapper: UIView, UIPencilInteractionDelegate, UIEditMenuInteractionDelegate {

    public static let TOOL_BAR_HEIGHT: CGFloat = 50

    let pencilInteraction = UIPencilInteraction()
    lazy var editMenuInteraction = UIEditMenuInteraction(delegate: self)
    
    let mtkView: iOSMTK
    let currentHeaderSize: Double

    var wsHandle: UnsafeMutableRawPointer? { get { mtkView.wsHandle } }
    
    var prefersPencilOnlyDrawing: Bool = UIPencilInteraction.prefersPencilOnlyDrawing
    
    init(mtkView: iOSMTK, headerSize: Double) {
<<<<<<< HEAD
=======
        mtkView.cursorTracked = true;
        mtkView.scrollSensitivity = 100;
>>>>>>> 7e8f0a9e
        self.mtkView = mtkView
        self.currentHeaderSize = headerSize

        super.init(frame: .infinite)

        isMultipleTouchEnabled = true

        // pen support
        pencilInteraction.delegate = self
        addInteraction(pencilInteraction)
        
        // ipad trackpad support
        let pan = UIPanGestureRecognizer(target: self, action: #selector(self.handleScroll(_:)))
        pan.allowedTouchTypes = [NSNumber(value: UITouch.TouchType.direct.rawValue), NSNumber(value: UITouch.TouchType.indirect.rawValue)]
        pan.maximumNumberOfTouches = 1 // let egui handle zoom. without this even pinches would be registred as scrolls

        if (prefersPencilOnlyDrawing){
            self.addGestureRecognizer(pan)
        }
    
        
        // edit menu support
        self.addInteraction(editMenuInteraction)
        
        let pointerInteraction = UIPointerInteraction(delegate: mtkView)
        self.addInteraction(pointerInteraction)
        
        let tap = UITapGestureRecognizer(target: self, action: #selector(self.handleTap(_:)))
        tap.cancelsTouchesInView = false
        // can only paste with your finger
        tap.allowedTouchTypes = [NSNumber(value: UITouch.TouchType.direct.rawValue), NSNumber(value: UITouch.TouchType.indirect.rawValue)]
        tap.numberOfTapsRequired = 1
        self.addGestureRecognizer(tap)
        
        self.isMultipleTouchEnabled = true
        set_pencil_only_drawing(wsHandle, prefersPencilOnlyDrawing)
    }
    
    @objc private func handleTap(_ gesture: UITapGestureRecognizer) {
        guard gesture.state == .ended else { return }
        
        // Check if we have any valid actions before presenting
        guard canPaste() else { return }
        
        let config = UIEditMenuConfiguration(identifier: nil, sourcePoint: gesture.location(in: self))
        editMenuInteraction.presentEditMenu(with: config)
    }
    
    public override func canPerformAction(_ action: Selector, withSender sender: Any?) -> Bool {
        if action == #selector(paste(_:)) {
            return canPaste()
        }

        return false
    }
    
    private func canPaste() -> Bool {
        let clipboardPopulated = UIPasteboard.general.hasStrings || UIPasteboard.general.hasImages
        return !canvas_has_islands_interaction(wsHandle) && clipboardPopulated
    }
    
    @objc func handleScroll(_ sender: UIPanGestureRecognizer? = nil) {
        mtkView.handleTrackpadScroll(sender)
    }
    
    @available(iOS 17.5, *)
    public func pencilInteraction(_ interaction: UIPencilInteraction, didReceiveSqueeze squeeze: UIPencilInteraction.Squeeze) {
        if squeeze.phase == .ended {
            show_tool_popover_at_cursor(wsHandle)
        }
    }

    public func pencilInteractionDidTap(_ interaction: UIPencilInteraction) {
        switch UIPencilInteraction.preferredTapAction {
        case .ignore, .showColorPalette, .showInkAttributes:
            print("do nothing")
        case .switchEraser:
            toggle_drawing_tool_between_eraser(wsHandle)
        case .switchPrevious:
            toggle_drawing_tool(wsHandle)
        default:
            print("don't know, do nothing")
        }

        mtkView.setNeedsDisplay(mtkView.frame)
    }
    
    func updateFromPencilState() {
        if UIPencilInteraction.prefersPencilOnlyDrawing != prefersPencilOnlyDrawing {
            prefersPencilOnlyDrawing.toggle()
            set_pencil_only_drawing(wsHandle, prefersPencilOnlyDrawing)
        }
    }

    public override func touchesBegan(_ touches: Set<UITouch>, with event: UIEvent?) {
        updateFromPencilState()
        
        mtkView.touchesBegan(touches, with: event)
    }

    public override func touchesMoved(_ touches: Set<UITouch>, with event: UIEvent?) {
        mtkView.touchesMoved(touches, with: event)
    }

    public override func touchesEnded(_ touches: Set<UITouch>, with event: UIEvent?) {
        mtkView.touchesEnded(touches, with: event)
    }

    public override func touchesCancelled(_ touches: Set<UITouch>, with event: UIEvent?) {
        mtkView.touchesCancelled(touches, with: event)
        
    }
    
    public override func paste(_ sender: Any?) {
        if let image = UIPasteboard.general.image {
            mtkView.importContent(.image(image), isPaste: true)
        } else if let string = UIPasteboard.general.string {
            mtkView.importContent(.text(string), isPaste: true)
        }
    }

    required init(coder: NSCoder) {
        fatalError("init(coder:) has not been implemented")
    }
}

public class iOSMTK: MTKView, MTKViewDelegate, UIPointerInteractionDelegate {

    public static let TAB_BAR_HEIGHT: CGFloat = 40
    public static let TITLE_BAR_HEIGHT: CGFloat = 33
    public static let POINTER_DECELERATION_RATE: CGFloat = 0.95

    var workspaceOutput: WorkspaceOutputState?
    var workspaceInput: WorkspaceInputState?
    public var wsHandle: UnsafeMutableRawPointer?
    
    var currentOpenDoc: UUID? = nil
    var currentSelectedFolder: UUID? = nil

    var redrawTask: DispatchWorkItem? = nil

    var tabSwitchTask: (() -> Void)? = nil
    var onSelectionChanged: (() -> Void)? = nil
    var onTextChanged: (() -> Void)? = nil

    weak var currentWrapper: UIView? = nil

    var overrideDefaultKeyboardBehavior = false
    
    var docHeaderSize: Double {
        get {
            return !isCompact() ? iOSMTK.TAB_BAR_HEIGHT : 0
        }
    }
    
    var ignoreSelectionUpdate = false
    var ignoreTextUpdate = false
    
    var cursorTracked = false
    var scrollSensitivity = 50.0
    var scrollId = 0
    private var kineticTimer: Timer?
        
    override init(frame frameRect: CGRect, device: MTLDevice?) {
        super.init(frame: frameRect, device: device)
        
        let pointerInteraction = UIPointerInteraction(delegate: self)
        self.addInteraction(pointerInteraction)
        
        // ipad trackpad support
        let pan = UIPanGestureRecognizer(target: self, action: #selector(self.handleTrackpadScroll(_:)))
        pan.allowedScrollTypesMask = .all
        pan.maximumNumberOfTouches = 0
        self.addGestureRecognizer(pan)
        
        self.isPaused = false
        self.enableSetNeedsDisplay = false
        self.delegate = self
        self.preferredFramesPerSecond = 120
        self.isUserInteractionEnabled = true
    }

    required init(coder: NSCoder) {
        fatalError("init(coder:) has not been implemented")
    }
    
    @objc func handleTrackpadScroll(_ sender: UIPanGestureRecognizer? = nil) {
        guard let event = sender, event.state != .cancelled, event.state != .failed else {
            return
        }

        if event.state == .began {
            kineticTimer?.invalidate()
            kineticTimer = nil
        }
        
        var velocity = event.velocity(in: self)
        
        velocity.x /= scrollSensitivity
        velocity.y /= scrollSensitivity

        if event.state == .ended {
            let currentScrollId = Int(Date().timeIntervalSince1970)
            scrollId = currentScrollId
            
            kineticTimer = Timer.scheduledTimer(withTimeInterval: 0.016, repeats: true) { [weak self] timer in
                guard let self = self else {
                    timer.invalidate()
                    return
                }
                
                velocity.x *= Self.POINTER_DECELERATION_RATE
                velocity.y *= Self.POINTER_DECELERATION_RATE
                
                if abs(velocity.x) < 0.1 && abs(velocity.y) < 0.1 {
                    timer.invalidate()
                    return
                }
                
                if !cursorTracked {
                    mouse_moved(wsHandle, Float(bounds.width / 2), Float(bounds.height / 2))
                }
                scroll_wheel(self.wsHandle, Float(velocity.x), Float(velocity.y), false, false, false, false)
                if !cursorTracked {
                    mouse_gone(wsHandle)
                }
                
                self.setNeedsDisplay()
            }
        } else {
            if !cursorTracked {
                mouse_moved(wsHandle, Float(bounds.width / 2), Float(bounds.height / 2))
            }
            let translation = event.translation(in: self)

            scroll_wheel(self.wsHandle, Float(translation.x), Float(translation.y), false, false, false, false)
            event.setTranslation(.zero, in: self)
            if !cursorTracked {
                mouse_gone(wsHandle)
            }
        }
        
        self.setNeedsDisplay()
    }

    public func pointerInteraction(_ interaction: UIPointerInteraction, regionFor request: UIPointerRegionRequest, defaultRegion: UIPointerRegion) -> UIPointerRegion? {
        let offsetY: CGFloat = if interaction.view is iOSMTKTextInputWrapper || interaction.view is iOSMTKDrawingWrapper {
            docHeaderSize
        } else {
            0
        }
        
        mouse_moved(wsHandle, Float(request.location.x), Float(request.location.y + offsetY))
        return defaultRegion
    }
    
    public func pointerInteraction(_ interaction: UIPointerInteraction, willEnter region: UIPointerRegion, animator: any UIPointerInteractionAnimating) {
        cursorTracked = true
    }
    
    public func pointerInteraction(_ interaction: UIPointerInteraction, willExit region: UIPointerRegion, animator: any UIPointerInteractionAnimating) {
        cursorTracked = false
        mouse_gone(wsHandle)
    }

    public func setInitialContent(_ coreHandle: UnsafeMutableRawPointer?) {
        let metalLayer = UnsafeMutableRawPointer(Unmanaged.passUnretained(self.layer).toOpaque())
        self.wsHandle = init_ws(coreHandle, metalLayer, isDarkMode(), !isCompact())
        workspaceInput?.wsHandle = wsHandle
    }
    
    public func mtkView(_ view: MTKView, drawableSizeWillChange size: CGSize) {
        resize_editor(wsHandle, Float(size.width), Float(size.height), Float(self.contentScaleFactor))
        self.setNeedsDisplay()
    }
    
    public func drawImmediately() {
        redrawTask?.cancel()
        redrawTask = nil
        
        ignoreSelectionUpdate = true
        ignoreTextUpdate = true
        
        self.isPaused = true
        self.enableSetNeedsDisplay = false
        
        self.draw(in: self)
        
        ignoreSelectionUpdate = false
        ignoreTextUpdate = false
    }
    
    public func draw(in view: MTKView) {
        if tabSwitchTask != nil {
            tabSwitchTask!()
            tabSwitchTask = nil
        }

        dark_mode(wsHandle, isDarkMode())
        show_hide_tabs(wsHandle, !isCompact())
        set_scale(wsHandle, Float(self.contentScaleFactor))
        
        let output = ios_frame(wsHandle)
                
        if output.tabs_changed {
            self.workspaceOutput?.tabCount = Int(tab_count(wsHandle))
        }
        
        let selectedFile = UUID(uuid: output.selected_file._0)
        if !selectedFile.isNil() {
            if currentOpenDoc != selectedFile {
                onSelectionChanged?()
                onTextChanged?()
            }

            currentOpenDoc = selectedFile

            if selectedFile != self.workspaceOutput?.openDoc {
                self.workspaceOutput?.openDoc = selectedFile
            }
        }

        let currentTab = WorkspaceTab(rawValue: Int(current_tab(wsHandle)))!

        if currentTab != self.workspaceOutput!.currentTab {
            DispatchQueue.main.async {
                self.workspaceOutput!.currentTab = currentTab
            }
        }

        if currentTab == .Welcome && currentOpenDoc != nil {
            currentOpenDoc = nil
            self.workspaceOutput?.openDoc = nil
        }
        
        if let currentWrapper = currentWrapper as? iOSMTKTextInputWrapper,
           currentTab == .Markdown {
            if(output.has_virtual_keyboard_shown && !output.virtual_keyboard_shown && currentWrapper.floatingCursor.isHidden) {
                UIApplication.shared.sendAction(#selector(UIResponder.resignFirstResponder), to: nil, from: nil, for: nil)
            }
            
            if output.scroll_updated {
                onSelectionChanged?()
            }
            
            if output.text_updated && !ignoreTextUpdate {
                onTextChanged?()
            }
            
            if output.selection_updated && !ignoreSelectionUpdate {
                onSelectionChanged?()
            }

            let keyboard_shown = currentWrapper.isFirstResponder && GCKeyboard.coalesced == nil;
            update_virtual_keyboard(wsHandle, keyboard_shown)
        }

        if output.tab_title_clicked {
            self.workspaceOutput?.renameOpenDoc = ()

            if !isCompact() {
                unfocus_title(wsHandle)
            }
        }

//      FIXME:  Can we just do this in rust?
        let newFile = UUID(uuid: output.doc_created._0)
        if !newFile.isNil() {
            workspaceInput?.openFile(id: newFile)
        }

        if output.new_folder_btn_pressed {
            self.workspaceOutput?.newFolderButtonPressed = ()
        }
        

        if let openedUrl = output.url_opened {
            let url = textFromPtr(s: openedUrl)
            
            if let url = URL(string: url),
                UIApplication.shared.canOpenURL(url) {
                self.workspaceOutput?.urlOpened = url
            }
        }

        if let text = output.copied_text {
            let text = textFromPtr(s: text)
            if !text.isEmpty {
                UIPasteboard.general.string = text
            }
        }

        redrawTask?.cancel()
        self.isPaused = output.redraw_in > 50
        if self.isPaused {
            let redrawIn = UInt64(truncatingIfNeeded: output.redraw_in)
            let redrawInInterval = DispatchTimeInterval.milliseconds(Int(truncatingIfNeeded: min(500, redrawIn)));

            let newRedrawTask = DispatchWorkItem {
                self.drawImmediately()
            }
            DispatchQueue.main.asyncAfter(deadline: .now() + redrawInInterval, execute: newRedrawTask)
            redrawTask = newRedrawTask
        }
        
        self.enableSetNeedsDisplay = self.isPaused
    }

    override public func traitCollectionDidChange(_ previousTraitCollection: UITraitCollection?) {
        setNeedsDisplay(self.frame)
    }

    public override func touchesBegan(_ touches: Set<UITouch>, with event: UIEvent?) {
        for touch in touches {
            let point = Unmanaged.passUnretained(touch).toOpaque()
            let value = UInt64(UInt(bitPattern: point))
            
            for touch in event!.coalescedTouches(for: touch)! {
                let location = touch.preciseLocation(in: self)
                let force = touch.force != 0 ? touch.force / touch.maximumPossibleForce : 0
                touches_began(wsHandle, value, Float(location.x), Float(location.y), Float(force))
            }
        }

        self.setNeedsDisplay(self.frame)
    }

    public override func touchesMoved(_ touches: Set<UITouch>, with event: UIEvent?) {
        for touch in touches {
            let point = Unmanaged.passUnretained(touch).toOpaque()
            let value = UInt64(UInt(bitPattern: point))
                        
            let location = touch.preciseLocation(in: self)
            let force = touch.force != 0 ? touch.force / touch.maximumPossibleForce : 0

            for touch in event!.predictedTouches(for: touch)! {
                let location = touch.preciseLocation(in: self)
                let force = touch.force != 0 ? touch.force / touch.maximumPossibleForce : 0
                touches_predicted(wsHandle, value, Float(location.x), Float(location.y), Float(force))
            }

            touches_moved(wsHandle, value, Float(location.x), Float(location.y), Float(force))

        }

        self.setNeedsDisplay(self.frame)
    }

    public override func touchesEnded(_ touches: Set<UITouch>, with event: UIEvent?) {
        for touch in touches {
            let point = Unmanaged.passUnretained(touch).toOpaque()
            let value = UInt64(UInt(bitPattern: point))

            let location = touch.preciseLocation(in: self)
            let force = touch.force != 0 ? touch.force / touch.maximumPossibleForce : 0
            touches_ended(wsHandle, value, Float(location.x), Float(location.y), Float(force))
        }

        self.setNeedsDisplay(self.frame)
    }

    public override func touchesCancelled(_ touches: Set<UITouch>, with event: UIEvent?) {
        for touch in touches {
            let point = Unmanaged.passUnretained(touch).toOpaque()
            let value = UInt64(UInt(bitPattern: point))

            let location = touch.preciseLocation(in: self)
            let force = touch.force != 0 ? touch.force / touch.maximumPossibleForce : 0
            
            touches_cancelled(wsHandle, value, Float(location.x), Float(location.y), Float(force))
                        
        }

        self.setNeedsDisplay(self.frame)
    }

    public override func pressesBegan(_ presses: Set<UIPress>, with event: UIPressesEvent?) {
        forwardKeyPress(presses, with: event, pressBegan: true)

        if !overrideDefaultKeyboardBehavior {
            super.pressesBegan(presses, with: event)
        }
    }

    public override func pressesEnded(_ presses: Set<UIPress>, with event: UIPressesEvent?) {
        forwardKeyPress(presses, with: event, pressBegan: false)

        if !overrideDefaultKeyboardBehavior {
            super.pressesEnded(presses, with: event)
        }
    }
    
    func forwardKeyPress(_ presses: Set<UIPress>, with event: UIPressesEvent?, pressBegan: Bool) {
        overrideDefaultKeyboardBehavior = false

        for press in presses {
            guard let key = press.key else { continue }

            if workspaceOutput!.currentTab.isTextEdit() && key.keyCode == .keyboardDeleteOrBackspace {
                return
            }

            let shift = key.modifierFlags.contains(.shift)
            let ctrl = key.modifierFlags.contains(.control)
            let option = key.modifierFlags.contains(.alternate)
            let command = key.modifierFlags.contains(.command)

            if (command && key.keyCode == .keyboardW) || (shift && key.keyCode == .keyboardTab) {
                overrideDefaultKeyboardBehavior = true
            }

            ios_key_event(wsHandle, key.keyCode.rawValue, shift, ctrl, option, command, pressBegan)
            self.setNeedsDisplay(self.frame)
        }
    }
    
    func importContent(_ importFormat: SupportedImportFormat, isPaste: Bool) {
        switch importFormat {
        case .url(let url):
            if url.pathExtension.lowercased() == "png" {
                guard let data = try? Data(contentsOf: url) else {
                    return
                }

                sendImage(img: data, isPaste: isPaste)
            } else {
                clipboard_send_file(wsHandle, url.path(percentEncoded: false), isPaste)
            }
        case .image(let image):
            if let img = image.pngData() ?? image.jpegData(compressionQuality: 1.0) {
                sendImage(img: img, isPaste: isPaste)
            }
        case .text(let text):
            clipboard_paste(wsHandle, text)
        }
    }
    
    func sendImage(img: Data, isPaste: Bool) {
        let imgPtr = img.withUnsafeBytes { (pointer: UnsafeRawBufferPointer) -> UnsafePointer<UInt8> in
            return pointer.baseAddress!.assumingMemoryBound(to: UInt8.self)
        }

        clipboard_send_image(wsHandle, imgPtr, UInt(img.count), isPaste)
    }

    func isDarkMode() -> Bool {
        return traitCollection.userInterfaceStyle != .light
    }
    
    func isCompact() -> Bool {
        return traitCollection.horizontalSizeClass == .compact
    }

    deinit {
        deinit_editor(wsHandle)
    }

    func unimplemented() {
        print("unimplemented!")
        Thread.callStackSymbols.forEach{print($0)}
//        exit(-69)
    }

    public override var canBecomeFocused: Bool {
        return true
    }
}

class LBTextRange: UITextRange {
    let c: CTextRange

    init(c: CTextRange) {
        self.c = c
    }

    override var start: UITextPosition {
        return LBTextPos(c: c.start)
    }

    override var end: UITextPosition {
        return LBTextPos(c: c.end)
    }

    override var isEmpty: Bool {
        return c.start.pos >= c.end.pos
    }

    var length: Int {
        return Int(c.start.pos - c.end.pos)
    }
}

class LBTextPos: UITextPosition {
    let c: CTextPosition

    init(c: CTextPosition) {
        self.c = c
    }
}

class LBTokenizer: NSObject, UITextInputTokenizer {
    let wsHandle: UnsafeMutableRawPointer?

    init(wsHandle: UnsafeMutableRawPointer?) {
        self.wsHandle = wsHandle
    }

    func isPosition(_ position: UITextPosition, atBoundary granularity: UITextGranularity, inDirection direction: UITextDirection) -> Bool {
        guard let position = (position as? LBTextPos)?.c else {
            return false
        }
        let granularity = CTextGranularity(rawValue: UInt32(granularity.rawValue))
        let backwards = direction.rawValue == UITextStorageDirection.backward.rawValue
        return is_position_at_bound(wsHandle, position, granularity, backwards)
    }

    func isPosition(_ position: UITextPosition, withinTextUnit granularity: UITextGranularity, inDirection direction: UITextDirection) -> Bool {
        guard let position = (position as? LBTextPos)?.c else {
            return false
        }
        let granularity = CTextGranularity(rawValue: UInt32(granularity.rawValue))
        let backwards = direction.rawValue == UITextStorageDirection.backward.rawValue
        return is_position_within_bound(wsHandle, position, granularity, backwards)
    }

    func position(from position: UITextPosition, toBoundary granularity: UITextGranularity, inDirection direction: UITextDirection) -> UITextPosition? {
        guard let position = (position as? LBTextPos)?.c else {
            return nil
        }
        let granularity = CTextGranularity(rawValue: UInt32(granularity.rawValue))
        let backwards = direction.rawValue == UITextStorageDirection.backward.rawValue
        let result = bound_from_position(wsHandle, position, granularity, backwards)
        return LBTextPos(c: result)
    }

    func rangeEnclosingPosition(_ position: UITextPosition, with granularity: UITextGranularity, inDirection direction: UITextDirection) -> UITextRange? {
        guard let position = (position as? LBTextPos)?.c else {
            return nil
        }
        let granularity = CTextGranularity(rawValue: UInt32(granularity.rawValue))
        let backwards = direction.rawValue == UITextStorageDirection.backward.rawValue
        let result = bound_at_position(wsHandle, position, granularity, backwards)
        
        if result.start.pos == result.end.pos {
            return nil
        }
        
        return LBTextRange(c: result)
    }
}

class iOSUndoManager: UndoManager {

    public var wsHandle: UnsafeMutableRawPointer? = nil
    
    weak var textWrapper: iOSMTKTextInputWrapper? = nil
    weak var mtkView: iOSMTK? = nil
    weak var inputDelegate: UITextInputDelegate? = nil
    
    override var canUndo: Bool {
        get {
            can_undo(wsHandle)
        }
    }

    override var canRedo: Bool {
        get {
            can_redo(wsHandle)
        }
    }

    override func undo() {
        inputDelegate?.textWillChange(textWrapper)
        inputDelegate?.selectionWillChange(textWrapper)
        undo_redo(wsHandle, false)
        mtkView?.drawImmediately()
        inputDelegate?.selectionDidChange(textWrapper)
        inputDelegate?.textDidChange(textWrapper)
    }

    override func redo() {
        inputDelegate?.textWillChange(textWrapper)
        inputDelegate?.selectionWillChange(textWrapper)
        undo_redo(wsHandle, true)
        mtkView?.drawImmediately()
        inputDelegate?.selectionDidChange(textWrapper)
        inputDelegate?.textDidChange(textWrapper)
    }
}

public enum SupportedImportFormat {
    case url(URL)
    case image(UIImage)
    case text(String)
}

class LBTextSelectionRect: UITextSelectionRect {
    let loc: Int
    let size: Int
    public let cRect: CRect

    init(cRect: CRect, loc: Int, size: Int) {
        self.cRect = cRect
        self.loc = loc
        self.size = size
    }

    override var writingDirection: NSWritingDirection {
        get {
            return .leftToRight
        }
    }
    override var containsStart: Bool {
        get {
            return loc == 0
        }
    }
    override var containsEnd: Bool {
        get {
            return loc == (size - 1)
        }
    }
    override var isVertical: Bool {
        get {
            return false
        }
    }

    override var rect: CGRect {
        get {
            return CGRect(x: cRect.min_x, y: cRect.min_y, width: cRect.max_x - cRect.min_x, height: cRect.max_y - cRect.min_y)
        }
    }
}

#endif

public enum WorkspaceTab: Int {
    case Welcome = 0
    case Loading = 1
    case Image = 2
    case Markdown = 3
    case PlainText = 4
    case Pdf = 5
    case Svg = 6
    case Graph = 7
    case SpaceInspector = 8

    func viewWrapperId() -> Int {
        switch self {
        case .Welcome, .Pdf, .Loading, .SpaceInspector:
            1
        case .Svg, .Image, .Graph:
            2
        case .PlainText, .Markdown:
            3
        }
    }

    func isTextEdit() -> Bool {
        self == .Markdown || self == .PlainText
    }

    func isSvg() -> Bool {
        self == .Svg
    }
}<|MERGE_RESOLUTION|>--- conflicted
+++ resolved
@@ -708,11 +708,8 @@
     var prefersPencilOnlyDrawing: Bool = UIPencilInteraction.prefersPencilOnlyDrawing
     
     init(mtkView: iOSMTK, headerSize: Double) {
-<<<<<<< HEAD
-=======
         mtkView.cursorTracked = true;
         mtkView.scrollSensitivity = 100;
->>>>>>> 7e8f0a9e
         self.mtkView = mtkView
         self.currentHeaderSize = headerSize
 
