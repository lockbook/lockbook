--- conflicted
+++ resolved
@@ -1470,15 +1470,10 @@
 
     func viewWrapperId() -> Int {
         switch self {
-<<<<<<< HEAD
         case .Welcome, .Pdf, .Loading, .Image:
             1
         case .Svg, .Graph:
-=======
-        case .Welcome, .Pdf, .Loading,.Graph:
-            1
-        case .Svg, .Image:
->>>>>>> b8fa9c11
+
             2
         case .PlainText, .Markdown:
             3
