--- conflicted
+++ resolved
@@ -715,13 +715,6 @@
 
         isMultipleTouchEnabled = true
 
-<<<<<<< HEAD
-        // pen support
-        pencilInteraction.delegate = self
-        addInteraction(pencilInteraction)
-        
-        // ipad trackpad support
-=======
         // pointer
         let pointerInteraction = UIPointerInteraction(delegate: mtkView.pointerDelegate)
 
@@ -758,7 +751,6 @@
         self.tapRecognizer = tap
 
         // gestures: pan
->>>>>>> 9b7bf8ec
         let pan = UIPanGestureRecognizer(target: self, action: #selector(self.handlePan(_:)))
         pan.allowedTouchTypes = [NSNumber(value: UITouch.TouchType.direct.rawValue), NSNumber(value: UITouch.TouchType.indirect.rawValue), NSNumber(value: UITouch.TouchType.indirectPointer.rawValue)]
         pan.delegate = self
