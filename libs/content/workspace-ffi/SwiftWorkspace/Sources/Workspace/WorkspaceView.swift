--- conflicted
+++ resolved
@@ -135,15 +135,11 @@
                 inputManager.tabCount = newTabCount
                 
                 switch inputManager.currentTab {
-<<<<<<< HEAD
+
                 case .Welcome, .Pdf, .Loading, .Image:
                     inputManager.mtkView.currentWrapper = nil
                 case .Svg, .Graph:
-=======
-                case .Welcome, .Pdf, .Loading, .Graph:
-                    inputManager.mtkView.currentWrapper = nil
-                case .Svg, .Image:
->>>>>>> b8fa9c11
+
                     let drawingWrapper = iOSMTKDrawingWrapper(mtkView: inputManager.mtkView)
                     inputManager.currentWrapper = drawingWrapper
                     inputManager.mtkView.currentWrapper = drawingWrapper
