--- conflicted
+++ resolved
@@ -14,11 +14,8 @@
 unicode-segmentation = "1.10.0"
 rand = "0.8.5"
 linkify = "0.10.0"
-<<<<<<< HEAD
 egui = "0.22.0"
-=======
 resvg = "0.36.0"
->>>>>>> 011ba3c1
 
 lb-fonts = "0.1.2"
 serde = { version = "1.0.171", features = ["derive"] }
@@ -31,18 +28,9 @@
 reqwest = { version = "0.11", features = ["blocking"] }
 
 [target.'cfg(target_os = "android")'.dependencies]
-<<<<<<< HEAD
 lb = { package = "lb-rs", path = "../../../lb/lb-rs", default-features = false, features=["rustls-tls"] }
-=======
-lb = { package = "lb-rs", path = "../../../lb/lb-rs", default-features = false, features = [
-    "rustls-tls",
-] }
-reqwest = { version = "0.11", default-features = false, features = [
-    "blocking",
-    "rustls-tls",
-] }
+reqwest = { version = "0.11", default-features = false, features = ["blocking", "rustls-tls",] }
 ndk-sys = "0.4"
 raw-window-handle = "0.5"
 jni = "0.21.0"
-pollster = "0.2"
->>>>>>> 011ba3c1
+pollster = "0.2"