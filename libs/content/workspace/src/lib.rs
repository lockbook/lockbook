--- conflicted
+++ resolved
@@ -1,8 +1,5 @@
-<<<<<<< HEAD
+pub mod file_cache;
 pub mod mind_map;
-=======
-pub mod file_cache;
->>>>>>> 9b10db29
 pub mod output;
 pub mod show;
 pub mod syncing;
