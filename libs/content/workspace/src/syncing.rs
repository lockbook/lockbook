use lb_rs::model::errors::LbErrKind;
use lb_rs::model::work_unit::WorkUnit;
use lb_rs::service::sync::SyncStatus;
use tracing::{debug, error};

use crate::task_manager::{CompletedSync, CompletedSyncStatusUpdate};
use crate::workspace::Workspace;
<<<<<<< HEAD
use web_time::Instant;
=======
>>>>>>> 790cf891

impl Workspace {
    pub fn sync_done(&mut self, outcome: CompletedSync) {
        let CompletedSync { status_result, timing } = outcome;

        self.out.status_updated = true;
        self.last_sync_completed = Some(timing.completed_at);
        match status_result {
            Ok(done) => {
                self.status.sync_error = None;
                self.status.sync_message = None;

                self.tasks.queue_sync_status_update();
                self.tasks.queue_file_cache_refresh();
                self.refresh_files(&done);
                self.out.sync_done = Some(done);
            }
            Err(err) => match err.kind {
                LbErrKind::ServerUnreachable => self.status.offline = true,
                LbErrKind::ClientUpdateRequired => self.status.update_req = true,
                LbErrKind::UsageIsOverDataCap => self.status.out_of_space = true,
                LbErrKind::Unexpected(msg) => self.status.sync_error = Some(msg),
                _ => {
                    error!("Unhandled sync error: {:?}", err);
                    self.status.sync_error = format!("{:?}", err).into();
                }
            },
        }
    }

    fn refresh_files(&mut self, work: &SyncStatus) {
        let server_ids = work.work_units.iter().filter_map(|wu| match wu {
            WorkUnit::LocalChange { .. } => None,
            WorkUnit::ServerChange(id) => Some(*id),
        });

        for id in server_ids {
            for i in 0..self.tabs.len() {
                if self.tabs[i].id() == Some(id) && !self.tabs[i].is_closing {
                    debug!("Reloading file after sync: {}", id);
                    self.open_file(id, false, false);
                }
            }
        }
    }

    pub fn sync_status_update_done(&mut self, outcome: CompletedSyncStatusUpdate) {
        let CompletedSyncStatusUpdate { status_result, timing } = outcome;

        self.out.status_updated = true;
        self.last_sync_status_refresh_completed = Some(timing.completed_at);
        match status_result {
            Ok(dirtyness) => {
                self.status.dirtyness = dirtyness;
                self.status.sync_status_update_error = None;
            }
            Err(err) => {
                error!("Unhandled sync status update error: {:?}", err);
                self.status.sync_status_update_error = format!("{:?}", err).into();
            }
        }
    }
}<|MERGE_RESOLUTION|>--- conflicted
+++ resolved
@@ -5,10 +5,7 @@
 
 use crate::task_manager::{CompletedSync, CompletedSyncStatusUpdate};
 use crate::workspace::Workspace;
-<<<<<<< HEAD
 use web_time::Instant;
-=======
->>>>>>> 790cf891
 
 impl Workspace {
     pub fn sync_done(&mut self, outcome: CompletedSync) {
