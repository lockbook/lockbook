--- conflicted
+++ resolved
@@ -18,7 +18,6 @@
 // make duplicates clear in the code
 // don't leave dead code behind
 impl Icon {
-<<<<<<< HEAD
     pub const ACCOUNT: Self = ic("\u{e7ff}"); // Person Outline
     pub const ARROW_CIRCLE_DOWN: Self = ic("\u{f181}"); // Arrow Circle Down
     pub const ARROW_DOWN: Self = ic("\u{e5c5}"); // Arrow Down
@@ -122,80 +121,6 @@
     pub const RECTANGLE: Self = ic("\u{eb54}"); // Rectangle
     //pub const PALETTE: Self = ic("\u{e40a}"); // Palette
     //pub const QR_CODE: Self = ic("\u{e00a}"); // Qr Code 2
-=======
-    pub const ACCOUNT: Self = ic("\u{f0004}"); // 󰀄
-    pub const ARROW_DOWN: Self = ic("\u{f035d}"); // 󰍝
-    pub const ARROW_UP: Self = ic("\u{f0360}"); // 󰍠
-    pub const BRING_TO_BACK: Self = ic("\u{f0600}");
-    pub const BRING_TO_FRONT: Self = ic("\u{f0601}");
-    pub const BRUSH: Self = ic("\u{f00e3}");
-    pub const BOLD: Self = ic("\u{f0264}");
-    pub const CHECK_CIRCLE: Self = ic("\u{f05e0}");
-    pub const CIRCLE: Self = ic("\u{eabc}");
-    pub const CHEVRON_LEFT: Self = ic("\u{f0141}");
-    pub const CHEVRON_RIGHT: Self = ic("\u{f0142}");
-    pub const CLOSE: Self = ic("\u{f0156}");
-    pub const CODE: Self = ic("\u{f0174}");
-    pub const CONTENT_COPY: Self = ic("\u{f018f}");
-    pub const CONTENT_CUT: Self = ic("\u{f0190}");
-    pub const CONTENT_PASTE: Self = ic("\u{f0192}");
-    pub const DOC_UNKNOWN: Self = ic("\u{f039a}");
-    pub const DOC_TEXT: Self = ic("\u{f15c}"); // 
-    pub const DOC_MD: Self = ic("\u{f48a}");
-    pub const DONE: Self = ic("\u{f012c}");
-    pub const DRAW: Self = Self::BRUSH;
-    pub const EMPTY_INBOX: Self = ic("\u{f06ee}");
-    pub const ERASER: Self = ic("\u{f0642}");
-    pub const DELETE: Self = ic("\u{f01b4}");
-    pub const FOLDER: Self = ic("\u{f024b}");
-    pub const FOLDER_OPEN: Self = ic("\u{f0770}");
-    pub const FULLSCREEN: Self = ic("\u{f0293}");
-    pub const FULLSCREEN_EXIT: Self = ic("\u{f0294}");
-    pub const GROUP: Self = ic("\u{f0c0}");
-    pub const HIGHLIGHTER: Self = ic("\u{f0652}");
-    pub const HEADER_1: Self = ic("\u{f026b}");
-    pub const TOGGLE_SIDEBAR: Self = ic("\u{ebf3}");
-    pub const HAND: Self = ic("\u{f245}");
-    pub const IMAGE: Self = ic("\u{f02e9}");
-    pub const INFO: Self = ic("\u{f02fc}");
-    pub const ITALIC: Self = ic("\u{f0277}");
-    pub const KEYBOARD_HIDE: Self = ic("\u{f030f}");
-    pub const LINK: Self = ic("\u{f0337}");
-    pub const OPEN_IN_NEW: Self = ic("\u{f03cc}");
-    pub const LOCK_OPEN: Self = ic("\u{f033f}");
-    pub const LOCK_CLOSED: Self = ic("\u{f033e}");
-    pub const MONEY: Self = ic("\u{ef8d}");
-    pub const NUMBER_LIST: Self = ic("\u{f027b}");
-    pub const SETTINGS: Self = ic("\u{f0493}");
-    pub const SPARKLE: Self = ic("\u{f51b}");
-    pub const SAVE: Self = ic("\u{f0193}");
-    pub const SCHEDULE: Self = ic("\u{f0954}");
-    pub const SEARCH: Self = ic("\u{e644}");
-    pub const SYNC: Self = ic("\u{f006a}");
-    pub const SHARED_FOLDER: Self = ic("\u{f024c}");
-    pub const SHAPES: Self = ic("\u{f0831}");
-    pub const OFFLINE: Self = ic("\u{f4ad}");
-    pub const UPDATE_REQ: Self = ic("\u{f04e7}");
-    pub const SYNC_PROBLEM: Self = ic("\u{f0026}");
-    pub const TODO_LIST: Self = ic("\u{f096a}");
-    pub const THUMBS_UP: Self = ic("\u{f0513}");
-    pub const REDO: Self = ic("\u{f044f}");
-    pub const UNDO: Self = ic("\u{f054d}");
-    pub const ZOOM_IN: Self = ic("\u{f0415}"); // 󰐕
-    pub const ZOOM_OUT: Self = ic("\u{f0374}"); // 󰍴
-    pub const STRIKETHROUGH: Self = ic("\u{f0280}");
-    pub const BULLET_LIST: Self = ic("\u{f0279}");
-    pub const INDENT: Self = ic("\u{f0276}");
-    pub const DEINDENT: Self = ic("\u{f0275}");
-    pub const BUG: Self = ic("\u{f00e4}");
-    pub const LANGUAGE: Self = ic("\u{f0ac}");
-    pub const LIGHT_BULB: Self = ic("\u{f400}");
-    pub const LINE: Self = ic("\u{f45b}");
-    pub const WARNING_2: Self = Self::SYNC_PROBLEM;
-    pub const FEEDBACK: Self = ic("\u{f0b7a}");
-    pub const REPORT: Self = ic("\u{f46e}");
-    pub const RECTANGLE: Self = ic("\u{f0e5e}");
->>>>>>> cc1829e8
 
     pub fn color(self, color: egui::Color32) -> Self {
         let mut this = self;
