use bezier_rs::{Cap, Subpath};
use egui::{InnerResponse, Response, RichText};
use egui_animation::{animate_eased, easing};
use glam::DVec2;
use lb_rs::model::svg::buffer::{get_highlighter_colors, get_pen_colors};
use lb_rs::model::svg::element::{DynamicColor, ManipulatorGroupId};
use lyon::tessellation::{BuffersBuilder, FillOptions, FillTessellator, VertexBuffers};

use crate::set_tool;
use crate::tab::svg_editor::eraser::DEFAULT_ERASER_RADIUS;
use crate::tab::svg_editor::gesture_handler::get_rect_identity_transform;
use crate::tab::svg_editor::pen::{
    DEFAULT_HIGHLIGHTER_STROKE_WIDTH, DEFAULT_PEN_STROKE_WIDTH, PenSettings,
};
use crate::tab::svg_editor::renderer::VertexConstructor;
use crate::tab::svg_editor::shapes::ShapeType;
<<<<<<< HEAD
use crate::tab::svg_editor::toolbar::show_color_btn;
=======
use crate::tab::svg_editor::toolbar::{show_color_btn, show_opacity_slider, show_thickness_slider};
>>>>>>> 2997c3b3
use crate::tab::svg_editor::util::{bb_to_rect, devc_to_point};
use crate::tab::svg_editor::{CanvasSettings, Pen, Tool};
use crate::theme::icons::Icon;
use crate::theme::palette::ThemePalette;
use crate::widgets::{Button, switch};
use crate::workspace::WsPersistentStore;

<<<<<<< HEAD
use super::{SCREEN_PADDING, THICKNESS_BTN_WIDTH, Toolbar, ToolbarContext};
=======
use super::{SCREEN_PADDING, Toolbar, ToolbarContext};
>>>>>>> 2997c3b3

impl Toolbar {
    pub fn show_tools_island(
        &mut self, ui: &mut egui::Ui,
    ) -> InnerResponse<InnerResponse<InnerResponse<()>>> {
        let tools_island_size = self.layout.tools_island.unwrap_or(egui::Rect::ZERO).size();

        let tools_island_x_start = ui.available_rect_before_wrap().left()
            + (ui.available_width() - tools_island_size.x) / 2.0;
        let tools_island_y_start =
            ui.available_rect_before_wrap().bottom() - SCREEN_PADDING - tools_island_size.y;

        let tools_island_rect = egui::Rect {
            min: egui::pos2(tools_island_x_start, tools_island_y_start),
            max: egui::pos2(
                tools_island_x_start + tools_island_size.x,
                tools_island_y_start + tools_island_size.y,
            ),
        };

        let res = ui.allocate_ui_at_rect(tools_island_rect, |ui| {
            egui::Frame::window(ui.style()).show(ui, |ui| {
                ui.horizontal(|ui| {
                    let tool_icon_size = 25.0;

                    let selection_btn = Button::default()
                        .icon(&Icon::HAND.size(tool_icon_size))
                        .show(ui);
                    if selection_btn.clicked() || selection_btn.drag_started() {
                        set_tool!(self, Tool::Selection);
                    }

                    let pen_btn = Button::default()
                        .icon(&Icon::BRUSH.size(tool_icon_size))
                        .show(ui);
                    if pen_btn.clicked() || pen_btn.drag_started() {
                        set_tool!(self, Tool::Pen);
                    }

                    let highlighter_btn = Button::default()
                        .icon(&Icon::HIGHLIGHTER.size(tool_icon_size))
                        .show(ui);
                    if highlighter_btn.clicked() || highlighter_btn.drag_started() {
                        set_tool!(self, Tool::Highlighter);
                    }

                    let eraser_btn = Button::default()
                        .icon(&Icon::ERASER.size(tool_icon_size))
                        .show(ui);
                    if eraser_btn.clicked() || eraser_btn.drag_started() {
                        set_tool!(self, Tool::Eraser);
                    }

                    let shapes_btn = Button::default()
                        .icon(&Icon::SHAPES.size(tool_icon_size))
                        .show(ui);
                    if shapes_btn.clicked() || shapes_btn.drag_started() {
                        set_tool!(self, Tool::Shapes);
                    }

                    let active_rect = match self.active_tool {
                        Tool::Pen => pen_btn.rect,
                        Tool::Eraser => eraser_btn.rect,
                        Tool::Selection => selection_btn.rect,
                        Tool::Highlighter => highlighter_btn.rect,
                        Tool::Shapes => shapes_btn.rect,
                    };

                    let min_x = animate_eased(
                        ui.ctx(),
                        "min",
                        active_rect.left() + 3.0,
                        0.5,
                        easing::cubic_in_out,
                    );

                    let max_x = animate_eased(
                        ui.ctx(),
                        "max",
                        active_rect.right() - 3.0,
                        0.5,
                        easing::cubic_in_out,
                    );
                    ui.style_mut().animation_time = 2.0;

                    let color = if self.active_tool == Tool::Pen {
                        ThemePalette::resolve_dynamic_color(
                            self.pen.active_color,
                            ui.visuals().dark_mode,
                        )
                        .linear_multiply(self.pen.active_opacity)
                    } else if self.active_tool == Tool::Highlighter {
                        ThemePalette::resolve_dynamic_color(
                            self.highlighter.active_color,
                            ui.visuals().dark_mode,
                        )
                        .linear_multiply(self.highlighter.active_opacity)
                    } else {
                        ui.visuals().text_color().linear_multiply(0.2)
                    };

                    ui.painter().line_segment(
                        [
                            egui::pos2(min_x, active_rect.bottom() + 6.0),
                            egui::pos2(max_x, active_rect.bottom() + 6.0),
                        ],
                        egui::Stroke { width: 3.0, color },
                    );

                    ui.add(
                        egui::Separator::default()
                            .shrink(ui.available_height() * 0.3)
                            .spacing(20.),
                    );

                    self.show_tool_quick_controls(ui);
                })
            })
        });
        self.layout.tools_island = Some(res.response.rect);
        res
    }

    fn show_tool_quick_controls(&mut self, ui: &mut egui::Ui) {
        match self.active_tool {
            Tool::Pen => {
                for color in self.pen.colors_history {
                    let res = show_color_btn(
                        ui,
                        ThemePalette::resolve_dynamic_color(color, ui.visuals().dark_mode),
                        ThemePalette::resolve_dynamic_color(
                            self.pen.active_color,
                            ui.visuals().dark_mode,
                        ),
                        Some(8.0),
                    );
                    if res.clicked() || res.drag_started() {
                        change_pen_color(&mut self.pen, color);
                    }
                }
            }
            _ => {
                let dims = egui::vec2(44.0, 0.0);
                ui.painter().line_segment(
                    [ui.cursor().left_center(), ui.cursor().left_center() + dims],
                    ui.visuals().widgets.noninteractive.bg_stroke,
                );
                ui.add_space(44.0);
            }
        }
    }

    pub fn show_tool_popovers_at_cursor(
        &mut self, ui: &mut egui::Ui, tlbr_ctx: &mut ToolbarContext,
    ) -> Option<Response> {
        if self.show_tool_popover {
            self.show_at_cursor_tool_popover = None;
        }

        if self.show_at_cursor_tool_popover.is_none() || self.active_tool == Tool::Selection {
            return None;
        }

        if let Some(maybe_pos) = self.show_at_cursor_tool_popover {
            if maybe_pos.is_none() {
                self.show_at_cursor_tool_popover = Some(Some(
                    ui.input(|r| r.pointer.hover_pos()).unwrap_or(
                        tlbr_ctx
                            .input_ctx
                            .last_touch
                            .unwrap_or(tlbr_ctx.viewport_settings.container_rect.center()),
                    ),
                ))
            }
        }
        if self.layout.tool_popover.is_none() {
            ui.set_sizing_pass();
        }

        let mut cursor_pos = self.show_at_cursor_tool_popover.unwrap().unwrap();

        let tool_popovers_size = self.layout.tool_popover.unwrap_or(egui::Rect::ZERO).size();
        let screen_bounds = SCREEN_PADDING
            + self
                .layout
                .tools_island
                .unwrap_or(egui::Rect::ZERO)
                .height();

        cursor_pos.x = (cursor_pos.x - tool_popovers_size.x)
            .max(tlbr_ctx.viewport_settings.container_rect.left() + screen_bounds);

        cursor_pos.y -= tool_popovers_size.y;

        if cursor_pos.y < tlbr_ctx.viewport_settings.container_rect.top() + screen_bounds {
            cursor_pos.y = tlbr_ctx.viewport_settings.container_rect.top() + screen_bounds;
        }

        if cursor_pos.y + tool_popovers_size.y > tlbr_ctx.viewport_settings.container_rect.bottom()
        {
            cursor_pos.y = tlbr_ctx.viewport_settings.container_rect.bottom()
                - tool_popovers_size.y
                - screen_bounds
        }

        let tool_popover_rect = egui::Rect::from_min_size(cursor_pos, tool_popovers_size);
        let mut ui = ui.child_ui(ui.clip_rect(), egui::Layout::default(), None);
        let out = ui.scope(|ui| {
            ui.allocate_ui_at_rect(tool_popover_rect, |ui| {
                egui::Frame::window(ui.style()).show(ui, |ui| match self.active_tool {
                    Tool::Pen => show_pen_popover(ui, &mut self.pen, tlbr_ctx),
                    Tool::Eraser => self.show_eraser_popover(ui),
                    Tool::Highlighter => {
                        show_highlighter_popover(ui, &mut self.highlighter, tlbr_ctx)
                    }
                    Tool::Selection => {
                        // self.show_selection_popover(ui, tlbr_ctx);
                    }
                    Tool::Shapes => self.show_shapes_popover(ui),
                })
            })
        });
        self.layout.tool_popover = Some(out.inner.response.rect);
        Some(out.inner.response)
    }

    pub fn show_tool_popovers(
        &mut self, ui: &mut egui::Ui, tlbr_ctx: &mut ToolbarContext,
    ) -> Option<Response> {
        let tools_island_rect = self.layout.tools_island?;

        let opacity = animate_eased(
            ui.ctx(),
            "opacity",
            if self.layout.tool_popover.is_none() || self.hide_overlay { 0.0 } else { 1.0 },
            0.2,
            easing::cubic_in_out,
        );
        ui.set_opacity(opacity);
        let tool_popovers_size = self.layout.tool_popover.unwrap_or(egui::Rect::ZERO).size();

        let tool_popover_x_start = ui.available_rect_before_wrap().left()
            + (ui.available_width() - tool_popovers_size.x) / 2.0;
        let tool_popover_y_start = tools_island_rect.top() - tool_popovers_size.y - 10.0;
        let tool_popover_rect = egui::Rect {
            min: egui::pos2(tool_popover_x_start, tool_popover_y_start),
            max: egui::pos2(tool_popover_x_start + tool_popovers_size.x, tool_popover_y_start),
        };
        if self.show_tool_popover {
            let tool_popover = ui.allocate_ui_at_rect(tool_popover_rect, |ui| {
                egui::Frame::window(ui.style()).show(ui, |ui| {
                    match self.active_tool {
                        Tool::Pen => show_pen_popover(ui, &mut self.pen, tlbr_ctx),
                        Tool::Eraser => self.show_eraser_popover(ui),
                        Tool::Highlighter => {
                            show_highlighter_popover(ui, &mut self.highlighter, tlbr_ctx)
                        }
                        Tool::Selection => {
                            // buffer_changed = self.show_selection_popover(ui, tlbr_ctx)
                        }
                        Tool::Shapes => self.show_shapes_popover(ui),
                    };
                })
            });

            self.layout.tool_popover = Some(tool_popover.response.rect);
            Some(tool_popover.response)
        } else {
            None
        }
    }

    pub fn hide_tool_popover(
        &mut self, canvas_settings: &mut CanvasSettings, cfg: &mut WsPersistentStore,
    ) {
        self.show_tool_popover = false;
        self.show_at_cursor_tool_popover = None;

        let color = self.pen.active_color.light;
        canvas_settings.pen = PenSettings {
            color: egui::Color32::from_rgb(color.red, color.green, color.blue),
            width: self.pen.active_stroke_width,
            opacity: self.pen.active_opacity,
            pressure_alpha: self.pen.pressure_alpha,
            has_inf_thick: self.pen.has_inf_thick,
        };

        cfg.set_canvas_settings(*canvas_settings);
    }
    fn show_eraser_popover(&mut self, ui: &mut egui::Ui) {
        let width = 200.0;
        ui.style_mut().spacing.slider_width = width;
        ui.set_width(width);

        let (_, preview_rect) = ui.allocate_space(egui::vec2(ui.available_width(), 100.0));
        let mut painter = ui.painter().to_owned();
        painter.set_clip_rect(preview_rect);

        self.eraser
            .draw_eraser_cursor(ui, &painter, preview_rect.center());

        ui.add_space(20.0);
        show_thickness_slider(
            ui,
            &mut self.eraser.radius,
            DEFAULT_ERASER_RADIUS..=DEFAULT_ERASER_RADIUS * 20.0,
            1.0,
        );
        ui.add_space(10.0);
    }

    fn show_shapes_popover(&mut self, ui: &mut egui::Ui) {
        let width = 220.0;
        ui.style_mut().spacing.slider_width = width;
        ui.set_width(width);

        ui.add_space(10.0);

        let shapes = [ShapeType::Rectangle, ShapeType::Circle, ShapeType::Line];

        ui.horizontal(|ui| {
            ui.add_space(57.0);

            for shape in shapes.iter() {
                let btn = Button::default()
                    .frame(self.shapes_tool.active_shape == *shape)
                    .rounding(5.0)
                    .icon(&shape.icon())
                    .show(ui);
                if btn.clicked() || btn.drag_started() {
                    self.shapes_tool.active_shape = *shape;
                };
            }
        });

        ui.add_space(10.0);
        ui.separator();
        ui.add_space(20.0);

        ui.horizontal_wrapped(|ui| {
            let colors = get_pen_colors();

            colors.iter().for_each(|&c| {
                let color = ThemePalette::resolve_dynamic_color(c, ui.visuals().dark_mode);
                let active_color = ThemePalette::resolve_dynamic_color(
                    self.shapes_tool.active_stroke.color,
                    ui.visuals().dark_mode,
                );
                let color_btn = show_color_btn(ui, color, active_color, None);
                if color_btn.clicked() || color_btn.drag_started() {
                    self.shapes_tool.active_stroke.color = c;
                }
            });
        });

        ui.add_space(10.0);

        show_opacity_slider(
            ui,
            &mut self.shapes_tool.active_stroke.opacity,
            &self.shapes_tool.active_stroke.color,
        );
        ui.add_space(10.0);

        ui.horizontal(|ui| {
            ui.label(RichText::new("Thickness").size(13.0));
            ui.add_space(10.0);
            ui.spacing_mut().slider_width = ui.available_width();
            ui.spacing_mut().slider_rail_height = self.shapes_tool.active_stroke.width;

            ui.add(
                egui::Slider::new(
                    &mut self.shapes_tool.active_stroke.width,
                    DEFAULT_PEN_STROKE_WIDTH..=10.0,
                )
                .show_value(false),
            );
        });
        ui.add_space(10.0);
    }
}

fn show_pen_popover(ui: &mut egui::Ui, pen: &mut Pen, tlbr_ctx: &mut ToolbarContext) {
    let width = 220.0;
    ui.style_mut().spacing.slider_width = width;
    ui.set_width(width);

    show_stroke_preview(ui, pen, tlbr_ctx);
    // a bit hacky but without this there will be collision with
    // thickness hints.
    ui.add_space(20.0);

    show_thickness_slider(ui, &mut pen.active_stroke_width, DEFAULT_PEN_STROKE_WIDTH..=10.0, 1.0);

    if cfg!(target_os = "ios") {
        ui.add_space(10.0);

        show_pressure_alpha_slider(ui, pen);
    }

    ui.add_space(10.0);

    ui.horizontal(|ui| {
        ui.label("Fixed zoom thickness: ");

        ui.with_layout(egui::Layout::right_to_left(egui::Align::Center), |ui| {
            switch(ui, &mut pen.has_inf_thick);
        });
    });

    ui.add_space(30.0);

    ui.horizontal_wrapped(|ui| {
        show_color_swatches(ui, get_pen_colors(), pen);
    });

    ui.add_space(10.0);

    show_opacity_slider(ui, &mut pen.active_opacity, &pen.active_color);

    ui.add_space(10.0);
}

fn show_pressure_alpha_slider(ui: &mut egui::Ui, pen: &mut Pen) {
    ui.label(RichText::new("Pressure Sensitivity").size(13.0));
    ui.horizontal(|ui| {
        ui.add(egui::Slider::new(&mut pen.pressure_alpha, 0.0..=1.0).show_value(false));
    });
}

fn show_highlighter_popover(ui: &mut egui::Ui, pen: &mut Pen, tlbr_ctx: &mut ToolbarContext) {
    let width = 200.0;
    ui.style_mut().spacing.slider_width = width;
    ui.set_width(width);

    show_stroke_preview(ui, pen, tlbr_ctx);

    // a bit hacky but without this there will be collision with
    // thickness hints.
    ui.add_space(20.0);

    show_thickness_slider(
        ui,
        &mut pen.active_stroke_width,
        DEFAULT_HIGHLIGHTER_STROKE_WIDTH..=40.0,
        1.0,
    );

    ui.add_space(10.0);

    ui.horizontal_wrapped(|ui| {
        show_color_swatches(ui, get_highlighter_colors(), pen);
    });

    ui.add_space(10.0);
}

fn show_color_swatches(ui: &mut egui::Ui, colors: Vec<DynamicColor>, pen: &mut Pen) {
    colors.iter().for_each(|&c| {
        let color = ThemePalette::resolve_dynamic_color(c, ui.visuals().dark_mode);
        let active_color =
            ThemePalette::resolve_dynamic_color(pen.active_color, ui.visuals().dark_mode);
        let color_btn = show_color_btn(ui, color, active_color, None);
        if color_btn.clicked() || color_btn.drag_started() {
            change_pen_color(pen, c);
        }
    });
}

fn change_pen_color(pen: &mut Pen, new_color: DynamicColor) {
    if new_color == pen.active_color {
        return;
    }

    pen.colors_history[1] = pen.colors_history[0];
    pen.colors_history[0] = pen.active_color;
    pen.active_color = new_color;
}

fn show_stroke_preview(ui: &mut egui::Ui, pen: &mut Pen, tlbr_ctx: &mut ToolbarContext) {
    let (res, painter) = ui.allocate_painter(
        egui::vec2(ui.available_width(), 100.0),
        egui::Sense::focusable_noninteractive(),
    );
    let preview_rect = res.rect;

    let mut bez =
        bezier_rs::Bezier::from_cubic_coordinates(146., 162., 272.0, 239., 215., 68., 329., 148.);
    let path_rect = bb_to_rect(bez.bounding_box());
    if let Some(t) =
        get_rect_identity_transform(preview_rect, path_rect, 0.7, preview_rect.center())
    {
        bez = bez.apply_transformation(|p| DVec2 {
            x: t.sx as f64 * p.x + t.tx as f64,
            y: t.sy as f64 * p.y + t.ty as f64,
        });
    }

    let mut fill_tess = FillTessellator::new();

    let mut builder = lyon::path::Builder::new();
    let stroke_color =
        ThemePalette::resolve_dynamic_color(pen.active_color, ui.visuals().dark_mode)
            .linear_multiply(pen.active_opacity);

    let mut thickness = pen.active_stroke_width;
    if !pen.has_inf_thick {
        thickness *= tlbr_ctx.viewport_settings.master_transform.sx;
    }

    let subapth: Subpath<ManipulatorGroupId> = bez.graduated_outline(
        (thickness + thickness * pen.pressure_alpha) as f64,
        (thickness - thickness * pen.pressure_alpha) as f64,
        Cap::Round,
    );

    let mut i = 0;
    let mut first = None;
    while let Some(seg) = subapth.get_segment(i) {
        let start = devc_to_point(seg.start());
        let end = devc_to_point(seg.end());
        if first.is_none() {
            first = Some(start);
            builder.begin(start);
        }
        if seg.handle_end().is_some() && seg.handle_start().is_some() {
            let handle_start = devc_to_point(seg.handle_start().unwrap());
            let handle_end = devc_to_point(seg.handle_end().unwrap());

            builder.cubic_bezier_to(handle_start, handle_end, end);
        } else if seg.handle_end().is_none() && seg.handle_start().is_none() {
            builder.line_to(end);
        }
        i += 1;
    }
    if first.is_some() {
        builder.end(true);
    }

    let path = builder.build();

    let mut mesh: VertexBuffers<_, u32> = VertexBuffers::new();

    let _ = fill_tess.tessellate_path(
        &path,
        &FillOptions::DEFAULT,
        &mut BuffersBuilder::new(&mut mesh, VertexConstructor { color: stroke_color }),
    );

    let mesh = egui::epaint::Mesh {
        indices: mesh.indices.clone(),
        vertices: mesh.vertices.clone(),
        texture_id: Default::default(),
    };

    painter.add(egui::Shape::Mesh(mesh));
<<<<<<< HEAD
}

fn show_thickness_slider(ui: &mut egui::Ui, value: &mut f32, value_range: RangeInclusive<f32>) {
    let width = ui.available_width();
    let slider_rect = ui
        .add(
            egui::Slider::new(value, value_range.clone())
                .show_value(false)
                .step_by(1.0)
                .handle_shape(egui::style::HandleShape::Rect { aspect_ratio: 0.5 }),
        )
        .rect;

    let middle_range = value_range.start() + (value_range.end() - value_range.start()).abs() / 2.0;
    let ticks = [value_range.start(), &middle_range, value_range.end()];

    for (i, t) in ticks.iter().enumerate() {
        let margin = egui::vec2(2.0, 10.0);
        let end_y = slider_rect.top() - margin.y + (i as f32 * 3.0 + 1.0);

        let total_spacing = width - (THICKNESS_BTN_WIDTH * ticks.len() as f32);
        let spacing_between = total_spacing / (ticks.len() as f32 + 1.0);

        let rect_start_x = slider_rect.left()
            + spacing_between
            + i as f32 * (THICKNESS_BTN_WIDTH + spacing_between);

        let rect = match i {
            0 => egui::Rect {
                min: egui::pos2(slider_rect.left() + margin.x, slider_rect.top() - margin.y),
                max: egui::pos2(slider_rect.left() + margin.x + THICKNESS_BTN_WIDTH, end_y),
            },
            1 => egui::Rect {
                min: egui::pos2(rect_start_x, slider_rect.top() - margin.y),
                max: egui::pos2(rect_start_x + THICKNESS_BTN_WIDTH, end_y),
            },
            2 => egui::Rect {
                min: egui::pos2(
                    slider_rect.right() - margin.x - THICKNESS_BTN_WIDTH,
                    slider_rect.top() - margin.y,
                ),
                max: egui::pos2(slider_rect.right() - margin.x, end_y),
            },
            _ => break,
        };

        let response = ui.allocate_rect(rect.expand2(egui::vec2(0.0, 5.0)), egui::Sense::click());

        if t.eq(&value) {
            ui.painter().rect_filled(
                rect.expand(5.0),
                egui::Rounding::same(8.0),
                egui::Color32::GRAY.linear_multiply(0.1),
            );
        }

        ui.painter().rect_filled(
            rect,
            egui::Rounding::same(2.0),
            ui.visuals().text_color().linear_multiply(0.8),
        );

        if response.clicked() {
            *value = **t;
        }
    }
    ui.advance_cursor_after_rect(slider_rect);
=======
>>>>>>> 2997c3b3
}<|MERGE_RESOLUTION|>--- conflicted
+++ resolved
@@ -14,11 +14,7 @@
 };
 use crate::tab::svg_editor::renderer::VertexConstructor;
 use crate::tab::svg_editor::shapes::ShapeType;
-<<<<<<< HEAD
-use crate::tab::svg_editor::toolbar::show_color_btn;
-=======
 use crate::tab::svg_editor::toolbar::{show_color_btn, show_opacity_slider, show_thickness_slider};
->>>>>>> 2997c3b3
 use crate::tab::svg_editor::util::{bb_to_rect, devc_to_point};
 use crate::tab::svg_editor::{CanvasSettings, Pen, Tool};
 use crate::theme::icons::Icon;
@@ -26,11 +22,7 @@
 use crate::widgets::{Button, switch};
 use crate::workspace::WsPersistentStore;
 
-<<<<<<< HEAD
-use super::{SCREEN_PADDING, THICKNESS_BTN_WIDTH, Toolbar, ToolbarContext};
-=======
 use super::{SCREEN_PADDING, Toolbar, ToolbarContext};
->>>>>>> 2997c3b3
 
 impl Toolbar {
     pub fn show_tools_island(
@@ -587,74 +579,4 @@
     };
 
     painter.add(egui::Shape::Mesh(mesh));
-<<<<<<< HEAD
-}
-
-fn show_thickness_slider(ui: &mut egui::Ui, value: &mut f32, value_range: RangeInclusive<f32>) {
-    let width = ui.available_width();
-    let slider_rect = ui
-        .add(
-            egui::Slider::new(value, value_range.clone())
-                .show_value(false)
-                .step_by(1.0)
-                .handle_shape(egui::style::HandleShape::Rect { aspect_ratio: 0.5 }),
-        )
-        .rect;
-
-    let middle_range = value_range.start() + (value_range.end() - value_range.start()).abs() / 2.0;
-    let ticks = [value_range.start(), &middle_range, value_range.end()];
-
-    for (i, t) in ticks.iter().enumerate() {
-        let margin = egui::vec2(2.0, 10.0);
-        let end_y = slider_rect.top() - margin.y + (i as f32 * 3.0 + 1.0);
-
-        let total_spacing = width - (THICKNESS_BTN_WIDTH * ticks.len() as f32);
-        let spacing_between = total_spacing / (ticks.len() as f32 + 1.0);
-
-        let rect_start_x = slider_rect.left()
-            + spacing_between
-            + i as f32 * (THICKNESS_BTN_WIDTH + spacing_between);
-
-        let rect = match i {
-            0 => egui::Rect {
-                min: egui::pos2(slider_rect.left() + margin.x, slider_rect.top() - margin.y),
-                max: egui::pos2(slider_rect.left() + margin.x + THICKNESS_BTN_WIDTH, end_y),
-            },
-            1 => egui::Rect {
-                min: egui::pos2(rect_start_x, slider_rect.top() - margin.y),
-                max: egui::pos2(rect_start_x + THICKNESS_BTN_WIDTH, end_y),
-            },
-            2 => egui::Rect {
-                min: egui::pos2(
-                    slider_rect.right() - margin.x - THICKNESS_BTN_WIDTH,
-                    slider_rect.top() - margin.y,
-                ),
-                max: egui::pos2(slider_rect.right() - margin.x, end_y),
-            },
-            _ => break,
-        };
-
-        let response = ui.allocate_rect(rect.expand2(egui::vec2(0.0, 5.0)), egui::Sense::click());
-
-        if t.eq(&value) {
-            ui.painter().rect_filled(
-                rect.expand(5.0),
-                egui::Rounding::same(8.0),
-                egui::Color32::GRAY.linear_multiply(0.1),
-            );
-        }
-
-        ui.painter().rect_filled(
-            rect,
-            egui::Rounding::same(2.0),
-            ui.visuals().text_color().linear_multiply(0.8),
-        );
-
-        if response.clicked() {
-            *value = **t;
-        }
-    }
-    ui.advance_cursor_after_rect(slider_rect);
-=======
->>>>>>> 2997c3b3
 }