use egui::{Context, ViewportCommand};

use lb_rs::blocking::Lb;
use lb_rs::model::errors::{LbErr, LbErrKind};
use lb_rs::model::file_metadata::FileType;
use lb_rs::model::filename::NameComponents;
use lb_rs::model::svg;
use lb_rs::model::svg::buffer::Buffer;
use lb_rs::Uuid;
<<<<<<< HEAD
use std::sync::atomic::{AtomicBool, Ordering};
use std::sync::Arc;
use web_time::{Duration, Instant};
=======
use serde::{Deserialize, Serialize};
use std::path::{Path, PathBuf};
use std::sync::{Arc, RwLock};
use std::time::{Duration, Instant};
use std::{fs, thread};
use tracing::{debug, error, info, instrument, trace, warn};
>>>>>>> 790cf891

use crate::file_cache::FileCache;
use crate::mind_map::show::MindMap;
use crate::output::{Response, WsStatus};
use crate::tab::image_viewer::{is_supported_image_fmt, ImageViewer};
use crate::tab::markdown_editor::Editor as Markdown;
#[cfg(not(target_family = "wasm"))]
use crate::tab::pdf_viewer::PdfViewer;
use crate::tab::svg_editor::SVGEditor;
use crate::tab::{ContentState, Tab, TabContent, TabFailure, TabSaveContent, TabsExt as _};
use crate::task_manager;
use crate::task_manager::{
    CompletedLoad, CompletedSave, CompletedTiming, LoadRequest, SaveRequest, TaskManager,
};

pub struct Workspace {
    // User activity
    pub tabs: Vec<Tab>,
    pub current_tab: usize,
    pub user_last_seen: Instant,

    // Files and task status
    pub tasks: TaskManager,
    pub files: Option<FileCache>,
    pub last_save_all: Option<Instant>,
    pub last_sync_completed: Option<Instant>,
    pub last_sync_status_refresh_completed: Option<Instant>,

    // Output
    pub status: WsStatus,
    pub out: Response,

    // Resources & configuration
    pub cfg: WsPersistentStore,
    pub ctx: Context,

    pub core: Lb,

    pub show_tabs: bool,              // set on mobile to hide the tab strip
    pub focused_parent: Option<Uuid>, // set to the folder where new files should be created

    // Transient state (consider removing)
    pub current_tab_changed: bool, // used to scroll to current tab when it changes
    pub last_touch_event: Option<Instant>, // used to disable tooltips on touch devices
}

impl Workspace {
    pub fn new(core: &Lb, ctx: &Context) -> Self {
        let writable_dir = core.get_config().writeable_path;
        let writeable_dir = Path::new(&writable_dir);
        let writeable_path = writeable_dir.join("ws_persistence.json");

        let mut ws = Self {
            tabs: Default::default(),
            current_tab: Default::default(),
            user_last_seen: Instant::now(),

            tasks: TaskManager::new(core.clone(), ctx.clone()),
            files: None,
            last_sync_completed: Default::default(),
            last_save_all: Default::default(),
            last_sync_status_refresh_completed: Default::default(),

            status: Default::default(),
            out: Default::default(),

            cfg: WsPersistentStore::new(writeable_path),
            ctx: ctx.clone(),
            core: core.clone(),
            show_tabs: true,
            focused_parent: Default::default(),

            current_tab_changed: Default::default(),
            last_touch_event: Default::default(),
        };

        let (open_tabs, current_tab) = ws.cfg.get_tabs();

        open_tabs.iter().for_each(|&file_id| {
            if core.get_file_by_id(file_id).is_ok() {
                info!(id = ?file_id, "opening persisted tab");
                ws.open_file(file_id, false, false);
            }
        });
        if let Some(current_tab) = current_tab {
            info!(id = ?current_tab, "setting persisted current tab");
            ws.current_tab = open_tabs
                .iter()
                .position(|&id| id == current_tab)
                .unwrap_or_default();
        }

        ws
    }

    // todo: what happens if a save is in progress? what about non-file tabs?
    pub fn invalidate_egui_references(&mut self, ctx: &Context, core: &Lb) {
        self.ctx = ctx.clone();
        self.core = core.clone();

        let ids: Vec<Uuid> = self.tabs.iter().flat_map(|tab| tab.id()).collect();
        let maybe_current_tab_id = self.current_tab().map(|tab| tab.id());

        while self.current_tab != 0 {
            self.close_tab(self.tabs.len() - 1);
        }

        for id in ids {
            self.open_file(id, false, false)
        }

        if let Some(current_tab_id) = maybe_current_tab_id {
            self.current_tab = self
                .tabs
                .iter()
                .position(|tab| tab.id() == current_tab_id)
                .unwrap_or(0);
            self.current_tab_changed = true;
        }
    }

    /// Creates a loading-state tab for a file if needed and returns true if a tab was created
    pub fn upsert_loading_tab(&mut self, id: Uuid, make_current: bool) -> bool {
        let tab_exists = self.tabs.iter().any(|t| t.id() == Some(id));
        if !tab_exists {
            self.create_tab(ContentState::Loading(id), make_current);
        } else if make_current {
            self.make_current_by_id(id);
        }
        !tab_exists
    }

    pub fn create_tab(&mut self, content: ContentState, make_current: bool) {
        let now = Instant::now();
        let new_tab =
            Tab { content, last_changed: now, last_saved: now, rename: None, is_closing: false };
        self.tabs.push(new_tab);
        if make_current {
            self.current_tab = self.tabs.len() - 1;
            self.current_tab_changed = true;
        }
    }

    pub fn get_mut_tab_by_id(&mut self, id: Uuid) -> Option<&mut Tab> {
        self.tabs.get_mut_by_id(id)
    }

    pub fn is_empty(&self) -> bool {
        self.tabs.is_empty()
    }

    pub fn current_tab(&self) -> Option<&Tab> {
        self.tabs.get(self.current_tab)
    }

    pub fn current_tab_id(&self) -> Option<Uuid> {
        self.tabs.get(self.current_tab).and_then(|tab| tab.id())
    }

    pub fn current_tab_title(&self) -> Option<String> {
        self.current_tab().map(|tab| self.tab_title(tab))
    }

    pub fn current_tab_mut(&mut self) -> Option<&mut Tab> {
        self.tabs.get_mut(self.current_tab)
    }

    pub fn current_tab_markdown(&self) -> Option<&Markdown> {
        self.current_tab()?.markdown()
    }

    pub fn current_tab_markdown_mut(&mut self) -> Option<&mut Markdown> {
        self.current_tab_mut()?.markdown_mut()
    }
    pub fn current_tab_svg_mut(&mut self) -> Option<&mut SVGEditor> {
        self.current_tab_mut()?.svg_mut()
    }

    /// Makes the tab the current tab, if it exists. Returns true if the tab exists.
    pub fn make_current(&mut self, i: usize) -> bool {
        if i < self.tabs.len() {
            self.current_tab = i;
            self.current_tab_changed = true;
            self.tabs[i].is_closing = false;
            self.out.selected_file = self.tabs[i].id();
            self.ctx
                .send_viewport_cmd(ViewportCommand::Title(self.tab_title(&self.tabs[i])));

            true
        } else {
            false
        }
    }

    /// Makes the tab with the given id the current tab, if it exists. Returns true if the tab exists.
    pub fn make_current_by_id(&mut self, id: Uuid) -> bool {
        if let Some(i) = self.tabs.iter().position(|t| t.id() == Some(id)) {
            self.make_current(i)
        } else {
            false
        }
    }

    pub fn save_all_tabs(&mut self) {
        for i in 0..self.tabs.len() {
            self.save_tab(i);
        }
        self.last_save_all = Some(Instant::now());
    }

    pub fn save_tab(&mut self, i: usize) {
        if let Some(tab) = self.tabs.get_mut(i) {
            if let Some(id) = tab.id() {
                if tab.is_dirty(&self.tasks) {
                    self.tasks.queue_save(SaveRequest { id });
                }
            }
        }
    }

    pub fn open_file(&mut self, id: Uuid, is_new_file: bool, make_current: bool) {
        let tab_created = self.upsert_loading_tab(id, make_current);
        self.tasks
            .queue_load(LoadRequest { id, is_new_file, tab_created });
    }

    pub fn close_tab(&mut self, i: usize) {
        if let ContentState::Open(TabContent::MindMap(mm)) = &mut self.tabs[i].content {
            mm.stop();
        }

        self.save_tab(i);
        self.tabs[i].is_closing = true;
    }

    pub fn remove_tab(&mut self, i: usize) {
        if let Some(md) = self.tabs[i].markdown_mut() {
            md.surrender_focus(&self.ctx);
        }

        self.tabs.remove(i);
        self.out.tabs_changed = true;

        if !self.tabs.is_empty() && self.current_tab >= self.tabs.len() {
            self.current_tab -= 1;
        }
        self.current_tab_changed = true;
    }

    #[instrument(level = "trace", skip_all)]

    pub fn process_updates(&mut self) {
        let task_manager::Response {
            completed_loads,
            completed_saves,
            completed_sync,
            completed_sync_status_update,
            completed_file_cache_refresh,
        } = self.tasks.update();

        let start = Instant::now();
        for load in completed_loads {
            // nested scope indentation preserves git history
            {
                {
                    let CompletedLoad {
                        request: LoadRequest { id, is_new_file, tab_created },
                        content_result,
                        timing: _,
                    } = load;

                    if let Some(tab) = self.current_tab() {
                        self.ctx
                            .send_viewport_cmd(ViewportCommand::Title(self.tab_title(tab)));
                        self.out.selected_file = tab.id();
                    };

                    let ctx = self.ctx.clone();
                    let core = self.core.clone();
                    let writeable_dir = &self.core.get_config().writeable_path;
                    let show_tabs = self.show_tabs;

                    let canvas_settings = self
                        .tabs
                        .iter()
                        .find_map(|tab| tab.svg().map(|svg| svg.settings));

                    if let Some(tab) = self.tabs.get_mut_by_id(id) {
                        let (maybe_hmac, bytes) = match content_result {
                            Ok((hmac, bytes)) => (hmac, bytes),
                            Err(err) => {
                                let msg = format!("failed to load file: {:?}", err);
                                error!(msg);
                                tab.content =
                                    ContentState::Failed(TabFailure::Unexpected(msg.clone()));
                                self.out.failure_messages.push(msg);
                                return;
                            }
                        };

                        let ext = match self.core.get_file_by_id(id) {
                            Ok(file) => file.name.split('.').last().unwrap_or_default().to_owned(),
                            Err(e) => {
                                self.out
                                    .failure_messages
                                    .push(format!("failed to get id for loaded file: {:?}", e));
                                continue;
                            }
                        };

                        if is_supported_image_fmt(&ext) {
                            tab.content = ContentState::Open(TabContent::Image(ImageViewer::new(
                                id, &ext, &bytes,
                            )));
                        } else if ext == "pdf" {
<<<<<<< HEAD
                            #[cfg(not(target_family = "wasm"))]
                            {
                                tab.content = Some(TabContent::Pdf(PdfViewer::new(
                                    &bytes,
                                    &ctx,
                                    &cfg.data_dir,
                                    !show_tabs, // todo: use settings to determine toolbar visibility
                                )));
                            }
=======
                            tab.content = ContentState::Open(TabContent::Pdf(PdfViewer::new(
                                id,
                                &bytes,
                                &ctx,
                                writeable_dir,
                                !show_tabs, // todo: use settings to determine toolbar visibility
                            )));
>>>>>>> 790cf891
                        } else if ext == "svg" {
                            if tab_created {
                                tab.content = ContentState::Open(TabContent::Svg(SVGEditor::new(
                                    &bytes,
                                    &ctx,
                                    core.clone(),
                                    id,
                                    maybe_hmac,
                                    canvas_settings,
                                )));
                            } else {
                                let svg = tab.svg_mut().unwrap();

                                Buffer::reload(
                                    &mut svg.buffer.elements,
                                    &mut svg.buffer.weak_images,
                                    svg.buffer.master_transform,
                                    &svg.opened_content,
                                    &svg::buffer::Buffer::new(
                                        String::from_utf8_lossy(&bytes).as_ref(),
                                    ),
                                );

                                svg.open_file_hmac = maybe_hmac;
                            }
                        } else if ext == "md" || ext == "txt" {
                            if tab_created {
                                tab.content =
                                    ContentState::Open(TabContent::Markdown(Markdown::new(
                                        core.clone(),
                                        &String::from_utf8_lossy(&bytes),
                                        id,
                                        maybe_hmac,
                                        is_new_file,
                                        ext != "md",
                                    )));
                            } else {
                                let md = tab.markdown_mut().unwrap();
                                md.reload(String::from_utf8_lossy(&bytes).into());
                                md.hmac = maybe_hmac;
                            }
                        } else {
                            tab.content = ContentState::Failed(TabFailure::SimpleMisc(format!(
                                "Unsupported file extension: {}",
                                ext
                            )));
                        };

                        self.out.tabs_changed = true;
                    } else {
                        error!("failed to load file: tab not found");
                    };
                }
            }
        }
        start.warn_after("processing completed loads", Duration::from_millis(100));

        let start = Instant::now();
        for save in completed_saves {
            // nested scope indentation preserves git history
            {
                {
                    let CompletedSave {
                        request: SaveRequest { id },
                        seq,
                        content,
                        new_hmac_result,
                        timing: CompletedTiming { queued_at: _, started_at, completed_at: _ },
                    } = save;

                    let mut sync = false;
                    if let Some(tab) = self.get_mut_tab_by_id(id) {
                        match new_hmac_result {
                            Ok(hmac) => {
                                tab.last_saved = started_at;
                                if let Some(md) = tab.markdown_mut() {
                                    if let TabSaveContent::String(content) = content {
                                        md.hmac = Some(hmac);
                                        md.buffer.saved(seq, content);
                                    }
                                } else if let Some(svg) = tab.svg_mut() {
                                    if let TabSaveContent::Svg(content) = content {
                                        svg.open_file_hmac = Some(hmac);
                                        svg.opened_content = content;
                                    }
                                }
                                sync = true;
                            }
                            Err(err) => {
                                if err.kind == LbErrKind::ReReadRequired {
                                    debug!("reloading file after save failed with re-read required: {}", id);
                                    self.open_file(id, false, false);
                                } else {
                                    tab.content = ContentState::Failed(TabFailure::Unexpected(
                                        format!("{:?}", err),
                                    ))
                                }
                            }
                        }
                    }
                    if sync {
                        self.tasks.queue_sync();
                    }
                    self.tasks.queue_file_cache_refresh();
                }
            }
        }
        start.warn_after("processing completed saves", Duration::from_millis(100));

        let start = Instant::now();
        if let Some(sync) = completed_sync {
            self.sync_done(sync)
        }
        start.warn_after("processing completed sync", Duration::from_millis(100));

        let start = Instant::now();
        if let Some(update) = completed_sync_status_update {
            self.sync_status_update_done(update)
        }
        start.warn_after("processing completed sync status update", Duration::from_millis(100));

        let start = Instant::now();
        if let Some(refresh) = completed_file_cache_refresh {
            match refresh.cache_result {
                Ok(cache) => self.files = Some(cache),
                Err(err) => error!("failed to refresh file cache: {:?}", err),
            }
        }
        start.warn_after("processing completed file cache refresh", Duration::from_millis(100));

        let start = Instant::now();
        {
            let tasks = self.tasks.tasks.lock().unwrap();
            if let Some(sync) = tasks.in_progress_sync.as_ref() {
                while let Ok(progress) = sync.progress.try_recv() {
                    trace!("sync {}", progress);
                    self.status.sync_message = Some(progress.msg);
                    self.out.status_updated = true;
                }
            }
        }
        start.warn_after("processing sync progress", Duration::from_millis(100));

        // background work: queue
        let now = Instant::now();
        let start = Instant::now();
        if let Some(last_sync_status_refresh) = self
            .tasks
            .sync_status_update_queued_at()
            .or(self.last_sync_status_refresh_completed)
        {
            let instant_of_next_sync_status_refresh =
                last_sync_status_refresh + Duration::from_secs(1);
            if instant_of_next_sync_status_refresh < now {
                self.tasks.queue_sync_status_update();
            } else {
                let duration_until_next_sync_status_refresh =
                    instant_of_next_sync_status_refresh - now;
                self.ctx
                    .request_repaint_after(duration_until_next_sync_status_refresh);
            }
        } else {
            self.tasks.queue_sync_status_update();
        }
        start.warn_after("processing sync status refresh", Duration::from_millis(100));

        let start = Instant::now();
        if self.cfg.get_auto_save() {
            if let Some(last_save_all) = self.last_save_all {
                let instant_of_next_save_all = last_save_all + Duration::from_secs(1);
                if instant_of_next_save_all < now {
                    self.save_all_tabs();
                } else {
                    let duration_until_next_save_all = instant_of_next_save_all - now;
                    self.ctx.request_repaint_after(duration_until_next_save_all);
                }
            } else {
                self.save_all_tabs();
            }
        }
        start.warn_after("processing auto save", Duration::from_millis(100));

        let start = Instant::now();
        if self.cfg.get_auto_sync() {
            if let Some(last_sync) = self.tasks.sync_queued_at().or(self.last_sync_completed) {
                let focused = self.ctx.input(|i| i.focused);
                let user_active = self.user_last_seen.elapsed() < Duration::from_secs(60);
                let sync_period = if user_active && focused {
                    Duration::from_secs(5)
                } else {
                    Duration::from_secs(5 * 60)
                };

                let instant_of_next_sync = last_sync + sync_period;
                if instant_of_next_sync < now {
                    self.tasks.queue_sync();
                } else {
                    let duration_until_next_sync = instant_of_next_sync - now;
                    self.ctx.request_repaint_after(duration_until_next_sync);
                }
            } else {
                self.tasks.queue_sync();
            }
        }
        start.warn_after("processing auto sync", Duration::from_millis(100));

        // background work: launch
        let start = Instant::now();
        self.tasks.check_launch(&self.tabs);
        start.warn_after("processing task launch", Duration::from_millis(100));

        // background work: cleanup
        let mut removed_tabs = 0;
        for i in 0..self.tabs.len() {
            let i = i - removed_tabs;
            let tab = &self.tabs[i];
            if tab.is_closing
                && !tab
                    .id()
                    .map(|id| self.tasks.load_or_save_queued(id))
                    .unwrap_or_default()
                && !tab
                    .id()
                    .map(|id| self.tasks.load_or_save_in_progress(id))
                    .unwrap_or_default()
            {
                self.remove_tab(i);
                removed_tabs += 1;

                let title = match self.current_tab() {
                    Some(tab) => self.tab_title(tab),
                    None => "Lockbook".to_owned(),
                };
                self.ctx.send_viewport_cmd(ViewportCommand::Title(title));

                self.out.selected_file = self.current_tab().and_then(|tab| tab.id());
            }
        }
    }

    pub fn create_file(&mut self, is_drawing: bool) {
        let focused_parent = self
            .focused_parent
            .unwrap_or_else(|| self.core.get_root().unwrap().id);

        let focused_parent = self.core.get_file_by_id(focused_parent).unwrap();
        let focused_parent = if focused_parent.file_type == FileType::Document {
            focused_parent.parent
        } else {
            focused_parent.id
        };

        let file_format = if is_drawing { "svg" } else { "md" };
        let new_file = NameComponents::from(&format!("untitled.{}", file_format))
            .next_in_children(self.core.get_children(&focused_parent).unwrap());

        let result = self
            .core
            .create_file(new_file.to_name().as_str(), &focused_parent, FileType::Document)
            .map_err(|err| format!("{:?}", err));

        self.out.file_created = Some(result.clone());
        self.ctx.request_repaint();
    }

    /// Opens or focuses the tab for the mind map
    pub fn upsert_mind_map(&mut self, core: Lb) {
        if let Some(i) = self.tabs.iter().position(|t| t.mind_map().is_some()) {
            self.make_current(i);
        } else {
            self.create_tab(ContentState::Open(TabContent::MindMap(MindMap::new(&core))), true);
        };
    }

    pub fn rename_file(&mut self, req: (Uuid, String), by_user: bool) {
        let (id, new_name) = req;
        match self.core.rename_file(&id, &new_name) {
            Ok(()) => {
                self.file_renamed(id, new_name);
            }
            Err(LbErr { kind, .. }) => {
                if by_user {
                    self.out
                        .failure_messages
                        .push(format!("Rename failed: {}", kind));
                }
                warn!(?id, "failed to rename file: {:?}", kind);
            }
        }
    }

    pub fn file_renamed(&mut self, id: Uuid, new_name: String) {
        let mut different_file_type = false;
        if let Some(tab) = self.tabs.get_by_id(id) {
            different_file_type = !NameComponents::from(&new_name)
                .extension
                .eq(&NameComponents::from(&self.tab_title(tab)).extension);
        }

        if Some(id) == self.current_tab_id() {
            self.ctx
                .send_viewport_cmd(ViewportCommand::Title(new_name.clone()));
        }

        if different_file_type {
            self.open_file(id, false, false);
        }

        self.out.file_renamed = Some((id, new_name));
        self.tasks.queue_file_cache_refresh();
        self.ctx.request_repaint();
    }

    pub fn move_file(&mut self, req: (Uuid, Uuid)) {
        let (id, new_parent) = req;
        match self.core.move_file(&id, &new_parent) {
            Ok(()) => {
                self.out.file_moved = Some((id, new_parent));
                self.tasks.queue_file_cache_refresh();
                self.ctx.request_repaint();
            }
            Err(LbErr { kind, .. }) => {
                self.out
                    .failure_messages
                    .push(format!("Move failed: {}", kind));
                warn!(?id, "failed to move file: {:?}", kind);
            }
        }
    }

    pub fn status_message(&self) -> String {
        if let Some(error) = &self.status.sync_error {
            format!("sync error: {error}")
        } else if let Some(error) = &self.status.sync_status_update_error {
            format!("sync status update error: {error}")
        } else if self.status.offline {
            "Offline".to_string()
        } else if self.status.out_of_space {
            "You're out of space, buy more in settings!".to_string()
        } else if let (true, Some(msg)) = (self.visibly_syncing(), &self.status.sync_message) {
            msg.to_string()
        } else if !self.status.dirtyness.dirty_files.is_empty() {
            let size = self.status.dirtyness.dirty_files.len();
            if size == 1 {
                format!("{size} file needs to be synced")
            } else {
                format!("{size} files need to be synced")
            }
        } else {
            format!("Last synced: {}", self.status.dirtyness.last_synced)
        }
    }

    pub fn visibly_syncing(&self) -> bool {
        self.tasks
            .sync_started_at()
            .map(|s| s.elapsed().as_millis() > 300)
            .unwrap_or_default()
    }
}

#[derive(Clone)]
pub struct WsPersistentStore {
    pub path: PathBuf,
    data: Arc<RwLock<WsPresistentData>>,
}

#[derive(Clone, Serialize, Deserialize, Eq, PartialEq)]
struct WsPresistentData {
    open_tabs: Vec<Uuid>,
    current_tab: Option<Uuid>,
    auto_save: bool,
    auto_sync: bool,
}

impl Default for WsPresistentData {
    fn default() -> Self {
        Self { auto_save: true, auto_sync: true, open_tabs: Vec::default(), current_tab: None }
    }
}

impl WsPersistentStore {
    pub fn new(path: PathBuf) -> Self {
        let default = WsPresistentData::default();

        match fs::File::open(&path) {
            Ok(f) => WsPersistentStore {
                path,
                data: Arc::new(RwLock::new(serde_json::from_reader(f).unwrap_or(default))),
            },
            Err(err) => {
                error!("Could not open ws presistance file: {:#?}", err);
                WsPersistentStore { path, data: Arc::new(RwLock::new(default)) }
            }
        }
    }

    // todo: store non-file (mind map) tabs?
    pub fn set_tabs(&mut self, tabs: &[Tab], current_tab_index: usize) {
        let mut data_lock = self.data.write().unwrap();
        data_lock.open_tabs = tabs.iter().flat_map(|t| t.id()).collect();
        if !tabs.is_empty() {
            if let Some(tab) = tabs.get(current_tab_index) {
                data_lock.current_tab = tab.id();
            } else {
                data_lock.current_tab = tabs[0].id();
            }
        }
        self.write_to_file();
    }

    pub fn get_tabs(&self) -> (Vec<Uuid>, Option<Uuid>) {
        let data_lock = self.data.read().unwrap();
        (data_lock.open_tabs.clone(), data_lock.current_tab)
    }

    pub fn get_auto_sync(&self) -> bool {
        self.data.read().unwrap().auto_save
    }

    pub fn set_auto_sync(&mut self, auto_sync: bool) {
        let mut data_lock = self.data.write().unwrap();
        data_lock.auto_sync = auto_sync;
        self.write_to_file();
    }

    pub fn get_auto_save(&self) -> bool {
        self.data.read().unwrap().auto_save
    }

    pub fn set_auto_save(&mut self, auto_save: bool) {
        let mut data_lock = self.data.write().unwrap();
        data_lock.auto_save = auto_save;
        self.write_to_file();
    }

    fn write_to_file(&self) {
        let data = self.data.clone();
        let path = self.path.clone();
        thread::spawn(move || {
            let data = data.read().unwrap();
            let content = serde_json::to_string(&*data).unwrap();
            fs::write(path, content)
        });
    }
}

trait InstantExt {
    fn warn_after(self, work: &str, duration: Duration);
}

impl InstantExt for Instant {
    fn warn_after(self, work: &str, duration: Duration) {
        let elapsed = self.elapsed();
        if elapsed > duration {
            warn!("{} took {:?}", work, elapsed);
        }
    }
}<|MERGE_RESOLUTION|>--- conflicted
+++ resolved
@@ -7,18 +7,12 @@
 use lb_rs::model::svg;
 use lb_rs::model::svg::buffer::Buffer;
 use lb_rs::Uuid;
-<<<<<<< HEAD
-use std::sync::atomic::{AtomicBool, Ordering};
-use std::sync::Arc;
-use web_time::{Duration, Instant};
-=======
 use serde::{Deserialize, Serialize};
 use std::path::{Path, PathBuf};
 use std::sync::{Arc, RwLock};
-use std::time::{Duration, Instant};
+use web_time::{Duration, Instant};
 use std::{fs, thread};
 use tracing::{debug, error, info, instrument, trace, warn};
->>>>>>> 790cf891
 
 use crate::file_cache::FileCache;
 use crate::mind_map::show::MindMap;
@@ -334,25 +328,16 @@
                                 id, &ext, &bytes,
                             )));
                         } else if ext == "pdf" {
-<<<<<<< HEAD
                             #[cfg(not(target_family = "wasm"))]
                             {
-                                tab.content = Some(TabContent::Pdf(PdfViewer::new(
+                                tab.content = ContentState::Open(TabContent::Pdf(PdfViewer::new(
+                                    id,
                                     &bytes,
                                     &ctx,
-                                    &cfg.data_dir,
+                                    writeable_dir,
                                     !show_tabs, // todo: use settings to determine toolbar visibility
                                 )));
                             }
-=======
-                            tab.content = ContentState::Open(TabContent::Pdf(PdfViewer::new(
-                                id,
-                                &bytes,
-                                &ctx,
-                                writeable_dir,
-                                !show_tabs, // todo: use settings to determine toolbar visibility
-                            )));
->>>>>>> 790cf891
                         } else if ext == "svg" {
                             if tab_created {
                                 tab.content = ContentState::Open(TabContent::Svg(SVGEditor::new(
