use egui::{Context, ViewportCommand};
use lb_rs::blocking::Lb;
use lb_rs::logic::filename::NameComponents;
use lb_rs::model::errors::LbErrKind;
use lb_rs::model::file_metadata::FileType;
use lb_rs::svg::buffer::Buffer;
use lb_rs::Uuid;
use std::sync::atomic::{AtomicBool, Ordering};
use std::sync::Arc;
use std::time::{Duration, Instant};

use crate::output::{Response, WsStatus};
use crate::tab::image_viewer::{is_supported_image_fmt, ImageViewer};
use crate::tab::markdown_editor::Editor as Markdown;
use crate::tab::pdf_viewer::PdfViewer;
use crate::tab::svg_editor::SVGEditor;
use crate::tab::{Tab, TabContent, TabFailure};
use crate::task_manager::{
    self, CompletedLoad, CompletedSave, CompletedTiming, LoadRequest, SaveRequest, TaskManager,
};

pub struct Workspace {
    // User activity
    pub tabs: Vec<Tab>,
    pub active_tab: usize,
    pub user_last_seen: Instant,

    // Files and task status
    pub tasks: TaskManager,
    pub last_save_all: Option<Instant>,
    pub last_sync: Option<Instant>,
    pub last_sync_status_refresh: Option<Instant>,

    // Output
    pub status: WsStatus,
    pub out: Response,

    // Resources & configuration
    pub cfg: WsConfig,
    pub ctx: Context,
    pub core: Lb,
    pub show_tabs: bool,              // set on mobile to hide the tab strip
    pub focused_parent: Option<Uuid>, // set to the folder where new files should be created

    // Transient state (consider removing)
    pub active_tab_changed: bool, // used to scroll to active tab when it changes
    pub last_touch_event: Option<Instant>, // used to disable tooltips on touch devices
}

#[derive(Clone)]
pub struct WsConfig {
    pub data_dir: String,

    pub auto_save: Arc<AtomicBool>,
    pub auto_sync: Arc<AtomicBool>,
    pub zen_mode: Arc<AtomicBool>,
}

impl Default for WsConfig {
    fn default() -> Self {
        Self {
            data_dir: "".to_string(), // todo: potentially a bad idea
            auto_save: Arc::new(AtomicBool::new(true)),
            auto_sync: Arc::new(AtomicBool::new(true)),
            zen_mode: Arc::new(AtomicBool::new(false)),
        }
    }
}

impl WsConfig {
    pub fn new(dir: String, auto_save: bool, auto_sync: bool, zen_mode: bool) -> Self {
        let mut s = Self { data_dir: dir, ..Default::default() };
        s.update(auto_save, auto_sync, zen_mode);
        s
    }

    pub fn update(&mut self, auto_save: bool, auto_sync: bool, zen_mode: bool) {
        self.auto_save.store(auto_save, Ordering::Relaxed);
        self.auto_sync.store(auto_sync, Ordering::Relaxed);
        self.zen_mode.store(zen_mode, Ordering::Relaxed);
    }
}

impl Workspace {
    pub fn new(cfg: WsConfig, core: &Lb, ctx: &Context) -> Self {
        Self {
            tabs: Default::default(),
            active_tab: Default::default(),
            user_last_seen: Instant::now(),

            tasks: TaskManager::new(core.clone(), ctx.clone()),
            last_sync: Default::default(),
            last_save_all: Default::default(),
            last_sync_status_refresh: Default::default(),

            status: Default::default(),
            out: Default::default(),

            cfg,
            ctx: ctx.clone(),
            core: core.clone(),
            show_tabs: true,
            focused_parent: Default::default(),

            active_tab_changed: Default::default(),
            last_touch_event: Default::default(),
        }
    }

    pub fn invalidate_egui_references(&mut self, ctx: &Context, core: &Lb) {
        self.ctx = ctx.clone();
        self.core = core.clone();

        let ids: Vec<lb_rs::Uuid> = self.tabs.iter().map(|tab| tab.id).collect();
        let maybe_active_tab_id = self.current_tab().map(|tab| tab.id);

        while self.active_tab != 0 {
            self.close_tab(self.tabs.len() - 1);
        }

        for id in ids {
            self.open_file(id, false, false)
        }

        if let Some(active_tab_id) = maybe_active_tab_id {
            self.active_tab = self
                .tabs
                .iter()
                .position(|tab| tab.id == active_tab_id)
                .unwrap_or(0);
            self.active_tab_changed = true;
        }
    }

    /// upsert returns true if a tab was created
    pub fn upsert_tab(
        &mut self, id: lb_rs::Uuid, name: &str, path: &str, is_new_file: bool, make_active: bool,
    ) -> bool {
        for (i, tab) in self.tabs.iter().enumerate() {
            if tab.id == id {
                self.tabs[i].name = name.to_string();
                self.tabs[i].path = path.to_string();
                self.tabs[i].failure = None;
                if make_active {
                    self.active_tab = i;
                }
                // tab exists already
                return false;
            }
        }

        let now = Instant::now();

        let new_tab = Tab {
            id,
            rename: None,
            name: name.to_owned(),
            path: path.to_owned(),
            failure: None,
            content: None,
            last_changed: now,
            is_new_file,
            last_saved: now,
        };
        self.tabs.push(new_tab);
        if make_active {
            self.active_tab = self.tabs.len() - 1;
            self.active_tab_changed = true;
        }

        // tab was created
        true
    }

    pub fn get_mut_tab_by_id(&mut self, id: lb_rs::Uuid) -> Option<&mut Tab> {
        self.tabs.iter_mut().find(|tab| tab.id == id)
    }

    pub fn is_empty(&self) -> bool {
        self.tabs.is_empty()
    }

    pub fn current_tab(&self) -> Option<&Tab> {
        self.tabs.get(self.active_tab)
    }

    pub fn current_tab_mut(&mut self) -> Option<&mut Tab> {
        self.tabs.get_mut(self.active_tab)
    }

    pub fn current_tab_markdown(&self) -> Option<&Markdown> {
        let current_tab = self.current_tab()?;

        if let Some(TabContent::Markdown(markdown)) = &current_tab.content {
            return Some(markdown);
        }

        None
    }

    pub fn current_tab_markdown_mut(&mut self) -> Option<&mut Markdown> {
        let current_tab = self.current_tab_mut()?;

        if let Some(TabContent::Markdown(markdown)) = &mut current_tab.content {
            return Some(markdown);
        }

        None
    }

    pub fn current_tab_svg_mut(&mut self) -> Option<&mut SVGEditor> {
        let current_tab = self.current_tab_mut()?;

        if let Some(TabContent::Svg(svg)) = &mut current_tab.content {
            return Some(svg);
        }

        None
    }

    pub fn goto_tab_id(&mut self, id: lb_rs::Uuid) -> bool {
        for (i, tab) in self.tabs.iter().enumerate() {
            if tab.id == id {
                self.active_tab = i;
                self.active_tab_changed = true;
                return true;
            }
        }
        false
    }

    pub fn save_all_tabs(&mut self) {
        for i in 0..self.tabs.len() {
            self.save_tab(i);
        }
        self.last_save_all = Some(Instant::now());
    }

    pub fn save_tab(&mut self, i: usize) {
        if let Some(tab) = self.tabs.get_mut(i) {
            if tab.is_dirty() {
                if let Some(request) = tab.make_save_request() {
                    self.tasks.queue_save(request);
                }
            }
        }
    }

    pub fn open_file(&mut self, id: Uuid, is_new_file: bool, make_active: bool) {
        let fname = match self.core.get_file_by_id(id) {
            Ok(f) => f.name,
            Err(err) => {
                if let Some(t) = self.tabs.iter_mut().find(|t| t.id == id) {
                    t.failure = match err.kind {
                        LbErrKind::FileNonexistent => Some(TabFailure::DeletedFromSync),
                        _ => Some(err.into()),
                    }
                }
                return;
            }
        };

        let fpath = self.core.get_path_by_id(id).unwrap(); // TODO

        let tab_created = self.upsert_tab(id, &fname, &fpath, is_new_file, make_active);

        self.tasks
            .queue_load(LoadRequest { id, is_new_file, tab_created });
    }

    pub fn close_tab(&mut self, i: usize) {
        self.save_tab(i);
        self.tabs.remove(i);
        let n_tabs = self.tabs.len();
        self.out.tabs_changed = true;
        if self.active_tab >= n_tabs && n_tabs > 0 {
            self.active_tab = n_tabs - 1;
        }
        self.active_tab_changed = true;
    }

    pub fn process_updates(&mut self) {
        let task_manager::Response { completed_loads, completed_saves, completed_sync } =
            self.tasks.update();

        for load in completed_loads {
            // nested scope indentation preserves git history
            {
                {
                    let CompletedLoad {
                        request: LoadRequest { id, is_new_file, tab_created },
                        content_result,
                        timing: _,
                    } = load;

                    if let Some((name, id)) =
                        self.current_tab().map(|tab| (tab.name.clone(), tab.id))
                    {
                        self.ctx.send_viewport_cmd(ViewportCommand::Title(name));
                        self.out.selected_file = Some(id);
                    };

                    let ctx = self.ctx.clone();
                    let cfg = self.cfg.clone();
                    let core = self.core.clone();
                    let show_tabs = self.show_tabs;

                    let canvas_settings = self.tabs.iter().find_map(|t| {
                        if let Some(TabContent::Svg(svg)) = &t.content {
                            Some(svg.settings)
                        } else {
                            None
                        }
                    });

                    if let Some(tab) = self.get_mut_tab_by_id(id) {
                        let (maybe_hmac, bytes) = match content_result {
                            Ok((hmac, bytes)) => (hmac, bytes),
                            Err(err) => {
                                println!("failed to load file: {:?}", err);
                                tab.failure = Some(TabFailure::Unexpected(format!("{:?}", err)));
                                return;
                            }
                        };
                        let ext = tab.name.split('.').last().unwrap_or_default();

                        if is_supported_image_fmt(ext) {
                            tab.content = Some(TabContent::Image(ImageViewer::new(
                                &id.to_string(),
                                ext,
                                &bytes,
                            )));
                        } else if ext == "pdf" {
                            tab.content = Some(TabContent::Pdf(PdfViewer::new(
                                &bytes,
                                &ctx,
                                &cfg.data_dir,
                                !show_tabs, // todo: use settings to determine toolbar visibility
                            )));
                        } else if ext == "svg" {
                            if tab_created {
                                tab.content = Some(TabContent::Svg(SVGEditor::new(
                                    &bytes,
                                    &ctx,
                                    core.clone(),
                                    id,
                                    maybe_hmac,
                                    canvas_settings,
                                )));
                            } else {
                                match tab.content.as_mut() {
                                    Some(TabContent::Svg(svg)) => {
                                        Buffer::reload(
                                            &mut svg.buffer.elements,
                                            &mut svg.buffer.weak_images,
                                            svg.buffer.master_transform,
                                            &svg.buffer.opened_content,
                                            String::from_utf8_lossy(&bytes).as_ref(),
                                        );

                                        svg.buffer.open_file_hmac = maybe_hmac;
                                    }
                                    _ => unreachable!(),
                                };
                            }
                        } else if ext == "md" || ext == "txt" {
                            if tab_created {
                                tab.content = Some(TabContent::Markdown(Markdown::new(
                                    core.clone(),
                                    &String::from_utf8_lossy(&bytes),
                                    id,
                                    maybe_hmac,
                                    is_new_file,
                                    ext != "md",
                                )));
                            } else {
                                match tab.content.as_mut() {
                                    Some(TabContent::Markdown(md)) => {
                                        md.reload(String::from_utf8_lossy(&bytes).into());
                                        md.hmac = maybe_hmac;
                                    }
                                    _ => unreachable!(),
                                };
                            }
                        } else {
                            tab.failure = Some(TabFailure::SimpleMisc(format!(
                                "Unsupported file extension: {}",
                                ext
                            )));
                        };
<<<<<<< HEAD

                        tab.is_saving_or_loading = false;
                        if tab.load_queued {
                            self.open_file(id, false, false);
                        }
                        self.out.tabs_changed = true;
=======
>>>>>>> f3c39c60
                    } else {
                        println!("failed to load file: tab not found");
                    };
                }
            }
        }

        for save in completed_saves {
            // nested scope indentation preserves git history
            {
                {
                    let CompletedSave {
                        request: SaveRequest { id, old_hmac: _, seq, content },
                        new_hmac_result,
                        timing: CompletedTiming { queued_at: _, started_at, completed_at: _ },
                    } = save;

                    let mut sync = false;
                    if let Some(tab) = self.get_mut_tab_by_id(id) {
                        match new_hmac_result {
                            Ok(hmac) => {
                                tab.last_saved = started_at;
                                match tab.content.as_mut() {
                                    Some(TabContent::Markdown(md)) => {
                                        md.hmac = Some(hmac);
                                        md.buffer.saved(seq, content);
                                    }
                                    Some(TabContent::Svg(svg)) => {
                                        svg.buffer.open_file_hmac = Some(hmac);
                                        svg.buffer.opened_content = content;
                                    }
                                    _ => {}
                                }
                                sync = true; // todo: sync once when saving multiple tabs
                            }
                            Err(err) => {
                                if err.kind == LbErrKind::ReReadRequired {
                                    self.open_file(id, false, false);
                                } else {
                                    tab.failure = Some(TabFailure::Unexpected(format!("{:?}", err)))
                                }
                            }
                        }
                    }
                    if sync {
                        self.perform_sync();
                    }
                }
            }
        }

        if let Some(sync) = completed_sync {
            self.sync_done(sync)
        }

        {
            let tasks = self.tasks.tasks.lock().unwrap();
            if let Some(sync) = tasks.in_progress_sync.as_ref() {
                while let Ok(progress) = sync.progress.try_recv() {
                    self.out.status_updated = true;
                    self.status.sync_progress = progress.progress as f32 / progress.total as f32;
                    self.status.sync_message = Some(progress.msg);
                }
            }
        }

        // background work
        let now = Instant::now();
        if self.cfg.auto_sync.load(Ordering::Relaxed) {
            if let Some(last_sync) = self.last_sync {
                let focused = self.ctx.input(|i| i.focused);
                let user_active = self.user_last_seen.elapsed() < Duration::from_secs(10);
                let sync_period = if user_active && focused {
                    Duration::from_secs(5)
                } else {
                    Duration::from_secs(60 * 60)
                };

                let instant_of_next_sync = last_sync + sync_period;
                if instant_of_next_sync < now {
                    self.perform_sync();
                } else {
                    let duration_until_next_sync = instant_of_next_sync - now;
                    self.ctx.request_repaint_after(duration_until_next_sync);
                }
            } else {
                self.tasks.queue_sync();
            }
        }
        if self.cfg.auto_save.load(Ordering::Relaxed) {
            if let Some(last_save_all) = self.last_save_all {
                let instant_of_next_save_all = last_save_all + Duration::from_secs(1);
                if instant_of_next_save_all < now {
                    self.save_all_tabs();
                } else {
                    let duration_until_next_save_all = instant_of_next_save_all - now;
                    self.ctx.request_repaint_after(duration_until_next_save_all);
                }
            } else {
                self.save_all_tabs();
            }
        }
        if let Some(last_sync_status_refresh) = self.last_sync_status_refresh {
            let instant_of_next_sync_status_refresh =
                last_sync_status_refresh + Duration::from_secs(1);
            if instant_of_next_sync_status_refresh < now {
                self.refresh_sync_status();
            } else {
                let duration_until_next_sync_status_refresh =
                    instant_of_next_sync_status_refresh - now;
                self.ctx
                    .request_repaint_after(duration_until_next_sync_status_refresh);
            }
        } else {
            self.refresh_sync_status();
        }
    }

    pub fn create_file(&mut self, is_drawing: bool) {
        let focused_parent = self
            .focused_parent
            .unwrap_or_else(|| self.core.get_root().unwrap().id);

        let focused_parent = self.core.get_file_by_id(focused_parent).unwrap();
        let focused_parent = if focused_parent.file_type == FileType::Document {
            focused_parent.parent
        } else {
            focused_parent.id
        };

        let file_format = if is_drawing { "svg" } else { "md" };
        let new_file = NameComponents::from(&format!("untitled.{}", file_format))
            .next_in_children(self.core.get_children(&focused_parent).unwrap());

        let result = self
            .core
            .create_file(new_file.to_name().as_str(), &focused_parent, FileType::Document)
            .map_err(|err| format!("{:?}", err));

        self.out.file_created = Some(result);
        self.ctx.request_repaint();
    }

    pub fn rename_file(&mut self, req: (Uuid, String)) {
        let (id, new_name) = req;
        self.core.rename_file(&id, &new_name).unwrap(); // TODO

        self.file_renamed(id, new_name);
    }

    pub fn file_renamed(&mut self, id: Uuid, new_name: String) {
        let mut different_file_type = false;
        if let Some(tab) = self.get_mut_tab_by_id(id) {
            different_file_type = !NameComponents::from(&new_name)
                .extension
                .eq(&NameComponents::from(&tab.name).extension);

            tab.name = new_name.clone();
        }

        let mut is_tab_active = false;
        if let Some(tab) = self.current_tab() {
            if tab.id == id {
                self.ctx
                    .send_viewport_cmd(ViewportCommand::Title(tab.name.clone()));
                is_tab_active = true;
            }
        }

        if different_file_type {
            self.open_file(id, false, is_tab_active);
        }

        self.out.file_renamed = Some((id, new_name.clone()));
        self.ctx.request_repaint();
    }

    pub fn move_file(&mut self, req: (Uuid, Uuid)) {
        let (id, new_parent) = req;
        self.core.move_file(&id, &new_parent).unwrap(); // TODO

        self.out.file_moved = Some((id, new_parent));
        self.ctx.request_repaint();
    }
}<|MERGE_RESOLUTION|>--- conflicted
+++ resolved
@@ -388,15 +388,6 @@
                                 ext
                             )));
                         };
-<<<<<<< HEAD
-
-                        tab.is_saving_or_loading = false;
-                        if tab.load_queued {
-                            self.open_file(id, false, false);
-                        }
-                        self.out.tabs_changed = true;
-=======
->>>>>>> f3c39c60
                     } else {
                         println!("failed to load file: tab not found");
                     };
