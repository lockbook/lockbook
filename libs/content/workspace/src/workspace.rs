use core::f32;
use egui::emath::easing;
use egui::os::OperatingSystem;
use egui::{
    vec2, Context, EventFilter, Id, Image, Key, Modifiers, Sense, TextWrapMode, ViewportCommand,
};
use lb_rs::blocking::Lb;
use lb_rs::logic::crypto::DecryptedDocument;
use lb_rs::logic::filename::NameComponents;
use lb_rs::model::errors::{LbErr, LbErrKind};
use lb_rs::model::file::File;
use lb_rs::model::file_metadata::{DocumentHmac, FileType};
use lb_rs::service::sync::{SyncProgress, SyncStatus};
use lb_rs::Uuid;
use std::sync::atomic::{AtomicBool, Ordering};
use std::sync::mpsc::{channel, Receiver, Sender};
use std::sync::Arc;
use std::time::{Duration, Instant};
use std::{mem, thread};

use crate::background::{BackgroundWorker, BwIncomingMsg, Signal};
use crate::output::{DirtynessMsg, Response, WsStatus};
use crate::tab::image_viewer::{is_supported_image_fmt, ImageViewer};
use crate::tab::markdown_editor::Editor as Markdown;
use crate::tab::pdf_viewer::PdfViewer;
use crate::tab::svg_editor::SVGEditor;
use crate::tab::{SaveRequest, Tab, TabContent, TabFailure};
use crate::theme::icons::Icon;
use crate::widgets::Button;
<<<<<<< HEAD
=======
use lb_rs::{
    CoreError, DecryptedDocument, DocumentHmac, File, FileType, LbError, NameComponents,
    SyncProgress, SyncStatus, Uuid,
};
use std::time::Duration;
>>>>>>> fc5951d8

pub struct Workspace {
    pub cfg: WsConfig,

    pub tabs: Vec<Tab>,
    pub active_tab: usize,
    pub active_tab_changed: bool,
    pub user_last_seen: Instant,
    pub last_sync: Instant,
    pub backdrop: Image<'static>,

    pub ctx: Context,
    pub core: Lb,

    pub updates_tx: Sender<WsMsg>,
    pub updates_rx: Receiver<WsMsg>,
    pub background_tx: Sender<BwIncomingMsg>,

    // todo set this in swift as well
    pub focused_parent: Option<Uuid>,
    pub show_tabs: bool,
    pub last_touch_event: Option<Instant>,

    pub status: WsStatus,
    pub out: Response,
}

pub enum WsMsg {
    FileCreated(Result<File, String>),
    FileLoaded(FileLoadedMsg),
    SaveResult(Uuid, Result<SaveResult, LbErr>),
    FileRenamed { id: Uuid, new_name: String },

    BgSignal(Signal),
    SyncMsg(SyncProgress),
    SyncDone(Result<SyncStatus, LbErr>),
    Dirtyness(DirtynessMsg),
}

pub struct FileLoadedMsg {
    id: Uuid,
    is_new_file: bool,
    tab_created: bool,
    content: Result<(Option<DocumentHmac>, DecryptedDocument), TabFailure>,
}

pub struct SaveResult {
    content: String,
    new_hmac: Option<DocumentHmac>,
    completed_at: Instant,
    seq: usize,
}

#[derive(Clone)]
pub struct WsConfig {
    pub data_dir: String,

    pub auto_save: Arc<AtomicBool>,
    pub auto_sync: Arc<AtomicBool>,
    pub zen_mode: Arc<AtomicBool>,
}

impl Default for WsConfig {
    fn default() -> Self {
        Self {
            data_dir: "".to_string(), // todo: potentially a bad idea
            auto_save: Arc::new(AtomicBool::new(true)),
            auto_sync: Arc::new(AtomicBool::new(true)),
            zen_mode: Arc::new(AtomicBool::new(false)),
        }
    }
}

impl WsConfig {
    pub fn new(dir: String, auto_save: bool, auto_sync: bool, zen_mode: bool) -> Self {
        let mut s = Self { data_dir: dir, ..Default::default() };
        s.update(auto_save, auto_sync, zen_mode);
        s
    }

    pub fn update(&mut self, auto_save: bool, auto_sync: bool, zen_mode: bool) {
        self.auto_save.store(auto_save, Ordering::Relaxed);
        self.auto_sync.store(auto_sync, Ordering::Relaxed);
        self.zen_mode.store(zen_mode, Ordering::Relaxed);
    }
}

impl Workspace {
    pub fn new(cfg: WsConfig, core: &Lb, ctx: &Context) -> Self {
        let (updates_tx, updates_rx) = channel();
        let background = BackgroundWorker::new(ctx, &updates_tx);
        let background_tx = background.spawn_worker();
        let status = Default::default();
        let output = Default::default();

        Self {
            cfg,
            tabs: vec![],
            active_tab: 0,
            active_tab_changed: false,
            user_last_seen: Instant::now(),
            last_sync: Instant::now(),
            backdrop: Image::new(egui::include_image!("../lockbook-backdrop.png")),
            ctx: ctx.clone(),
            core: core.clone(),
            updates_rx,
            updates_tx,
            background_tx,
            status,
            show_tabs: true,
            focused_parent: None,
            last_touch_event: None,
            out: output,
        }
    }

    pub fn invalidate_egui_references(&mut self, ctx: &Context, core: &Lb) {
        self.ctx = ctx.clone();
        self.core = core.clone();

        self.backdrop = Image::new(egui::include_image!("../lockbook-backdrop.png"));
        let ids: Vec<lb_rs::Uuid> = self.tabs.iter().map(|tab| tab.id).collect();
        let maybe_active_tab_id = self.current_tab().map(|tab| tab.id);

        while self.active_tab != 0 {
            self.close_tab(self.tabs.len() - 1);
        }

        for id in ids {
            self.open_file(id, false, false)
        }

        if let Some(active_tab_id) = maybe_active_tab_id {
            self.active_tab = self
                .tabs
                .iter()
                .position(|tab| tab.id == active_tab_id)
                .unwrap_or(0);
            self.active_tab_changed = true;
        }
    }

    /// upsert returns true if a tab was created
    pub fn upsert_tab(
        &mut self, id: lb_rs::Uuid, name: &str, path: &str, is_new_file: bool, make_active: bool,
    ) -> bool {
        for (i, tab) in self.tabs.iter().enumerate() {
            if tab.id == id {
                self.tabs[i].name = name.to_string();
                self.tabs[i].path = path.to_string();
                self.tabs[i].failure = None;
                if make_active {
                    self.active_tab = i;
                }
                // tab exists already
                return false;
            }
        }

        let now = Instant::now();

        let new_tab = Tab {
            id,
            rename: None,
            name: name.to_owned(),
            path: path.to_owned(),
            failure: None,
            content: None,
            last_changed: now,
            is_new_file,
            last_saved: now,
            is_saving_or_loading: false,
        };
        self.tabs.push(new_tab);
        if make_active {
            self.active_tab = self.tabs.len() - 1;
            self.active_tab_changed = true;
        }

        // tab was created
        true
    }

    pub fn get_mut_tab_by_id(&mut self, id: lb_rs::Uuid) -> Option<&mut Tab> {
        self.tabs.iter_mut().find(|tab| tab.id == id)
    }

    pub fn is_empty(&self) -> bool {
        self.tabs.is_empty()
    }

    pub fn current_tab(&self) -> Option<&Tab> {
        self.tabs.get(self.active_tab)
    }

    pub fn current_tab_mut(&mut self) -> Option<&mut Tab> {
        self.tabs.get_mut(self.active_tab)
    }

    pub fn current_tab_markdown(&self) -> Option<&Markdown> {
        let current_tab = self.current_tab()?;

        if let Some(TabContent::Markdown(markdown)) = &current_tab.content {
            return Some(markdown);
        }

        None
    }

    pub fn current_tab_markdown_mut(&mut self) -> Option<&mut Markdown> {
        let current_tab = self.current_tab_mut()?;

        if let Some(TabContent::Markdown(markdown)) = &mut current_tab.content {
            return Some(markdown);
        }

        None
    }

    pub fn current_tab_svg_mut(&mut self) -> Option<&mut SVGEditor> {
        let current_tab = self.current_tab_mut()?;

        if let Some(TabContent::Svg(svg)) = &mut current_tab.content {
            return Some(svg);
        }

        None
    }

    pub fn goto_tab_id(&mut self, id: lb_rs::Uuid) -> bool {
        for (i, tab) in self.tabs.iter().enumerate() {
            if tab.id == id {
                self.active_tab = i;
                self.active_tab_changed = true;
                return true;
            }
        }
        false
    }

    pub fn show(&mut self, ui: &mut egui::Ui) -> Response {
        if self.ctx.input(|inp| !inp.raw.events.is_empty()) {
            self.user_last_seen = Instant::now();
        }

        self.set_tooltip_visibility(ui);

        self.process_updates();
        self.process_keys();
        self.status.populate_message();

        if self.is_empty() {
            self.show_empty_workspace(ui);
        } else {
            ui.centered_and_justified(|ui| self.show_tabs(ui));
        }

        if self.cfg.zen_mode.load(Ordering::Relaxed) {
            let mut min = ui.clip_rect().left_bottom();
            min.y -= 37.0; // 37 is approximating the height of the button
            let max = ui.clip_rect().left_bottom();

            let rect = egui::Rect { min, max };
            ui.allocate_ui_at_rect(rect, |ui| {
                let zen_mode_btn = Button::default()
                    .icon(&Icon::TOGGLE_SIDEBAR)
                    .frame(true)
                    .show(ui);
                if zen_mode_btn.clicked() {
                    self.cfg.zen_mode.store(false, Ordering::Relaxed);
                    self.out.settings_updated = true;
                }
                zen_mode_btn.on_hover_text("Show side panel");
            });
        }

        mem::take(&mut self.out)
    }

    fn set_tooltip_visibility(&mut self, ui: &mut egui::Ui) {
        let has_touch = ui.input(|r| {
            r.events.iter().any(|e| {
                matches!(e, egui::Event::Touch { device_id: _, id: _, phase: _, pos: _, force: _ })
            })
        });
        if has_touch && self.last_touch_event.is_none() {
            self.last_touch_event = Some(Instant::now());
        }

        if let Some(last_touch_event) = self.last_touch_event {
            if Instant::now() - last_touch_event > Duration::from_secs(5) {
                self.ctx
                    .style_mut(|style| style.interaction.tooltip_delay = 0.0);
                self.last_touch_event = None;
            } else {
                self.ctx
                    .style_mut(|style| style.interaction.tooltip_delay = f32::MAX);
            }
        }
    }

    fn show_empty_workspace(&mut self, ui: &mut egui::Ui) {
        ui.with_layout(egui::Layout::top_down(egui::Align::Center), |ui| {
            ui.add_space(ui.clip_rect().height() / 3.0);
            ui.add(self.backdrop.clone().fit_to_exact_size(vec2(100.0, 100.0)));

            ui.label(egui::RichText::new("Welcome to your Lockbook").size(40.0));
            ui.label(
                "Right click on your file tree to explore all that your lockbook has to offer",
            );

            ui.add_space(40.0);

            ui.visuals_mut().widgets.inactive.bg_fill = ui.visuals().widgets.active.bg_fill;
            ui.visuals_mut().widgets.hovered.bg_fill = ui.visuals().widgets.active.bg_fill;

            let text_stroke =
                egui::Stroke { color: ui.visuals().extreme_bg_color, ..Default::default() };
            ui.visuals_mut().widgets.inactive.fg_stroke = text_stroke;
            ui.visuals_mut().widgets.active.fg_stroke = text_stroke;
            ui.visuals_mut().widgets.hovered.fg_stroke = text_stroke;

            if Button::default()
                .text("New document")
                .rounding(egui::Rounding::same(3.0))
                .frame(true)
                .show(ui)
                .clicked()
            {
                self.create_file(false);
            }
            if Button::default()
                .text("New drawing")
                .rounding(egui::Rounding::same(3.0))
                .frame(true)
                .show(ui)
                .clicked()
            {
                self.create_file(true);
            }
            ui.visuals_mut().widgets.inactive.fg_stroke =
                egui::Stroke { color: ui.visuals().widgets.active.bg_fill, ..Default::default() };
            ui.visuals_mut().widgets.hovered.fg_stroke =
                egui::Stroke { color: ui.visuals().widgets.active.bg_fill, ..Default::default() };
            if Button::default().text("New folder").show(ui).clicked() {
                self.out.new_folder_clicked = true;
            }
        });
    }

    fn show_tabs(&mut self, ui: &mut egui::Ui) {
        ui.spacing_mut().item_spacing = egui::vec2(0.0, 0.0);

        ui.vertical(|ui| {
            if !self.tabs.is_empty() {
                if self.show_tabs {
                    self.show_tab_strip(ui);
                } else {
                    self.show_mobile_title(ui);
                }
            }

            ui.centered_and_justified(|ui| {
                let mut rename_req = None;
                if let Some(tab) = self.tabs.get_mut(self.active_tab) {
                    if let Some(fail) = &tab.failure {
                        match fail {
                            TabFailure::DeletedFromSync => {
                                ui.vertical_centered(|ui| {
                                    ui.add_space(50.0);
                                    ui.label(&format!(
                                        "This file ({}) was deleted after syncing.",
                                        tab.path
                                    ));
                                });
                            }
                            TabFailure::SimpleMisc(msg) => {
                                ui.label(msg);
                            }
                            TabFailure::Unexpected(msg) => {
                                ui.label(msg);
                            }
                        };
                    } else if let Some(content) = &mut tab.content {
                        match content {
                            TabContent::Markdown(md) => {
                                let resp = md.show(ui);
                                // The editor signals a text change when the buffer is initially
                                // loaded. Since we use that signal to trigger saves, we need to
                                // check that this change was not from the initial frame.
                                if resp.text_updated && md.past_first_frame() {
                                    tab.last_changed = Instant::now();
                                }

                                if let Some(new_name) = resp.suggest_rename {
                                    rename_req = Some((tab.id, new_name))
                                }

                                if resp.text_updated {
                                    self.out.markdown_editor_text_updated = true;
                                }
                                if resp.selection_updated {
                                    // markdown_editor_selection_updated represents a change to the screen position of
                                    // the cursor, which is also updated when scrolling
                                    self.out.markdown_editor_selection_updated = true;
                                }
                                if resp.scroll_updated {
                                    self.out.markdown_editor_scroll_updated = true;
                                }
                            }
                            TabContent::Image(img) => img.show(ui),
                            TabContent::Pdf(pdf) => pdf.show(ui),
                            TabContent::Svg(svg) => {
                                let res = svg.show(ui);
                                if res.request_save {
                                    tab.last_changed = Instant::now();
                                }
                            }
                        };
                    } else {
                        ui.spinner();
                    }
                }
                if let Some(req) = rename_req {
                    self.rename_file(req);
                }
            });
        });
    }

    fn show_mobile_title(&mut self, ui: &mut egui::Ui) {
        ui.horizontal(|ui| {
            let selectable_label =
                egui::widgets::Button::new(egui::RichText::new(self.tabs[0].name.clone()))
                    .frame(false)
                    .wrap_mode(TextWrapMode::Truncate)
                    .fill(if ui.visuals().dark_mode {
                        egui::Color32::BLACK
                    } else {
                        egui::Color32::WHITE
                    }); // matches iOS native toolbar

            ui.allocate_ui(ui.available_size(), |ui| {
                ui.with_layout(egui::Layout::top_down_justified(egui::Align::LEFT), |ui| {
                    if ui.add(selectable_label).clicked() {
                        self.out.tab_title_clicked = true
                    }
                });
            })
        });
    }

    fn show_tab_strip(&mut self, parent_ui: &mut egui::Ui) {
        let active_tab_changed = self.active_tab_changed;
        self.active_tab_changed = false;

        let mut ui =
            parent_ui.child_ui(parent_ui.painter().clip_rect(), egui::Layout::default(), None);

        let is_tab_strip_visible = self.tabs.len() > 1;
        let cursor = ui
            .horizontal(|ui| {
                egui::ScrollArea::horizontal()
                    .max_width(ui.available_width())
                    .show(ui, |ui| {
                        for (i, maybe_resp) in self
                            .tabs
                            .iter_mut()
                            .enumerate()
                            .map(|(i, t)| {
                                if is_tab_strip_visible {
                                    tab_label(ui, t, self.active_tab == i, active_tab_changed)
                                } else {
                                    None
                                }
                            })
                            .collect::<Vec<Option<TabLabelResponse>>>()
                            .iter()
                            .enumerate()
                        {
                            if let Some(resp) = maybe_resp {
                                match resp {
                                    TabLabelResponse::Clicked => {
                                        if self.active_tab == i {
                                            // we should rename the file.

                                            self.out.tab_title_clicked = true;
                                            let active_name = self.tabs[i].name.clone();

                                            let mut rename_edit_state =
                                                egui::text_edit::TextEditState::default();
                                            rename_edit_state.cursor.set_char_range(Some(
                                                egui::text::CCursorRange {
                                                    primary: egui::text::CCursor::new(
                                                        active_name
                                                            .rfind('.')
                                                            .unwrap_or(active_name.len()),
                                                    ),
                                                    secondary: egui::text::CCursor::new(0),
                                                },
                                            ));
                                            egui::TextEdit::store_state(
                                                ui.ctx(),
                                                egui::Id::new("rename_tab"),
                                                rename_edit_state,
                                            );
                                            self.tabs[i].rename = Some(active_name);
                                        } else {
                                            self.tabs[i].rename = None;
                                            self.active_tab = i;
                                            self.active_tab_changed = true;
                                            self.ctx.send_viewport_cmd(ViewportCommand::Title(
                                                self.tabs[i].name.clone(),
                                            ));
                                            self.out.selected_file = Some(self.tabs[i].id);
                                        }
                                    }
                                    TabLabelResponse::Closed => {
                                        self.close_tab(i);

                                        let title = match self.current_tab() {
                                            Some(tab) => tab.name.clone(),
                                            None => "Lockbook".to_owned(),
                                        };
                                        self.ctx.send_viewport_cmd(ViewportCommand::Title(title));

                                        self.out.selected_file =
                                            self.current_tab().map(|tab| tab.id);
                                    }
                                    TabLabelResponse::Renamed(name) => {
                                        self.tabs[i].rename = None;
                                        let id = self.current_tab().unwrap().id;
                                        if let Some(tab) = self.get_mut_tab_by_id(id) {
                                            if let Some(TabContent::Markdown(md)) = &mut tab.content
                                            {
                                                md.needs_name = false;
                                            }
                                        }
                                        self.rename_file((id, name.clone()));
                                    }
                                }
                                ui.ctx().request_repaint();
                            }
                        }
                    });
                ui.cursor()
            })
            .inner;

        ui.style_mut().animation_time = 2.0;

        let how_on = ui.ctx().animate_bool_with_easing(
            "toolbar_height".into(),
            is_tab_strip_visible,
            easing::cubic_in_out,
        );
        parent_ui.add_space(cursor.height() * how_on);
        ui.set_opacity(how_on);

        if is_tab_strip_visible {
            let end_of_tabs = cursor.min.x;
            let available_width = ui.available_width();
            let sep_stroke = ui.visuals().widgets.noninteractive.bg_stroke;
            ui.painter().hline(
                egui::Rangef { min: end_of_tabs, max: end_of_tabs + available_width },
                cursor.max.y,
                sep_stroke,
            );
        }
    }

    pub fn save_all_tabs(&mut self) {
        for i in 0..self.tabs.len() {
            self.save_tab(i);
        }
    }

    pub fn save_tab(&mut self, i: usize) {
        if let Some(tab) = self.tabs.get_mut(i) {
            if tab.is_dirty() {
                if let Some(save_req) = tab.make_save_request() {
                    if tab.is_saving_or_loading {
                        // we'll just try again next tick
                        return;
                    }
                    tab.is_saving_or_loading = true;

                    let core = self.core.clone();
                    let update_tx = self.updates_tx.clone();
                    let ctx = self.ctx.clone();

                    thread::spawn(move || {
                        let SaveRequest { seq, content, id, old_hmac, safe_write } = save_req;

                        let result = if safe_write {
                            core.safe_write(id, old_hmac, content.clone().into())
                                .map(|new_hmac| SaveResult {
                                    content,
                                    new_hmac: Some(new_hmac),
                                    completed_at: Instant::now(),
                                    seq,
                                })
                        } else {
                            core.write_document(id, content.as_bytes())
                                .map(|_| SaveResult {
                                    content,
                                    new_hmac: None,
                                    completed_at: Instant::now(),
                                    seq,
                                })
                        };

                        // re-read
                        update_tx.send(WsMsg::SaveResult(id, result)).unwrap();
                        ctx.request_repaint();
                    });
                }
            }
        }
    }

    pub fn create_file(&mut self, is_drawing: bool) {
        let core = self.core.clone();
        let update_tx = self.updates_tx.clone();
        let focused_parent = self
            .focused_parent
            .unwrap_or_else(|| core.get_root().unwrap().id);

        thread::spawn(move || {
            let focused_parent = core.get_file_by_id(focused_parent).unwrap();
            let focused_parent = if focused_parent.file_type == FileType::Document {
                focused_parent.parent
            } else {
                focused_parent.id
            };

            let file_format = if is_drawing { "svg" } else { "md" };
            let new_file = NameComponents::from(&format!("untitled.{}", file_format))
                .next_in_children(core.get_children(&focused_parent).unwrap());

            let result = core
                .create_file(new_file.to_name().as_str(), &focused_parent, FileType::Document)
                .map_err(|err| format!("{:?}", err));
            update_tx.send(WsMsg::FileCreated(result)).unwrap();
        });
    }

    pub fn open_file(&mut self, id: Uuid, is_new_file: bool, make_active: bool) {
        let fname = match self.core.get_file_by_id(id) {
            Ok(f) => f.name,
            Err(err) => {
                if let Some(t) = self.tabs.iter_mut().find(|t| t.id == id) {
                    t.failure = match err.kind {
                        LbErrKind::FileNonexistent => Some(TabFailure::DeletedFromSync),
                        _ => Some(err.into()),
                    }
                }
                return;
            }
        };

        let fpath = self.core.get_path_by_id(id).unwrap(); // TODO

        let tab_created = self.upsert_tab(id, &fname, &fpath, is_new_file, make_active);
        let Some(tab) = self.get_mut_tab_by_id(id) else {
            unreachable!("could not find a tab we just created")
        };
        if tab.is_saving_or_loading {
            // either we're already being opened or we're in the process of saving
            // a save will always reload when it's done
            return;
        }
        tab.is_saving_or_loading = true;

        let core = self.core.clone();
        let ctx = self.ctx.clone();
        let update_tx = self.updates_tx.clone();

        thread::spawn(move || {
            let content = core
                .read_document_with_hmac(id)
                .map_err(|err| TabFailure::Unexpected(format!("{:?}", err))); // todo(steve)
            update_tx
                .send(WsMsg::FileLoaded(FileLoadedMsg { id, is_new_file, tab_created, content }))
                .unwrap();
            ctx.request_repaint();
        });
    }

    pub fn close_tab(&mut self, i: usize) {
        self.save_tab(i);
        self.tabs.remove(i);
        let n_tabs = self.tabs.len();
        self.out.tabs_changed = true;
        if self.active_tab >= n_tabs && n_tabs > 0 {
            self.active_tab = n_tabs - 1;
        }
        self.active_tab_changed = true;
    }

    fn process_keys(&mut self) {
        const COMMAND: Modifiers = Modifiers::COMMAND;
        const SHIFT: Modifiers = Modifiers::SHIFT;
        const NUM_KEYS: [Key; 10] = [
            Key::Num0,
            Key::Num1,
            Key::Num2,
            Key::Num3,
            Key::Num4,
            Key::Num5,
            Key::Num6,
            Key::Num7,
            Key::Num8,
            Key::Num9,
        ];

        // Ctrl-N pressed while new file modal is not open.
        if self.ctx.input_mut(|i| i.consume_key(COMMAND, egui::Key::N)) {
            self.create_file(false);
        }

        // Ctrl-S to save current tab.
        if self.ctx.input_mut(|i| i.consume_key(COMMAND, egui::Key::S)) {
            self.save_tab(self.active_tab);
        }

        // Ctrl-W to close current tab.
        if self.ctx.input_mut(|i| i.consume_key(COMMAND, egui::Key::W)) && !self.is_empty() {
            self.close_tab(self.active_tab);
            self.ctx.send_viewport_cmd(ViewportCommand::Title(
                self.current_tab()
                    .map(|tab| tab.name.as_str())
                    .unwrap_or("Lockbook")
                    .to_owned(),
            ));

            self.out.selected_file = self.current_tab().map(|tab| tab.id);
        }

        // tab navigation
        let mut goto_tab = None;
        self.ctx.input_mut(|input| {
            // Cmd+1 through Cmd+8 to select tab by cardinal index
            for (i, &key) in NUM_KEYS.iter().enumerate().skip(1).take(8) {
                if input.consume_key_exact(COMMAND, key) {
                    goto_tab = Some(i.min(self.tabs.len()) - 1);
                }
            }

            // Cmd+9 to go to last tab
            if input.consume_key_exact(COMMAND, Key::Num9) {
                goto_tab = Some(self.tabs.len() - 1);
            }

            // Cmd+Shift+[ to go to previous tab
            if input.consume_key_exact(COMMAND | SHIFT, Key::OpenBracket) && self.active_tab != 0 {
                goto_tab = Some(self.active_tab - 1);
            }

            // Cmd+Shift+] to go to next tab
            if input.consume_key_exact(COMMAND | SHIFT, Key::CloseBracket)
                && self.active_tab != self.tabs.len() - 1
            {
                goto_tab = Some(self.active_tab + 1);
            }
        });
        if let Some(goto_tab) = goto_tab {
            if self.active_tab != goto_tab {
                self.active_tab_changed = true;
            }

            self.active_tab = goto_tab;

            if let Some((name, id)) = self.current_tab().map(|tab| (tab.name.clone(), tab.id)) {
                self.ctx.send_viewport_cmd(ViewportCommand::Title(name));
                self.out.selected_file = Some(id);
            };
        }
    }

    pub fn process_updates(&mut self) {
        while let Ok(update) = self.updates_rx.try_recv() {
            match update {
                WsMsg::FileLoaded(FileLoadedMsg {
                    id,
                    is_new_file,
                    tab_created,
                    content: load_result,
                }) => {
                    if let Some((name, id)) =
                        self.current_tab().map(|tab| (tab.name.clone(), tab.id))
                    {
                        self.ctx.send_viewport_cmd(ViewportCommand::Title(name));
                        self.out.selected_file = Some(id);
                    };

                    let ctx = self.ctx.clone();
                    let cfg = self.cfg.clone();
                    let core = self.core.clone();
                    let show_tabs = self.show_tabs;

                    if let Some(tab) = self.get_mut_tab_by_id(id) {
                        let (maybe_hmac, bytes) = match load_result {
                            Ok((hmac, bytes)) => (hmac, bytes),
                            Err(err) => {
                                println!("failed to load file: {:?}", err);
                                tab.failure = Some(err);
                                return;
                            }
                        };
                        let ext = tab.name.split('.').last().unwrap_or_default();

                        if is_supported_image_fmt(ext) {
                            tab.content = Some(TabContent::Image(ImageViewer::new(
                                &id.to_string(),
                                ext,
                                &bytes,
                            )));
                        } else if ext == "pdf" {
                            tab.content = Some(TabContent::Pdf(PdfViewer::new(
                                &bytes,
                                &ctx,
                                &cfg.data_dir,
                                !show_tabs, // todo: use settings to determine toolbar visibility
                            )));
                        } else if ext == "svg" {
                            tab.content = Some(TabContent::Svg(SVGEditor::new(
                                &bytes,
                                &ctx,
                                core.clone(),
                                id,
                            )));
                        } else if ext == "md" || ext == "txt" {
                            if tab_created {
                                tab.content = Some(TabContent::Markdown(Markdown::new(
                                    core.clone(),
                                    &String::from_utf8_lossy(&bytes),
                                    id,
                                    maybe_hmac,
                                    is_new_file,
                                    ext != "md",
                                )));
                            } else {
                                match tab.content.as_mut() {
                                    Some(TabContent::Markdown(md)) => {
                                        md.reload(String::from_utf8_lossy(&bytes).into());
                                        md.hmac = maybe_hmac;
                                    }
                                    _ => unreachable!(),
                                };
                            }
                        } else {
                            tab.failure = Some(TabFailure::SimpleMisc(format!(
                                "Unsupported file extension: {}",
                                ext
                            )));
                        };

                        tab.is_saving_or_loading = false;

                        Some(tab.name.clone())
                    } else {
                        println!("failed to load file: tab not found");

                        None
                    };
                }
                WsMsg::BgSignal(Signal::SaveAll) => {
                    if self.cfg.auto_save.load(Ordering::Relaxed) {
                        self.save_all_tabs();
                    }
                }
                WsMsg::SaveResult(id, result) => {
                    let mut sync = false;
                    if let Some(tab) = self.get_mut_tab_by_id(id) {
                        match result {
                            Ok(SaveResult {
                                content,
                                new_hmac: hmac,
                                completed_at: time_saved,
                                seq,
                            }) => {
                                tab.last_saved = time_saved;
                                if let TabContent::Markdown(md) = tab.content.as_mut().unwrap() {
                                    md.hmac = hmac;
                                    md.buffer.saved(seq, content);
                                }
                                sync = true; // todo: sync once when saving multiple tabs
                            }
                            Err(err) => {
<<<<<<< HEAD
                                if err.kind == LbErrKind::ReReadRequired {
                                    reopen = true;
=======
                                if err.kind != CoreError::ReReadRequired {
                                    tab.failure = Some(TabFailure::Unexpected(format!("{:?}", err)))
>>>>>>> fc5951d8
                                }
                            }
                        }
                        tab.is_saving_or_loading = false;

                        // always reload an open file after saving in case a reload was skipped while we were saving
                        self.open_file(id, false, false);
                    }
                    if sync {
                        self.perform_sync();
                    }
                }
                WsMsg::BgSignal(Signal::BwDone) => {
                    // todo!
                    // if let Some(s) = &mut self.shutdown {
                    //     s.done_saving = true;
                    //     self.perform_final_sync(ctx);
                    // }
                }
                WsMsg::BgSignal(Signal::MaybeSync) => {
                    if !self.cfg.auto_sync.load(Ordering::Relaxed) {
                        // auto sync disabled
                        continue;
                    }

                    let focused = self.ctx.input(|i| i.focused);

                    if self.user_last_seen.elapsed() < Duration::from_secs(10)
                        && focused
                        && self.last_sync.elapsed() > Duration::from_secs(5)
                    {
                        // the user is active if the app is in the foreground and they've done
                        // something in the last 10 seconds.
                        // during this time sync every 5 seconds
                        self.perform_sync();
                    } else if self.last_sync.elapsed() > Duration::from_secs(60 * 60) {
                        // sync every hour while the user is inactive
                        self.perform_sync()
                    }
                }
                WsMsg::BgSignal(Signal::UpdateStatus) => {
                    self.refresh_sync_status();
                }
                WsMsg::SyncMsg(prog) => self.sync_message(prog),
                WsMsg::FileRenamed { id, new_name } => {
                    self.out.file_renamed = Some((id, new_name.clone()));

                    let mut different_file_type = false;
                    if let Some(tab) = self.get_mut_tab_by_id(id) {
                        different_file_type = !NameComponents::from(&new_name)
                            .extension
                            .eq(&NameComponents::from(&tab.name).extension);

                        tab.name = new_name.clone();
                    }

                    let mut is_tab_active = false;
                    if let Some(tab) = self.current_tab() {
                        if tab.id == id {
                            self.ctx
                                .send_viewport_cmd(ViewportCommand::Title(tab.name.clone()));
                            is_tab_active = true;
                        }
                    }

                    if different_file_type {
                        self.open_file(id, false, is_tab_active);
                    }
                }
                WsMsg::SyncDone(sync_outcome) => self.sync_done(sync_outcome),
                WsMsg::Dirtyness(dirty_msg) => self.dirty_msg(dirty_msg),
                WsMsg::FileCreated(result) => self.out.file_created = Some(result),
            }
        }
    }

    pub fn rename_file(&self, req: (Uuid, String)) {
        let core = self.core.clone();
        let update_tx = self.updates_tx.clone();
        let ctx = self.ctx.clone();

        thread::spawn(move || {
            let (id, new_name) = req;
            core.rename_file(&id, &new_name).unwrap(); // TODO

            update_tx.send(WsMsg::FileRenamed { id, new_name }).unwrap();
            ctx.request_repaint();
        });
    }
}

enum TabLabelResponse {
    Clicked,
    Closed,
    Renamed(String),
}

fn tab_label(
    ui: &mut egui::Ui, t: &mut Tab, is_active: bool, active_tab_changed: bool,
) -> Option<TabLabelResponse> {
    let mut result = None;

    let x_icon = Icon::CLOSE.size(16.0);

    let padding_x = 10.;
    let w = 160.;
    let h = 40.;

    let (tab_label_rect, tab_label_resp) =
        ui.allocate_exact_size((w, h).into(), Sense { click: true, drag: false, focusable: false });

    if is_active {
        ui.painter().rect(
            tab_label_rect,
            0.,
            ui.style().visuals.extreme_bg_color,
            egui::Stroke::NONE,
        );
    };

    if is_active && active_tab_changed {
        tab_label_resp.scroll_to_me(None);
    }

    // renaming
    if let Some(ref mut str) = t.rename {
        let res = ui
            .allocate_ui_at_rect(tab_label_rect, |ui| {
                ui.add(
                    egui::TextEdit::singleline(str)
                        .frame(false)
                        .id(egui::Id::new("rename_tab")),
                )
            })
            .inner;

        if !res.has_focus() && !res.lost_focus() {
            // request focus on the first frame (todo: wrong but works)
            res.request_focus();
        }
        if res.has_focus() {
            // focus lock filter must be set every frame
            ui.memory_mut(|m| {
                m.set_focus_lock_filter(
                    res.id,
                    EventFilter {
                        tab: true, // suppress 'tab' behavior
                        horizontal_arrows: true,
                        vertical_arrows: true,
                        escape: false, // press 'esc' to release focus
                    },
                )
            })
        }

        // submit
        if ui.input(|i| i.key_pressed(egui::Key::Enter)) {
            result = Some(TabLabelResponse::Renamed(str.to_owned()));
            // t.rename = None; is done by code processing this response
        }

        // release focus to cancel ('esc' or click elsewhere)
        if res.lost_focus() {
            t.rename = None;
        }
    } else {
        // interact with button rect whether it's shown or not
        let close_button_pos = egui::pos2(
            tab_label_rect.max.x - padding_x - x_icon.size,
            tab_label_rect.center().y - x_icon.size / 2.0,
        );
        let close_button_rect =
            egui::Rect::from_min_size(close_button_pos, egui::vec2(x_icon.size, x_icon.size))
                .expand(2.0);
        let close_button_resp = ui.interact(
            close_button_rect,
            Id::new("tab label close button").with(t.id),
            Sense { click: true, drag: false, focusable: false },
        );

        // touch mode: always show close button
        let touch_mode = matches!(ui.ctx().os(), OperatingSystem::Android | OperatingSystem::IOS);
        let show_close_button =
            touch_mode || tab_label_resp.hovered() || close_button_resp.hovered();

        // draw backgrounds and set cursor icon
        if close_button_resp.hovered() {
            ui.painter().rect(
                close_button_rect,
                2.0,
                ui.visuals().code_bg_color,
                egui::Stroke::NONE,
            );
            ui.output_mut(|o: &mut egui::PlatformOutput| {
                o.cursor_icon = egui::CursorIcon::PointingHand
            });
        } else if tab_label_resp.hovered() {
            ui.output_mut(|o: &mut egui::PlatformOutput| {
                o.cursor_icon = egui::CursorIcon::PointingHand
            });
        }

        // draw text
        let text: egui::WidgetText = (&t.name).into();
        let wrap_width = if show_close_button {
            w - (padding_x * 3. + x_icon.size + 1.)
        } else {
            w - (padding_x * 2.)
        };

        // tooltip contains unelided text
        ui.ctx()
            .style_mut(|s| s.visuals.menu_rounding = (2.).into());
        let tab_label_resp = tab_label_resp.on_hover_ui(|ui| {
            let text = text.clone().into_galley(
                ui,
                Some(TextWrapMode::Extend),
                wrap_width,
                egui::TextStyle::Small,
            );
            ui.add(egui::Label::new(text));
        });

        let text =
            text.into_galley(ui, Some(TextWrapMode::Truncate), wrap_width, egui::TextStyle::Small);
        let text_color = ui.style().interact(&tab_label_resp).text_color();
        let text_pos = egui::pos2(
            tab_label_rect.min.x + padding_x,
            tab_label_rect.center().y - 0.5 * text.size().y,
        );
        ui.painter().galley(text_pos, text, text_color);

        // draw close button icon
        if show_close_button {
            let icon_draw_pos = egui::pos2(
                close_button_rect.center().x - x_icon.size / 2.,
                close_button_rect.center().y - x_icon.size / 2.2,
            );
            let icon: egui::WidgetText = (&x_icon).into();
            let icon_color = if close_button_resp.is_pointer_button_down_on() {
                ui.visuals().widgets.active.bg_fill
            } else {
                ui.visuals().text_color()
            };
            let icon =
                icon.into_galley(ui, Some(TextWrapMode::Extend), wrap_width, egui::TextStyle::Body);
            ui.painter().galley(icon_draw_pos, icon, icon_color);
        }

        // respond to input
        if close_button_resp.clicked() || tab_label_resp.middle_clicked() {
            result = Some(TabLabelResponse::Closed);
        } else if tab_label_resp.clicked() {
            result = Some(TabLabelResponse::Clicked);
        }
    }

    // draw separators
    let sep_stroke = ui.visuals().widgets.noninteractive.bg_stroke;
    if !is_active {
        ui.painter()
            .hline(tab_label_rect.x_range(), tab_label_rect.max.y, sep_stroke);
    }
    ui.painter()
        .vline(tab_label_rect.max.x, tab_label_rect.y_range(), sep_stroke);

    result
}

// The only difference from count_and_consume_key is that here we use matches_exact instead of matches_logical,
// preserving the behavior before egui 0.25.0. The documentation for the 0.25.0 count_and_consume_key says
// "you should match most specific shortcuts first", but this doesn't go well with egui's usual pattern where widgets
// process input in the order in which they're drawn, with parent widgets (e.g. workspace) drawn before children
// (e.g. editor). Using this older way of doing things affects matching keyboard shortcuts with shift included e.g. '+'
trait InputStateExt {
    fn count_and_consume_key_exact(
        &mut self, modifiers: egui::Modifiers, logical_key: egui::Key,
    ) -> usize;
    fn consume_key_exact(&mut self, modifiers: egui::Modifiers, logical_key: egui::Key) -> bool;
}

impl InputStateExt for egui::InputState {
    fn count_and_consume_key_exact(
        &mut self, modifiers: egui::Modifiers, logical_key: egui::Key,
    ) -> usize {
        let mut count = 0usize;

        self.events.retain(|event| {
            let is_match = matches!(
                event,
                egui::Event::Key {
                    key: ev_key,
                    modifiers: ev_mods,
                    pressed: true,
                    ..
                } if *ev_key == logical_key && ev_mods.matches_exact(modifiers)
            );

            count += is_match as usize;

            !is_match
        });

        count
    }

    fn consume_key_exact(&mut self, modifiers: egui::Modifiers, logical_key: egui::Key) -> bool {
        self.count_and_consume_key_exact(modifiers, logical_key) > 0
    }
}<|MERGE_RESOLUTION|>--- conflicted
+++ resolved
@@ -27,14 +27,6 @@
 use crate::tab::{SaveRequest, Tab, TabContent, TabFailure};
 use crate::theme::icons::Icon;
 use crate::widgets::Button;
-<<<<<<< HEAD
-=======
-use lb_rs::{
-    CoreError, DecryptedDocument, DocumentHmac, File, FileType, LbError, NameComponents,
-    SyncProgress, SyncStatus, Uuid,
-};
-use std::time::Duration;
->>>>>>> fc5951d8
 
 pub struct Workspace {
     pub cfg: WsConfig,
@@ -925,13 +917,8 @@
                                 sync = true; // todo: sync once when saving multiple tabs
                             }
                             Err(err) => {
-<<<<<<< HEAD
                                 if err.kind == LbErrKind::ReReadRequired {
-                                    reopen = true;
-=======
-                                if err.kind != CoreError::ReReadRequired {
                                     tab.failure = Some(TabFailure::Unexpected(format!("{:?}", err)))
->>>>>>> fc5951d8
                                 }
                             }
                         }
