use egui::{vec2, Color32, Context, Image};
use std::sync::atomic::{AtomicBool, Ordering};
use std::sync::mpsc::{channel, Receiver, Sender};
use std::sync::Arc;
use std::time::{Duration, Instant};
use std::{mem, thread};

use crate::background::{BackgroundWorker, BwIncomingMsg, Signal};
use crate::output::{DirtynessMsg, WsOutput, WsStatus};
use crate::tab::image_viewer::{is_supported_image_fmt, ImageViewer};
use crate::tab::markdown_editor::Markdown;
use crate::tab::pdf_viewer::PdfViewer;
use crate::tab::svg_editor::SVGEditor;
use crate::tab::{Tab, TabContent, TabFailure};
use crate::theme::icons::Icon;
use crate::widgets::{separator, Button, ToolBarVisibility};
use lb_rs::{File, FileType, LbError, NameComponents, SyncProgress, SyncStatus, Uuid};

pub struct Workspace {
    pub cfg: WsConfig,

    pub tabs: Vec<Tab>,
    pub active_tab: usize,
    pub backdrop: Image<'static>,

    pub ctx: Context,
    pub core: lb_rs::Core,

    pub updates_tx: Sender<WsMsg>,
    pub updates_rx: Receiver<WsMsg>,
    pub background_tx: Sender<BwIncomingMsg>,

    // todo set this in swift as well
    pub focused_parent: Option<Uuid>,
    pub show_tabs: bool,
    pub last_touch_event: Option<Instant>,

    pub status: WsStatus,
    pub out: WsOutput,
}

pub enum WsMsg {
    FileCreated(Result<File, String>),
    FileLoaded(Uuid, Result<TabContent, TabFailure>),
    SaveResult(Uuid, Result<Instant, LbError>),
    FileRenamed { id: Uuid, new_name: String },

    BgSignal(Signal),
    SyncMsg(SyncProgress),
    SyncDone(Result<SyncStatus, LbError>),
    Dirtyness(DirtynessMsg),
}

#[derive(Clone)]
pub struct WsConfig {
    pub data_dir: String,

    pub auto_save: Arc<AtomicBool>,
    pub auto_sync: Arc<AtomicBool>,
    pub zen_mode: Arc<AtomicBool>,
}

impl Default for WsConfig {
    fn default() -> Self {
        Self {
            data_dir: "".to_string(), // todo: potentially a bad idea
            auto_save: Arc::new(AtomicBool::new(true)),
            auto_sync: Arc::new(AtomicBool::new(true)),
            zen_mode: Arc::new(AtomicBool::new(false)),
        }
    }
}

impl WsConfig {
    pub fn new(dir: String, auto_save: bool, auto_sync: bool, zen_mode: bool) -> Self {
        let mut s = Self { data_dir: dir, ..Default::default() };
        s.update(auto_save, auto_sync, zen_mode);
        s
    }

    pub fn update(&mut self, auto_save: bool, auto_sync: bool, zen_mode: bool) {
        self.auto_save.store(auto_save, Ordering::Relaxed);
        self.auto_sync.store(auto_sync, Ordering::Relaxed);
        self.zen_mode.store(zen_mode, Ordering::Relaxed);
    }
}

impl Workspace {
    pub fn new(cfg: WsConfig, core: &lb_rs::Core, ctx: &Context) -> Self {
        let (updates_tx, updates_rx) = channel();
        let background = BackgroundWorker::new(ctx, &updates_tx);
        let background_tx = background.spawn_worker();
        let status = Default::default();
        let output = Default::default();

        Self {
            cfg,
            tabs: vec![],
            active_tab: 0,
            backdrop: Image::new(egui::include_image!("../lockbook-backdrop.png")),
            ctx: ctx.clone(),
            core: core.clone(),
            updates_rx,
            updates_tx,
            background_tx,
            status,
            show_tabs: true,
            focused_parent: None,
            last_touch_event: None,
            out: output,
        }
    }

    #[cfg(target_os = "android")]
    pub fn invalidate_egui_references(&mut self, ctx: &Context, core: &lb_rs::Core) {
        self.ctx = ctx.clone();
        self.core = core.clone();

        self.backdrop = Image::new(egui::include_image!("../lockbook-backdrop.png"));
        let ids: Vec<lb_rs::Uuid> = self.tabs.iter().map(|tab| tab.id).collect();
        let maybe_active_tab_id = self.current_tab().map(|tab| tab.id);

        while self.active_tab != 0 {
            self.close_tab(self.tabs.len() - 1);
        }

        for id in ids {
            self.open_file(id, false, false)
        }

        if let Some(active_tab_id) = maybe_active_tab_id {
            self.active_tab = self
                .tabs
                .iter()
                .position(|tab| tab.id == active_tab_id)
                .unwrap_or(0);
        }
    }

    pub fn upsert_tab(
        &mut self, id: lb_rs::Uuid, name: &str, path: &str, is_new_file: bool, make_active: bool,
    ) {
        let now = Instant::now();

        let new_tab = Tab {
            id,
            rename: None,
            name: name.to_owned(),
            path: path.to_owned(),
            failure: None,
            content: None,
            last_changed: now,
            is_new_file,
            last_saved: now,
        };

        for (i, tab) in self.tabs.iter().enumerate() {
            if tab.id == id {
                self.tabs[i] = new_tab;
                if make_active {
                    self.active_tab = i;
                }
                return;
            }
        }

        self.out.tabs_changed = true;

        self.tabs.push(new_tab);
        if make_active {
            self.active_tab = self.tabs.len() - 1;
        }
    }

    pub fn get_mut_tab_by_id(&mut self, id: lb_rs::Uuid) -> Option<&mut Tab> {
        self.tabs.iter_mut().find(|tab| tab.id == id)
    }

    pub fn is_empty(&self) -> bool {
        self.tabs.is_empty()
    }

    pub fn current_tab(&self) -> Option<&Tab> {
        self.tabs.get(self.active_tab)
    }

    pub fn current_tab_mut(&mut self) -> Option<&mut Tab> {
        self.tabs.get_mut(self.active_tab)
    }

    pub fn current_tab_markdown(&self) -> Option<&Markdown> {
        let current_tab = self.current_tab()?;

        if let Some(TabContent::Markdown(markdown)) = &current_tab.content {
            return Some(markdown);
        }

        None
    }

    pub fn current_tab_markdown_mut(&mut self) -> Option<&mut Markdown> {
        let current_tab = self.current_tab_mut()?;

        if let Some(TabContent::Markdown(markdown)) = &mut current_tab.content {
            return Some(markdown);
        }

        None
    }

    pub fn current_tab_svg_mut(&mut self) -> Option<&mut SVGEditor> {
        let current_tab = self.current_tab_mut()?;

        if let Some(TabContent::Svg(svg)) = &mut current_tab.content {
            return Some(svg);
        }

        None
    }

    pub fn goto_tab_id(&mut self, id: lb_rs::Uuid) -> bool {
        for (i, tab) in self.tabs.iter().enumerate() {
            if tab.id == id {
                self.active_tab = i;
                return true;
            }
        }
        false
    }

    pub fn goto_tab(&mut self, i: usize) {
        if i == 0 || self.tabs.is_empty() {
            return;
        }
        let n_tabs = self.tabs.len();
        self.active_tab = if i == 9 || i >= n_tabs { n_tabs - 1 } else { i - 1 };
    }

    /// called by custom integrations
    pub fn draw(&mut self, ctx: &Context) -> WsOutput {
        egui_extras::install_image_loaders(ctx);

        let fill = if ctx.style().visuals.dark_mode { Color32::BLACK } else { Color32::WHITE };
        egui::CentralPanel::default()
            .frame(egui::Frame::default().fill(fill))
            .show(ctx, |ui| self.show_workspace(ui))
            .inner
    }

    pub fn show_workspace(&mut self, ui: &mut egui::Ui) -> WsOutput {
        self.set_tooltip_visibility(ui);

        self.process_updates();
        self.process_keys();
        self.status.populate_message();

        if self.is_empty() {
            self.show_empty_workspace(ui);
        } else {
            ui.centered_and_justified(|ui| self.show_tabs(ui));
        }

        if self.cfg.zen_mode.load(Ordering::Relaxed) {
            let mut min = ui.clip_rect().left_bottom();
            min.y -= 37.0; // 37 is approximating the height of the button
            let max = ui.clip_rect().left_bottom();

            let rect = egui::Rect { min, max };
            ui.allocate_ui_at_rect(rect, |ui| {
                let zen_mode_btn = Button::default()
                    .icon(&Icon::TOGGLE_SIDEBAR)
                    .frame(true)
                    .show(ui);
                if zen_mode_btn.clicked() {
                    self.cfg.zen_mode.store(false, Ordering::Relaxed);
                    self.out.settings_updated = true;
                }
                zen_mode_btn.on_hover_text("Show side panel");
            });
        }

        mem::take(&mut self.out)
    }

    fn set_tooltip_visibility(&mut self, ui: &mut egui::Ui) {
        let has_touch = ui.input(|r| {
            r.events.iter().any(|e| {
                matches!(e, egui::Event::Touch { device_id: _, id: _, phase: _, pos: _, force: _ })
            })
        });
        if has_touch && self.last_touch_event.is_none() {
            self.last_touch_event = Some(Instant::now());
        }

        if let Some(last_touch_event) = self.last_touch_event {
            if Instant::now() - last_touch_event > Duration::from_secs(5) {
                self.ctx
                    .style_mut(|style| style.interaction.tooltip_delay = 0.0);
                self.last_touch_event = None;
            } else {
                self.ctx
                    .style_mut(|style| style.interaction.tooltip_delay = f32::MAX);
            }
        }
    }

    fn show_empty_workspace(&mut self, ui: &mut egui::Ui) {
        ui.with_layout(egui::Layout::top_down(egui::Align::Center), |ui| {
            ui.add_space(ui.clip_rect().height() / 3.0);
            ui.add(self.backdrop.clone().fit_to_exact_size(vec2(100.0, 100.0)));

            ui.label(egui::RichText::new("Welcome to your Lockbook").size(40.0));
            ui.label(
                "Right click on your file tree to explore all that your lockbook has to offer",
            );

            ui.add_space(40.0);

            ui.visuals_mut().widgets.inactive.bg_fill = ui.visuals().widgets.active.bg_fill;
            ui.visuals_mut().widgets.hovered.bg_fill = ui.visuals().widgets.active.bg_fill;

            let text_stroke =
                egui::Stroke { color: ui.visuals().extreme_bg_color, ..Default::default() };
            ui.visuals_mut().widgets.inactive.fg_stroke = text_stroke;
            ui.visuals_mut().widgets.active.fg_stroke = text_stroke;
            ui.visuals_mut().widgets.hovered.fg_stroke = text_stroke;

            if Button::default()
                .text("New document")
                .rounding(egui::Rounding::same(3.0))
                .frame(true)
                .show(ui)
                .clicked()
            {
                self.create_file(false);
            }
            ui.visuals_mut().widgets.inactive.fg_stroke =
                egui::Stroke { color: ui.visuals().widgets.active.bg_fill, ..Default::default() };
            ui.visuals_mut().widgets.hovered.fg_stroke =
                egui::Stroke { color: ui.visuals().widgets.active.bg_fill, ..Default::default() };
            if Button::default().text("New folder").show(ui).clicked() {
                self.out.new_folder_clicked = true;
            }
        });
    }

    fn show_tabs(&mut self, ui: &mut egui::Ui) {
        ui.spacing_mut().item_spacing = egui::vec2(0.0, 0.0);

        ui.vertical(|ui| {
            if !self.tabs.is_empty() {
                if self.show_tabs {
                    self.show_tab_strip(ui);
                } else {
                    self.show_mobile_title(ui);
                }
            }

            separator(ui);

            ui.centered_and_justified(|ui| {
                let mut rename_req = None;
                if let Some(tab) = self.tabs.get_mut(self.active_tab) {
                    if let Some(fail) = &tab.failure {
                        match fail {
                            TabFailure::DeletedFromSync => {
                                ui.vertical_centered(|ui| {
                                    ui.add_space(50.0);
                                    ui.label(&format!(
                                        "This file ({}) was deleted after syncing.",
                                        tab.path
                                    ));
                                });
                            }
                            TabFailure::SimpleMisc(msg) => {
                                ui.label(msg);
                            }
                            TabFailure::Unexpected(msg) => {
                                ui.label(msg);
                            }
                        };
                    } else if let Some(content) = &mut tab.content {
                        match content {
                            TabContent::Markdown(md) => {
                                let resp = md.show(ui);
                                // The editor signals a text change when the buffer is initially
                                // loaded. Since we use that signal to trigger saves, we need to
                                // check that this change was not from the initial frame.
                                if resp.text_updated && md.past_first_frame() {
                                    tab.last_changed = Instant::now();
                                }

                                if let Some(new_name) = resp.suggested_rename {
                                    rename_req = Some((tab.id, new_name))
                                }

                                if resp.hide_virtual_keyboard {
                                    self.out.hide_virtual_keyboard = resp.hide_virtual_keyboard;
                                }
                                if resp.text_updated {
                                    self.out.markdown_editor_text_updated = true;
                                }
                                if resp.selection_updated {
                                    // markdown_editor_selection_updated represents a change to the screen position of
                                    // the cursor, which is also updated when scrolling
                                    self.out.markdown_editor_selection_updated = true;
                                }
<<<<<<< HEAD

                                if resp.show_edit_menu {
                                    // used just for android
                                    self.out.markdown_editor_show_edit_menu = true;
                                    self.out.markdown_editor_edit_menu_x = resp.edit_menu_x;
                                    self.out.markdown_editor_edit_menu_y = resp.edit_menu_y;
=======
                                if resp.scroll_updated {
                                    self.out.markdown_editor_scroll_updated = true
>>>>>>> 996faeb7
                                }
                            }
                            TabContent::Image(img) => img.show(ui),
                            TabContent::Pdf(pdf) => pdf.show(ui),
                            TabContent::Svg(svg) => {
                                svg.show(ui);
                                tab.last_changed = Instant::now();
                            }
                        };
                    } else {
                        ui.spinner();
                    }
                }
                if let Some(req) = rename_req {
                    self.rename_file(req);
                }
            });
        });
    }

    fn show_mobile_title(&mut self, ui: &mut egui::Ui) {
        ui.horizontal(|ui| {
            let selectable_label = egui::widgets::Button::new(
                egui::RichText::new(self.tabs[0].name.clone()).size(30.0),
            )
            .frame(false)
            .fill(egui::Color32::TRANSPARENT);

            ui.allocate_ui(ui.available_size(), |ui| {
                ui.with_layout(egui::Layout::top_down_justified(egui::Align::LEFT), |ui| {
                    if ui.add(selectable_label).clicked() {
                        self.out.tab_title_clicked = true
                    }
                });
            })
        });
    }

    fn show_tab_strip(&mut self, ui: &mut egui::Ui) {
        ui.horizontal(|ui| {
            egui::ScrollArea::horizontal()
                .max_width(ui.available_width())
                .show(ui, |ui| {
                    for (i, maybe_resp) in self
                        .tabs
                        .iter_mut()
                        .enumerate()
                        .map(|(i, t)| (tab_label(ui, t, self.active_tab == i)))
                        .collect::<Vec<Option<TabLabelResponse>>>()
                        .iter()
                        .enumerate()
                    {
                        if let Some(resp) = maybe_resp {
                            match resp {
                                TabLabelResponse::Clicked => {
                                    if self.active_tab == i {
                                        // we should rename the file.

                                        self.out.tab_title_clicked = true;
                                        let active_name = self.tabs[i].name.clone();

                                        let mut rename_edit_state =
                                            egui::text_edit::TextEditState::default();
                                        rename_edit_state.cursor.set_char_range(Some(
                                            egui::text::CCursorRange {
                                                primary: egui::text::CCursor::new(
                                                    active_name
                                                        .rfind('.')
                                                        .unwrap_or(active_name.len()),
                                                ),
                                                secondary: egui::text::CCursor::new(0),
                                            },
                                        ));
                                        egui::TextEdit::store_state(
                                            ui.ctx(),
                                            egui::Id::new("rename_tab"),
                                            rename_edit_state,
                                        );
                                        self.tabs[i].rename = Some(active_name);
                                    } else {
                                        self.tabs[i].rename = None;
                                        self.active_tab = i;
                                        self.out.window_title = Some(self.tabs[i].name.clone());
                                        self.out.selected_file = Some(self.tabs[i].id);
                                    }
                                }
                                TabLabelResponse::Closed => {
                                    self.close_tab(i);
                                    self.out.window_title = Some(match self.current_tab() {
                                        Some(tab) => tab.name.clone(),
                                        None => "Lockbook".to_owned(),
                                    });

                                    self.out.selected_file = self.current_tab().map(|tab| tab.id);
                                }
                                TabLabelResponse::Renamed(name) => {
                                    self.tabs[i].rename = None;
                                    let id = self.current_tab().unwrap().id;
                                    if let Some(tab) = self.get_mut_tab_by_id(id) {
                                        if let Some(TabContent::Markdown(md)) = &mut tab.content {
                                            md.editor.needs_name = false;
                                        }
                                    }
                                    self.rename_file((id, name.clone()));
                                }
                            }
                            ui.ctx().request_repaint();
                        }
                    }
                });
        });
    }

    pub fn save_all_tabs(&self) {
        for (i, _) in self.tabs.iter().enumerate() {
            self.save_tab(i);
        }
    }

    pub fn save_tab(&self, i: usize) {
        if let Some(tab) = self.tabs.get(i) {
            if tab.is_dirty() {
                if let Some(save_req) = tab.make_save_request() {
                    let core = self.core.clone();
                    let update_tx = self.updates_tx.clone();
                    let ctx = self.ctx.clone();
                    thread::spawn(move || {
                        let content = save_req.content;
                        let id = save_req.id;

                        let result = core
                            .write_document(id, content.as_bytes())
                            .map(|_| Instant::now());

                        update_tx.send(WsMsg::SaveResult(id, result)).unwrap();
                        ctx.request_repaint();
                    });
                }
            }
        }
    }

    pub fn create_file(&mut self, is_drawing: bool) {
        let core = self.core.clone();
        let update_tx = self.updates_tx.clone();
        let focused_parent = self
            .focused_parent
            .unwrap_or_else(|| core.get_root().unwrap().id);

        thread::spawn(move || {
            let focused_parent = core.get_file_by_id(focused_parent).unwrap();
            let focused_parent = if focused_parent.file_type == FileType::Document {
                focused_parent.parent
            } else {
                focused_parent.id
            };

            let file_format = if is_drawing { "svg" } else { "md" };
            let new_file = NameComponents::from(&format!("untitled.{}", file_format))
                .next_in_children(core.get_children(focused_parent).unwrap());

            let result = core
                .create_file(new_file.to_name().as_str(), focused_parent, FileType::Document)
                .map_err(|err| format!("{:?}", err));
            update_tx.send(WsMsg::FileCreated(result)).unwrap();
        });
    }

    pub fn open_file(&mut self, id: Uuid, is_new_file: bool, make_active: bool) {
        let fname = match self.core.get_file_by_id(id) {
            Ok(f) => f.name,
            Err(err) => {
                if let Some(t) = self.tabs.iter_mut().find(|t| t.id == id) {
                    t.failure = match err.kind {
                        lb_rs::CoreError::FileNonexistent => Some(TabFailure::DeletedFromSync),
                        _ => Some(err.into()),
                    }
                }
                return;
            }
        };

        let fpath = self.core.get_path_by_id(id).unwrap(); // TODO

        self.upsert_tab(id, &fname, &fpath, is_new_file, make_active);

        let core = self.core.clone();
        let ctx = self.ctx.clone();

        // todo
        // let settings = &self.settings.read().unwrap();
        // let toolbar_visibility = settings.toolbar_visibility;
        let toolbar_visibility = ToolBarVisibility::Maximized;
        let update_tx = self.updates_tx.clone();
        let cfg = self.cfg.clone();
        let is_mobile_viewport = !self.show_tabs;

        thread::spawn(move || {
            let ext = fname.split('.').last().unwrap_or_default();

            let content = core
                .read_document(id)
                .map_err(|err| TabFailure::Unexpected(format!("{:?}", err))) // todo(steve)
                .map(|bytes| {
                    if is_supported_image_fmt(ext) {
                        TabContent::Image(ImageViewer::new(&id.to_string(), ext, &bytes))
                    } else if ext == "pdf" {
                        TabContent::Pdf(PdfViewer::new(
                            &bytes,
                            &ctx,
                            &cfg.data_dir,
                            is_mobile_viewport,
                        ))
                    } else if ext == "svg" {
                        TabContent::Svg(SVGEditor::new(&bytes, core.clone(), id))
                    } else {
                        TabContent::Markdown(Markdown::new(
                            core.clone(),
                            &bytes,
                            &toolbar_visibility,
                            is_new_file,
                            id,
                            ext != "md",
                        ))
                    }
                });
            update_tx.send(WsMsg::FileLoaded(id, content)).unwrap();
            ctx.request_repaint();
        });
    }

    pub fn close_tab(&mut self, i: usize) {
        self.save_tab(i);
        self.tabs.remove(i);
        let n_tabs = self.tabs.len();
        self.out.tabs_changed = true;
        if self.active_tab >= n_tabs && n_tabs > 0 {
            self.active_tab = n_tabs - 1;
        }
    }

    fn process_keys(&mut self) {
        const COMMAND: egui::Modifiers = egui::Modifiers::COMMAND;
        // Ctrl-N pressed while new file modal is not open.
        if self.ctx.input_mut(|i| i.consume_key(COMMAND, egui::Key::N)) {
            self.create_file(false);
        }

        // Ctrl-S to save current tab.
        if self.ctx.input_mut(|i| i.consume_key(COMMAND, egui::Key::S)) {
            self.save_tab(self.active_tab);
        }

        // Ctrl-W to close current tab.
        if self.ctx.input_mut(|i| i.consume_key(COMMAND, egui::Key::W)) && !self.is_empty() {
            self.close_tab(self.active_tab);
            self.out.window_title = Some(
                self.current_tab()
                    .map(|tab| tab.name.as_str())
                    .unwrap_or("Lockbook")
                    .to_owned(),
            );

            self.out.selected_file = self.current_tab().map(|tab| tab.id);
        }

        // Ctrl-{1-9} to easily navigate tabs (9 will always go to the last tab).
        self.ctx.clone().input_mut(|input| {
            for i in 1..10 {
                if input.consume_key_exact(COMMAND, NUM_KEYS[i - 1]) {
                    self.goto_tab(i);
                    // Remove any text event that's also present this frame so that it doesn't show up
                    // in the editor.
                    if let Some(index) = input
                        .events
                        .iter()
                        .position(|evt| *evt == egui::Event::Text(i.to_string()))
                    {
                        input.events.remove(index);
                    }
                    if let Some((name, id)) =
                        self.current_tab().map(|tab| (tab.name.clone(), tab.id))
                    {
                        self.out.window_title = Some(name);
                        self.out.selected_file = Some(id);
                    };
                    break;
                }
            }
        });
    }

    pub fn process_updates(&mut self) {
        while let Ok(update) = self.updates_rx.try_recv() {
            match update {
                WsMsg::FileLoaded(id, content) => {
                    if let Some((name, id)) =
                        self.current_tab().map(|tab| (tab.name.clone(), tab.id))
                    {
                        self.out.window_title = Some(name);
                        self.out.selected_file = Some(id);
                    };

                    if let Some(tab) = self.get_mut_tab_by_id(id) {
                        match content {
                            Ok(content) => {
                                tab.content = Some(content);
                            }
                            Err(fail) => {
                                println!("failed to load file: {:?}", fail);
                                tab.failure = Some(fail);
                            }
                        }
                    } else {
                        println!("failed to load file: tab not found");
                    }
                }
                WsMsg::BgSignal(Signal::SaveAll) => {
                    if self.cfg.auto_save.load(Ordering::Relaxed) {
                        self.save_all_tabs();
                    }
                }
                WsMsg::SaveResult(id, result) => {
                    if let Some(tab) = self.get_mut_tab_by_id(id) {
                        match result {
                            Ok(time_saved) => tab.last_saved = time_saved,
                            Err(err) => {
                                tab.failure = Some(TabFailure::Unexpected(format!("{:?}", err)))
                            }
                        }
                    }
                }
                WsMsg::BgSignal(Signal::BwDone) => {
                    // todo!
                    // if let Some(s) = &mut self.shutdown {
                    //     s.done_saving = true;
                    //     self.perform_final_sync(ctx);
                    // }
                }
                WsMsg::BgSignal(Signal::Sync) => {
                    if self.cfg.auto_sync.load(Ordering::Relaxed) {
                        self.perform_sync();
                    }
                }
                WsMsg::BgSignal(Signal::UpdateStatus) => {
                    self.refresh_sync_status();
                }
                WsMsg::SyncMsg(prog) => self.sync_message(prog),
                WsMsg::FileRenamed { id, new_name } => {
                    self.out.file_renamed = Some((id, new_name.clone()));

                    let mut different_file_type = false;
                    if let Some(tab) = self.get_mut_tab_by_id(id) {
                        different_file_type = !NameComponents::from(&new_name)
                            .extension
                            .eq(&NameComponents::from(&tab.name).extension);

                        tab.name = new_name.clone();
                    }

                    let mut is_tab_active = false;
                    if let Some(tab) = self.current_tab() {
                        if tab.id == id {
                            self.out.window_title = Some(tab.name.clone());
                            is_tab_active = true;
                        }
                    }

                    if different_file_type {
                        self.open_file(id, false, is_tab_active);
                    }
                }
                WsMsg::SyncDone(sync_outcome) => self.sync_done(sync_outcome),
                WsMsg::Dirtyness(dirty_msg) => self.dirty_msg(dirty_msg),
                WsMsg::FileCreated(result) => self.out.file_created = Some(result),
            }
        }
    }

    pub fn rename_file(&self, req: (Uuid, String)) {
        let core = self.core.clone();
        let update_tx = self.updates_tx.clone();
        let ctx = self.ctx.clone();

        thread::spawn(move || {
            let (id, new_name) = req;
            core.rename_file(id, &new_name).unwrap(); // TODO

            update_tx.send(WsMsg::FileRenamed { id, new_name }).unwrap();
            ctx.request_repaint();
        });
    }
}

enum TabLabelResponse {
    Clicked,
    Closed,
    Renamed(String),
}

fn tab_label(ui: &mut egui::Ui, t: &mut Tab, is_active: bool) -> Option<TabLabelResponse> {
    let mut lbl_resp = None;

    let padding = egui::vec2(15.0, 15.0);
    let wrap_width = ui.available_width();

    let text: egui::WidgetText = (&t.name).into();
    let text = text.into_galley(ui, Some(false), wrap_width, egui::TextStyle::Body);

    let x_icon = Icon::CLOSE.size(16.0);

    let w = text.size().x + padding.x * 3.0 + x_icon.size + 1.0;
    let h = text.size().y + padding.y * 2.0;

    let (rect, resp) = ui.allocate_exact_size((w, h).into(), egui::Sense::hover());

    if ui.is_rect_visible(rect) {
        let text_color = ui.style().interact(&resp).text_color();

        let close_btn_pos =
            egui::pos2(rect.max.x - padding.x - x_icon.size, rect.center().y - x_icon.size / 2.0);

        let close_btn_rect =
            egui::Rect::from_min_size(close_btn_pos, egui::vec2(x_icon.size, x_icon.size))
                .expand(2.0);

        let mut close_hovered = false;
        let pointer_pos = ui.input(|i| i.pointer.hover_pos());
        if let Some(pos) = pointer_pos {
            if close_btn_rect.contains(pos) {
                close_hovered = true;
            }
        }

        let text_pos = egui::pos2(rect.min.x + padding.x, rect.center().y - 0.5 * text.size().y);

        if let Some(ref mut str) = t.rename {
            let res = ui
                .allocate_ui_at_rect(rect, |ui| {
                    ui.add(
                        egui::TextEdit::singleline(str)
                            .frame(false)
                            .id(egui::Id::new("rename_tab")),
                    )
                })
                .inner;

            res.request_focus();

            if res.lost_focus()
                || ui.input(|i| {
                    i.pointer.primary_clicked()
                        && !rect.contains(i.pointer.interact_pos().unwrap_or_default())
                })
                || ui.input(|i| i.key_pressed(egui::Key::Enter))
            {
                lbl_resp = Some(TabLabelResponse::Renamed(str.to_owned()))
            }
        } else {
            if resp.hovered() {
                ui.output_mut(|o: &mut egui::PlatformOutput| {
                    o.cursor_icon = egui::CursorIcon::PointingHand
                });
            }

            let bg = if resp.hovered() && !close_hovered {
                ui.visuals().widgets.hovered.bg_fill
            } else {
                ui.visuals().widgets.noninteractive.bg_fill
            };
            ui.painter().rect(rect, 0.0, bg, egui::Stroke::NONE);

            ui.painter().galley(text_pos, text, text_color);

            if close_hovered {
                ui.painter().rect(
                    close_btn_rect,
                    0.0,
                    ui.visuals().widgets.hovered.bg_fill,
                    egui::Stroke::NONE,
                );
            }

            // todo: use galley size of icon instead of icon.size for a more accurate reading.
            let icon_draw_pos = egui::pos2(
                close_btn_rect.center().x - x_icon.size / 2.,
                close_btn_rect.center().y - x_icon.size / 2.2,
            );

            let icon: egui::WidgetText = (&x_icon).into();
            let icon = icon.into_galley(ui, Some(false), wrap_width, egui::TextStyle::Body);

            ui.painter().galley(icon_draw_pos, icon, text_color);

            // First, we check if the close button was clicked.
            // Since egui 0.26.2, ui.interact(close_btn_rect, ..).clicked() is always false for unknown reasons
            if ui.input(|i| i.pointer.primary_clicked()) && close_hovered {
                lbl_resp = Some(TabLabelResponse::Closed);
            } else {
                // Then, we check if the tab label was clicked so that a close button click
                // wouldn't also count here.
                let resp = resp.interact(egui::Sense::click());
                if resp.clicked() {
                    lbl_resp = Some(TabLabelResponse::Clicked);
                } else if resp.middle_clicked() {
                    lbl_resp = Some(TabLabelResponse::Closed);
                }
            }
        }

        if is_active {
            ui.painter().hline(
                rect.min.x + 0.5..=rect.max.x - 1.0,
                rect.max.y - 2.0,
                egui::Stroke::new(4.0, ui.visuals().widgets.active.bg_fill),
            );
        }

        let sep_stroke = if resp.hovered() && !close_hovered {
            egui::Stroke::new(1.0, egui::Color32::TRANSPARENT)
        } else {
            ui.visuals().widgets.noninteractive.bg_stroke
        };
        ui.painter().vline(rect.max.x, rect.y_range(), sep_stroke);
    }

    lbl_resp
}

pub const NUM_KEYS: [egui::Key; 9] = [
    egui::Key::Num1,
    egui::Key::Num2,
    egui::Key::Num3,
    egui::Key::Num4,
    egui::Key::Num5,
    egui::Key::Num6,
    egui::Key::Num7,
    egui::Key::Num8,
    egui::Key::Num9,
];

// The only difference from count_and_consume_key is that here we use matches_exact instead of matches_logical,
// preserving the behavior before egui 0.25.0. The documentation for the 0.25.0 count_and_consume_key says
// "you should match most specific shortcuts first", but this doesn't go well with egui's usual pattern where widgets
// process input in the order in which they're drawn, with parent widgets (e.g. workspace) drawn before children
// (e.g. editor). Using this older way of doing things affects matching keyboard shortcuts with shift included e.g. '+'
trait InputStateExt {
    fn count_and_consume_key_exact(
        &mut self, modifiers: egui::Modifiers, logical_key: egui::Key,
    ) -> usize;
    fn consume_key_exact(&mut self, modifiers: egui::Modifiers, logical_key: egui::Key) -> bool;
}

impl InputStateExt for egui::InputState {
    fn count_and_consume_key_exact(
        &mut self, modifiers: egui::Modifiers, logical_key: egui::Key,
    ) -> usize {
        let mut count = 0usize;

        self.events.retain(|event| {
            let is_match = matches!(
                event,
                egui::Event::Key {
                    key: ev_key,
                    modifiers: ev_mods,
                    pressed: true,
                    ..
                } if *ev_key == logical_key && ev_mods.matches_exact(modifiers)
            );

            count += is_match as usize;

            !is_match
        });

        count
    }

    fn consume_key_exact(&mut self, modifiers: egui::Modifiers, logical_key: egui::Key) -> bool {
        self.count_and_consume_key_exact(modifiers, logical_key) > 0
    }
}<|MERGE_RESOLUTION|>--- conflicted
+++ resolved
@@ -405,17 +405,16 @@
                                     // the cursor, which is also updated when scrolling
                                     self.out.markdown_editor_selection_updated = true;
                                 }
-<<<<<<< HEAD
-
+
+                                // used just for android
                                 if resp.show_edit_menu {
-                                    // used just for android
                                     self.out.markdown_editor_show_edit_menu = true;
                                     self.out.markdown_editor_edit_menu_x = resp.edit_menu_x;
                                     self.out.markdown_editor_edit_menu_y = resp.edit_menu_y;
-=======
+                                }
+
                                 if resp.scroll_updated {
                                     self.out.markdown_editor_scroll_updated = true
->>>>>>> 996faeb7
                                 }
                             }
                             TabContent::Image(img) => img.show(ui),
