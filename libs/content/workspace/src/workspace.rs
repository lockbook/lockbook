use core::f32;
use egui::emath::easing;
use egui::os::OperatingSystem;
use egui::{
    vec2, Context, EventFilter, Id, Image, Key, Modifiers, Sense, TextWrapMode, ViewportCommand,
};
use lb_rs::blocking::Lb;
use lb_rs::logic::crypto::DecryptedDocument;
use lb_rs::logic::filename::NameComponents;
use lb_rs::model::errors::{LbErr, LbErrKind};
use lb_rs::model::file::File;
use lb_rs::model::file_metadata::{DocumentHmac, FileType};
use lb_rs::service::sync::{SyncProgress, SyncStatus};
use lb_rs::Uuid;
use std::sync::atomic::{AtomicBool, Ordering};
use std::sync::mpsc::{channel, Receiver, Sender};
use std::sync::Arc;
use std::time::Instant;
use std::{mem, thread};

use crate::background::{BackgroundWorker, BwIncomingMsg, Signal};
use crate::output::{DirtynessMsg, Response, WsStatus};
use crate::tab::image_viewer::{is_supported_image_fmt, ImageViewer};
use crate::tab::markdown_editor::Editor as Markdown;
use crate::tab::pdf_viewer::PdfViewer;
use crate::tab::svg_editor::SVGEditor;
use crate::tab::{SaveRequest, Tab, TabContent, TabFailure};
use crate::theme::icons::Icon;
use crate::widgets::Button;
<<<<<<< HEAD
=======
use lb_rs::{
    CoreError, DecryptedDocument, DocumentHmac, Duration, File, FileType, LbError, NameComponents,
    SyncProgress, SyncStatus, Uuid,
};
>>>>>>> 13fc77b0

pub struct Workspace {
    pub cfg: WsConfig,

    pub tabs: Vec<Tab>,
    pub active_tab: usize,
    pub active_tab_changed: bool,
    pub user_last_seen: Instant,
    pub last_sync: Instant,
    pub backdrop: Image<'static>,

    pub ctx: Context,
    pub core: Lb,

    pub updates_tx: Sender<WsMsg>,
    pub updates_rx: Receiver<WsMsg>,
    pub background_tx: Sender<BwIncomingMsg>,

    // todo set this in swift as well
    pub focused_parent: Option<Uuid>,
    pub show_tabs: bool,
    pub last_touch_event: Option<Instant>,

    pub status: WsStatus,
    pub out: Response,
}

pub enum WsMsg {
    FileCreated(Result<File, String>),
<<<<<<< HEAD
    FileLoaded(Uuid, bool, bool, Result<(Option<DocumentHmac>, DecryptedDocument), TabFailure>),
    SaveResult(Uuid, Result<(String, Option<DocumentHmac>, Instant, usize), LbErr>),
=======
    FileLoaded(FileLoadedMsg),
    SaveResult(Uuid, Result<SaveResult, LbError>),
>>>>>>> 13fc77b0
    FileRenamed { id: Uuid, new_name: String },

    BgSignal(Signal),
    SyncMsg(SyncProgress),
    SyncDone(Result<SyncStatus, LbErr>),
    Dirtyness(DirtynessMsg),
}

pub struct FileLoadedMsg {
    id: Uuid,
    is_new_file: bool,
    tab_created: bool,
    content: Result<(Option<DocumentHmac>, DecryptedDocument), TabFailure>,
}

pub struct SaveResult {
    content: String,
    new_hmac: Option<DocumentHmac>,
    completed_at: Instant,
    seq: usize,
}

#[derive(Clone)]
pub struct WsConfig {
    pub data_dir: String,

    pub auto_save: Arc<AtomicBool>,
    pub auto_sync: Arc<AtomicBool>,
    pub zen_mode: Arc<AtomicBool>,
}

impl Default for WsConfig {
    fn default() -> Self {
        Self {
            data_dir: "".to_string(), // todo: potentially a bad idea
            auto_save: Arc::new(AtomicBool::new(true)),
            auto_sync: Arc::new(AtomicBool::new(true)),
            zen_mode: Arc::new(AtomicBool::new(false)),
        }
    }
}

impl WsConfig {
    pub fn new(dir: String, auto_save: bool, auto_sync: bool, zen_mode: bool) -> Self {
        let mut s = Self { data_dir: dir, ..Default::default() };
        s.update(auto_save, auto_sync, zen_mode);
        s
    }

    pub fn update(&mut self, auto_save: bool, auto_sync: bool, zen_mode: bool) {
        self.auto_save.store(auto_save, Ordering::Relaxed);
        self.auto_sync.store(auto_sync, Ordering::Relaxed);
        self.zen_mode.store(zen_mode, Ordering::Relaxed);
    }
}

impl Workspace {
    pub fn new(cfg: WsConfig, core: &Lb, ctx: &Context) -> Self {
        let (updates_tx, updates_rx) = channel();
        let background = BackgroundWorker::new(ctx, &updates_tx);
        let background_tx = background.spawn_worker();
        let status = Default::default();
        let output = Default::default();

        Self {
            cfg,
            tabs: vec![],
            active_tab: 0,
            active_tab_changed: false,
            user_last_seen: Instant::now(),
            last_sync: Instant::now(),
            backdrop: Image::new(egui::include_image!("../lockbook-backdrop.png")),
            ctx: ctx.clone(),
            core: core.clone(),
            updates_rx,
            updates_tx,
            background_tx,
            status,
            show_tabs: true,
            focused_parent: None,
            last_touch_event: None,
            out: output,
        }
    }

    pub fn invalidate_egui_references(&mut self, ctx: &Context, core: &Lb) {
        self.ctx = ctx.clone();
        self.core = core.clone();

        self.backdrop = Image::new(egui::include_image!("../lockbook-backdrop.png"));
        let ids: Vec<lb_rs::Uuid> = self.tabs.iter().map(|tab| tab.id).collect();
        let maybe_active_tab_id = self.current_tab().map(|tab| tab.id);

        while self.active_tab != 0 {
            self.close_tab(self.tabs.len() - 1);
        }

        for id in ids {
            self.open_file(id, false, false)
        }

        if let Some(active_tab_id) = maybe_active_tab_id {
            self.active_tab = self
                .tabs
                .iter()
                .position(|tab| tab.id == active_tab_id)
                .unwrap_or(0);
            self.active_tab_changed = true;
        }
    }

    /// upsert returns true if a tab was created
    pub fn upsert_tab(
        &mut self, id: lb_rs::Uuid, name: &str, path: &str, is_new_file: bool, make_active: bool,
    ) -> bool {
        for (i, tab) in self.tabs.iter().enumerate() {
            if tab.id == id {
                self.tabs[i].name = name.to_string();
                self.tabs[i].path = path.to_string();
                self.tabs[i].failure = None;
                if make_active {
                    self.active_tab = i;
                }
                // tab exists already
                return false;
            }
        }

        let now = Instant::now();

        let new_tab = Tab {
            id,
            rename: None,
            name: name.to_owned(),
            path: path.to_owned(),
            failure: None,
            content: None,
            last_changed: now,
            is_new_file,
            last_saved: now,
        };
        self.tabs.push(new_tab);
        if make_active {
            self.active_tab = self.tabs.len() - 1;
            self.active_tab_changed = true;
        }

        // tab was created
        true
    }

    pub fn get_mut_tab_by_id(&mut self, id: lb_rs::Uuid) -> Option<&mut Tab> {
        self.tabs.iter_mut().find(|tab| tab.id == id)
    }

    pub fn is_empty(&self) -> bool {
        self.tabs.is_empty()
    }

    pub fn current_tab(&self) -> Option<&Tab> {
        self.tabs.get(self.active_tab)
    }

    pub fn current_tab_mut(&mut self) -> Option<&mut Tab> {
        self.tabs.get_mut(self.active_tab)
    }

    pub fn current_tab_markdown(&self) -> Option<&Markdown> {
        let current_tab = self.current_tab()?;

        if let Some(TabContent::Markdown(markdown)) = &current_tab.content {
            return Some(markdown);
        }

        None
    }

    pub fn current_tab_markdown_mut(&mut self) -> Option<&mut Markdown> {
        let current_tab = self.current_tab_mut()?;

        if let Some(TabContent::Markdown(markdown)) = &mut current_tab.content {
            return Some(markdown);
        }

        None
    }

    pub fn current_tab_svg_mut(&mut self) -> Option<&mut SVGEditor> {
        let current_tab = self.current_tab_mut()?;

        if let Some(TabContent::Svg(svg)) = &mut current_tab.content {
            return Some(svg);
        }

        None
    }

    pub fn goto_tab_id(&mut self, id: lb_rs::Uuid) -> bool {
        for (i, tab) in self.tabs.iter().enumerate() {
            if tab.id == id {
                self.active_tab = i;
                self.active_tab_changed = true;
                return true;
            }
        }
        false
    }

    pub fn show(&mut self, ui: &mut egui::Ui) -> Response {
        if self.ctx.input(|inp| !inp.raw.events.is_empty()) {
            self.user_last_seen = Instant::now();
        }

        self.set_tooltip_visibility(ui);

        self.process_updates();
        self.process_keys();
        self.status.populate_message();

        if self.is_empty() {
            self.show_empty_workspace(ui);
        } else {
            ui.centered_and_justified(|ui| self.show_tabs(ui));
        }

        if self.cfg.zen_mode.load(Ordering::Relaxed) {
            let mut min = ui.clip_rect().left_bottom();
            min.y -= 37.0; // 37 is approximating the height of the button
            let max = ui.clip_rect().left_bottom();

            let rect = egui::Rect { min, max };
            ui.allocate_ui_at_rect(rect, |ui| {
                let zen_mode_btn = Button::default()
                    .icon(&Icon::TOGGLE_SIDEBAR)
                    .frame(true)
                    .show(ui);
                if zen_mode_btn.clicked() {
                    self.cfg.zen_mode.store(false, Ordering::Relaxed);
                    self.out.settings_updated = true;
                }
                zen_mode_btn.on_hover_text("Show side panel");
            });
        }

        mem::take(&mut self.out)
    }

    fn set_tooltip_visibility(&mut self, ui: &mut egui::Ui) {
        let has_touch = ui.input(|r| {
            r.events.iter().any(|e| {
                matches!(e, egui::Event::Touch { device_id: _, id: _, phase: _, pos: _, force: _ })
            })
        });
        if has_touch && self.last_touch_event.is_none() {
            self.last_touch_event = Some(Instant::now());
        }

        if let Some(last_touch_event) = self.last_touch_event {
            if Instant::now() - last_touch_event > Duration::seconds(5) {
                self.ctx
                    .style_mut(|style| style.interaction.tooltip_delay = 0.0);
                self.last_touch_event = None;
            } else {
                self.ctx
                    .style_mut(|style| style.interaction.tooltip_delay = f32::MAX);
            }
        }
    }

    fn show_empty_workspace(&mut self, ui: &mut egui::Ui) {
        ui.with_layout(egui::Layout::top_down(egui::Align::Center), |ui| {
            ui.add_space(ui.clip_rect().height() / 3.0);
            ui.add(self.backdrop.clone().fit_to_exact_size(vec2(100.0, 100.0)));

            ui.label(egui::RichText::new("Welcome to your Lockbook").size(40.0));
            ui.label(
                "Right click on your file tree to explore all that your lockbook has to offer",
            );

            ui.add_space(40.0);

            ui.visuals_mut().widgets.inactive.bg_fill = ui.visuals().widgets.active.bg_fill;
            ui.visuals_mut().widgets.hovered.bg_fill = ui.visuals().widgets.active.bg_fill;

            let text_stroke =
                egui::Stroke { color: ui.visuals().extreme_bg_color, ..Default::default() };
            ui.visuals_mut().widgets.inactive.fg_stroke = text_stroke;
            ui.visuals_mut().widgets.active.fg_stroke = text_stroke;
            ui.visuals_mut().widgets.hovered.fg_stroke = text_stroke;

            if Button::default()
                .text("New document")
                .rounding(egui::Rounding::same(3.0))
                .frame(true)
                .show(ui)
                .clicked()
            {
                self.create_file(false);
            }
            ui.visuals_mut().widgets.inactive.fg_stroke =
                egui::Stroke { color: ui.visuals().widgets.active.bg_fill, ..Default::default() };
            ui.visuals_mut().widgets.hovered.fg_stroke =
                egui::Stroke { color: ui.visuals().widgets.active.bg_fill, ..Default::default() };
            if Button::default().text("New folder").show(ui).clicked() {
                self.out.new_folder_clicked = true;
            }
        });
    }

    fn show_tabs(&mut self, ui: &mut egui::Ui) {
        ui.spacing_mut().item_spacing = egui::vec2(0.0, 0.0);

        ui.vertical(|ui| {
            if !self.tabs.is_empty() {
                if self.show_tabs {
                    self.show_tab_strip(ui);
                } else {
                    self.show_mobile_title(ui);
                }
            }

            ui.centered_and_justified(|ui| {
                let mut rename_req = None;
                if let Some(tab) = self.tabs.get_mut(self.active_tab) {
                    if let Some(fail) = &tab.failure {
                        match fail {
                            TabFailure::DeletedFromSync => {
                                ui.vertical_centered(|ui| {
                                    ui.add_space(50.0);
                                    ui.label(&format!(
                                        "This file ({}) was deleted after syncing.",
                                        tab.path
                                    ));
                                });
                            }
                            TabFailure::SimpleMisc(msg) => {
                                ui.label(msg);
                            }
                            TabFailure::Unexpected(msg) => {
                                ui.label(msg);
                            }
                        };
                    } else if let Some(content) = &mut tab.content {
                        match content {
                            TabContent::Markdown(md) => {
                                let resp = md.show(ui);
                                // The editor signals a text change when the buffer is initially
                                // loaded. Since we use that signal to trigger saves, we need to
                                // check that this change was not from the initial frame.
                                if resp.text_updated && md.past_first_frame() {
                                    tab.last_changed = Instant::now();
                                }

                                if let Some(new_name) = resp.suggest_rename {
                                    rename_req = Some((tab.id, new_name))
                                }

                                if resp.text_updated {
                                    self.out.markdown_editor_text_updated = true;
                                }
                                if resp.selection_updated {
                                    // markdown_editor_selection_updated represents a change to the screen position of
                                    // the cursor, which is also updated when scrolling
                                    self.out.markdown_editor_selection_updated = true;
                                }
                                if resp.scroll_updated {
                                    self.out.markdown_editor_scroll_updated = true;
                                }
                            }
                            TabContent::Image(img) => img.show(ui),
                            TabContent::Pdf(pdf) => pdf.show(ui),
                            TabContent::Svg(svg) => {
                                let res = svg.show(ui);
                                if res.request_save {
                                    tab.last_changed = Instant::now();
                                }
                            }
                        };
                    } else {
                        ui.spinner();
                    }
                }
                if let Some(req) = rename_req {
                    self.rename_file(req);
                }
            });
        });
    }

    fn show_mobile_title(&mut self, ui: &mut egui::Ui) {
        ui.horizontal(|ui| {
            let selectable_label =
                egui::widgets::Button::new(egui::RichText::new(self.tabs[0].name.clone()))
                    .frame(false)
                    .wrap_mode(TextWrapMode::Truncate)
                    .fill(egui::Color32::BLACK); // matches iOS native toolbar

            ui.allocate_ui(ui.available_size(), |ui| {
                ui.with_layout(egui::Layout::top_down_justified(egui::Align::LEFT), |ui| {
                    if ui.add(selectable_label).clicked() {
                        self.out.tab_title_clicked = true
                    }
                });
            })
        });
    }

    fn show_tab_strip(&mut self, parent_ui: &mut egui::Ui) {
        let active_tab_changed = self.active_tab_changed;
        self.active_tab_changed = false;

        let mut ui =
            parent_ui.child_ui(parent_ui.painter().clip_rect(), egui::Layout::default(), None);

        let is_tab_strip_visible = self.tabs.len() > 1;
        let cursor = ui
            .horizontal(|ui| {
                egui::ScrollArea::horizontal()
                    .max_width(ui.available_width())
                    .show(ui, |ui| {
                        for (i, maybe_resp) in self
                            .tabs
                            .iter_mut()
                            .enumerate()
                            .map(|(i, t)| {
                                if is_tab_strip_visible {
                                    tab_label(ui, t, self.active_tab == i, active_tab_changed)
                                } else {
                                    None
                                }
                            })
                            .collect::<Vec<Option<TabLabelResponse>>>()
                            .iter()
                            .enumerate()
                        {
                            if let Some(resp) = maybe_resp {
                                match resp {
                                    TabLabelResponse::Clicked => {
                                        if self.active_tab == i {
                                            // we should rename the file.

                                            self.out.tab_title_clicked = true;
                                            let active_name = self.tabs[i].name.clone();

                                            let mut rename_edit_state =
                                                egui::text_edit::TextEditState::default();
                                            rename_edit_state.cursor.set_char_range(Some(
                                                egui::text::CCursorRange {
                                                    primary: egui::text::CCursor::new(
                                                        active_name
                                                            .rfind('.')
                                                            .unwrap_or(active_name.len()),
                                                    ),
                                                    secondary: egui::text::CCursor::new(0),
                                                },
                                            ));
                                            egui::TextEdit::store_state(
                                                ui.ctx(),
                                                egui::Id::new("rename_tab"),
                                                rename_edit_state,
                                            );
                                            self.tabs[i].rename = Some(active_name);
                                        } else {
                                            self.tabs[i].rename = None;
                                            self.active_tab = i;
                                            self.active_tab_changed = true;
                                            self.ctx.send_viewport_cmd(ViewportCommand::Title(
                                                self.tabs[i].name.clone(),
                                            ));
                                            self.out.selected_file = Some(self.tabs[i].id);
                                        }
                                    }
                                    TabLabelResponse::Closed => {
                                        self.close_tab(i);

                                        let title = match self.current_tab() {
                                            Some(tab) => tab.name.clone(),
                                            None => "Lockbook".to_owned(),
                                        };
                                        self.ctx.send_viewport_cmd(ViewportCommand::Title(title));

                                        self.out.selected_file =
                                            self.current_tab().map(|tab| tab.id);
                                    }
                                    TabLabelResponse::Renamed(name) => {
                                        self.tabs[i].rename = None;
                                        let id = self.current_tab().unwrap().id;
                                        if let Some(tab) = self.get_mut_tab_by_id(id) {
                                            if let Some(TabContent::Markdown(md)) = &mut tab.content
                                            {
                                                md.needs_name = false;
                                            }
                                        }
                                        self.rename_file((id, name.clone()));
                                    }
                                }
                                ui.ctx().request_repaint();
                            }
                        }
                    });
                ui.cursor()
            })
            .inner;

        ui.style_mut().animation_time = 2.0;

        let how_on = ui.ctx().animate_bool_with_easing(
            "toolbar_height".into(),
            is_tab_strip_visible,
            easing::cubic_in_out,
        );
        parent_ui.add_space(cursor.height() * how_on);
        ui.set_opacity(how_on);

        if is_tab_strip_visible {
            let end_of_tabs = cursor.min.x;
            let available_width = ui.available_width();
            let sep_stroke = ui.visuals().widgets.noninteractive.bg_stroke;
            ui.painter().hline(
                egui::Rangef { min: end_of_tabs, max: end_of_tabs + available_width },
                cursor.max.y,
                sep_stroke,
            );
        }
    }

    pub fn save_all_tabs(&mut self) {
        for i in 0..self.tabs.len() {
            self.save_tab(i);
        }
    }

    pub fn save_tab(&self, i: usize) {
        if let Some(tab) = self.tabs.get(i) {
            if tab.is_dirty() {
                if let Some(save_req) = tab.make_save_request() {
                    let core = self.core.clone();
                    let update_tx = self.updates_tx.clone();
                    let ctx = self.ctx.clone();

                    thread::spawn(move || {
                        let SaveRequest { seq, content, id, old_hmac, safe_write } = save_req;

                        let result = if safe_write {
                            core.safe_write(id, old_hmac, content.clone().into())
                                .map(|new_hmac| SaveResult {
                                    content,
                                    new_hmac: Some(new_hmac),
                                    completed_at: Instant::now(),
                                    seq,
                                })
                        } else {
                            core.write_document(id, content.as_bytes())
                                .map(|_| SaveResult {
                                    content,
                                    new_hmac: None,
                                    completed_at: Instant::now(),
                                    seq,
                                })
                        };

                        // re-read
                        update_tx.send(WsMsg::SaveResult(id, result)).unwrap();
                        ctx.request_repaint();
                    });
                }
            }
        }
    }

    pub fn create_file(&mut self, is_drawing: bool) {
        let core = self.core.clone();
        let update_tx = self.updates_tx.clone();
        let focused_parent = self
            .focused_parent
            .unwrap_or_else(|| core.get_root().unwrap().id);

        thread::spawn(move || {
            let focused_parent = core.get_file_by_id(focused_parent).unwrap();
            let focused_parent = if focused_parent.file_type == FileType::Document {
                focused_parent.parent
            } else {
                focused_parent.id
            };

            let file_format = if is_drawing { "svg" } else { "md" };
            let new_file = NameComponents::from(&format!("untitled.{}", file_format))
                .next_in_children(core.get_children(&focused_parent).unwrap());

            let result = core
                .create_file(new_file.to_name().as_str(), &focused_parent, FileType::Document)
                .map_err(|err| format!("{:?}", err));
            update_tx.send(WsMsg::FileCreated(result)).unwrap();
        });
    }

    pub fn open_file(&mut self, id: Uuid, is_new_file: bool, make_active: bool) {
        let fname = match self.core.get_file_by_id(id) {
            Ok(f) => f.name,
            Err(err) => {
                if let Some(t) = self.tabs.iter_mut().find(|t| t.id == id) {
                    t.failure = match err.kind {
                        LbErrKind::FileNonexistent => Some(TabFailure::DeletedFromSync),
                        _ => Some(err.into()),
                    }
                }
                return;
            }
        };

        let fpath = self.core.get_path_by_id(id).unwrap(); // TODO

        let tab_created = self.upsert_tab(id, &fname, &fpath, is_new_file, make_active);

        let core = self.core.clone();
        let ctx = self.ctx.clone();
        let update_tx = self.updates_tx.clone();

        thread::spawn(move || {
            let content = core
                .read_document_with_hmac(id)
                .map_err(|err| TabFailure::Unexpected(format!("{:?}", err))); // todo(steve)
            update_tx
                .send(WsMsg::FileLoaded(FileLoadedMsg { id, is_new_file, tab_created, content }))
                .unwrap();
            ctx.request_repaint();
        });
    }

    pub fn close_tab(&mut self, i: usize) {
        self.save_tab(i);
        self.tabs.remove(i);
        let n_tabs = self.tabs.len();
        self.out.tabs_changed = true;
        if self.active_tab >= n_tabs && n_tabs > 0 {
            self.active_tab = n_tabs - 1;
        }
        self.active_tab_changed = true;
    }

    fn process_keys(&mut self) {
        const COMMAND: Modifiers = Modifiers::COMMAND;
        const SHIFT: Modifiers = Modifiers::SHIFT;
        const NUM_KEYS: [Key; 10] = [
            Key::Num0,
            Key::Num1,
            Key::Num2,
            Key::Num3,
            Key::Num4,
            Key::Num5,
            Key::Num6,
            Key::Num7,
            Key::Num8,
            Key::Num9,
        ];

        // Ctrl-N pressed while new file modal is not open.
        if self.ctx.input_mut(|i| i.consume_key(COMMAND, egui::Key::N)) {
            self.create_file(false);
        }

        // Ctrl-S to save current tab.
        if self.ctx.input_mut(|i| i.consume_key(COMMAND, egui::Key::S)) {
            self.save_tab(self.active_tab);
        }

        // Ctrl-W to close current tab.
        if self.ctx.input_mut(|i| i.consume_key(COMMAND, egui::Key::W)) && !self.is_empty() {
            self.close_tab(self.active_tab);
            self.ctx.send_viewport_cmd(ViewportCommand::Title(
                self.current_tab()
                    .map(|tab| tab.name.as_str())
                    .unwrap_or("Lockbook")
                    .to_owned(),
            ));

            self.out.selected_file = self.current_tab().map(|tab| tab.id);
        }

        // tab navigation
        let mut goto_tab = None;
        self.ctx.input_mut(|input| {
            // Cmd+1 through Cmd+8 to select tab by cardinal index
            for (i, &key) in NUM_KEYS.iter().enumerate().skip(1).take(8) {
                if input.consume_key_exact(COMMAND, key) {
                    goto_tab = Some(i.min(self.tabs.len()) - 1);
                }
            }

            // Cmd+9 to go to last tab
            if input.consume_key_exact(COMMAND, Key::Num9) {
                goto_tab = Some(self.tabs.len() - 1);
            }

            // Cmd+Shift+[ to go to previous tab
            if input.consume_key_exact(COMMAND | SHIFT, Key::OpenBracket) && self.active_tab != 0 {
                goto_tab = Some(self.active_tab - 1);
            }

            // Cmd+Shift+] to go to next tab
            if input.consume_key_exact(COMMAND | SHIFT, Key::CloseBracket)
                && self.active_tab != self.tabs.len() - 1
            {
                goto_tab = Some(self.active_tab + 1);
            }
        });
        if let Some(goto_tab) = goto_tab {
            if self.active_tab != goto_tab {
                self.active_tab_changed = true;
            }

            self.active_tab = goto_tab;

            if let Some((name, id)) = self.current_tab().map(|tab| (tab.name.clone(), tab.id)) {
                self.ctx.send_viewport_cmd(ViewportCommand::Title(name));
                self.out.selected_file = Some(id);
            };
        }
    }

    pub fn process_updates(&mut self) {
        while let Ok(update) = self.updates_rx.try_recv() {
            match update {
                WsMsg::FileLoaded(FileLoadedMsg {
                    id,
                    is_new_file,
                    tab_created,
                    content: load_result,
                }) => {
                    if let Some((name, id)) =
                        self.current_tab().map(|tab| (tab.name.clone(), tab.id))
                    {
                        self.ctx.send_viewport_cmd(ViewportCommand::Title(name));
                        self.out.selected_file = Some(id);
                    };

                    let ctx = self.ctx.clone();
                    let cfg = self.cfg.clone();
                    let core = self.core.clone();
                    let show_tabs = self.show_tabs;

                    if let Some(tab) = self.get_mut_tab_by_id(id) {
                        let (maybe_hmac, bytes) = match load_result {
                            Ok((hmac, bytes)) => (hmac, bytes),
                            Err(err) => {
                                println!("failed to load file: {:?}", err);
                                tab.failure = Some(err);
                                return;
                            }
                        };
                        let ext = tab.name.split('.').last().unwrap_or_default();

                        if is_supported_image_fmt(ext) {
                            tab.content = Some(TabContent::Image(ImageViewer::new(
                                &id.to_string(),
                                ext,
                                &bytes,
                            )));
                        } else if ext == "pdf" {
                            tab.content = Some(TabContent::Pdf(PdfViewer::new(
                                &bytes,
                                &ctx,
                                &cfg.data_dir,
                                !show_tabs, // todo: use settings to determine toolbar visibility
                            )));
                        } else if ext == "svg" {
                            tab.content = Some(TabContent::Svg(SVGEditor::new(
                                &bytes,
                                &ctx,
                                core.clone(),
                                id,
                            )));
                        } else if ext == "md" || ext == "txt" {
                            if tab_created {
                                tab.content = Some(TabContent::Markdown(Markdown::new(
                                    core.clone(),
                                    &String::from_utf8_lossy(&bytes),
                                    id,
                                    maybe_hmac,
                                    is_new_file,
                                    ext != "md",
                                )));
                            } else {
                                match tab.content.as_mut() {
                                    Some(TabContent::Markdown(md)) => {
                                        md.reload(String::from_utf8_lossy(&bytes).into());
                                        md.hmac = maybe_hmac;
                                    }
                                    _ => unreachable!(),
                                };
                            }
                        } else {
                            tab.failure = Some(TabFailure::SimpleMisc(format!(
                                "Unsupported file extension: {}",
                                ext
                            )));
                        };

                        Some(tab.name.clone())
                    } else {
                        println!("failed to load file: tab not found");

                        None
                    };
                }
                WsMsg::BgSignal(Signal::SaveAll) => {
                    if self.cfg.auto_save.load(Ordering::Relaxed) {
                        self.save_all_tabs();
                    }
                }
                WsMsg::SaveResult(id, result) => {
                    let mut reopen = false;
                    if let Some(tab) = self.get_mut_tab_by_id(id) {
                        match result {
                            Ok(SaveResult {
                                content,
                                new_hmac: hmac,
                                completed_at: time_saved,
                                seq,
                            }) => {
                                tab.last_saved = time_saved;
                                if let TabContent::Markdown(md) = tab.content.as_mut().unwrap() {
                                    md.hmac = hmac;
                                    md.buffer.saved(seq, content);
                                }
                                self.perform_sync(); // todo: sync once when saving multiple tabs
                            }
                            Err(err) => {
                                if err.kind == LbErrKind::ReReadRequired {
                                    reopen = true;
                                }
                                tab.failure = Some(TabFailure::Unexpected(format!("{:?}", err)))
                            }
                        }
                    }
                    if reopen {
                        self.open_file(id, false, false);
                    }
                }
                WsMsg::BgSignal(Signal::BwDone) => {
                    // todo!
                    // if let Some(s) = &mut self.shutdown {
                    //     s.done_saving = true;
                    //     self.perform_final_sync(ctx);
                    // }
                }
                WsMsg::BgSignal(Signal::MaybeSync) => {
                    if !self.cfg.auto_sync.load(Ordering::Relaxed) {
                        // auto sync disabled
                        continue;
                    }

                    let focused = self.ctx.input(|i| i.focused);

                    if self.user_last_seen.elapsed() < Duration::seconds(10)
                        && focused
                        && self.last_sync.elapsed() > Duration::seconds(5)
                    {
                        // the user is active if the app is in the foreground and they've done
                        // something in the last 10 seconds.
                        // during this time sync every 5 seconds
                        self.perform_sync();
                    } else if self.last_sync.elapsed() > Duration::hours(1) {
                        // sync every hour while the user is inactive
                        self.perform_sync()
                    }
                }
                WsMsg::BgSignal(Signal::UpdateStatus) => {
                    self.refresh_sync_status();
                }
                WsMsg::SyncMsg(prog) => self.sync_message(prog),
                WsMsg::FileRenamed { id, new_name } => {
                    self.out.file_renamed = Some((id, new_name.clone()));

                    let mut different_file_type = false;
                    if let Some(tab) = self.get_mut_tab_by_id(id) {
                        different_file_type = !NameComponents::from(&new_name)
                            .extension
                            .eq(&NameComponents::from(&tab.name).extension);

                        tab.name = new_name.clone();
                    }

                    let mut is_tab_active = false;
                    if let Some(tab) = self.current_tab() {
                        if tab.id == id {
                            self.ctx
                                .send_viewport_cmd(ViewportCommand::Title(tab.name.clone()));
                            is_tab_active = true;
                        }
                    }

                    if different_file_type {
                        self.open_file(id, false, is_tab_active);
                    }
                }
                WsMsg::SyncDone(sync_outcome) => self.sync_done(sync_outcome),
                WsMsg::Dirtyness(dirty_msg) => self.dirty_msg(dirty_msg),
                WsMsg::FileCreated(result) => self.out.file_created = Some(result),
            }
        }
    }

    pub fn rename_file(&self, req: (Uuid, String)) {
        let core = self.core.clone();
        let update_tx = self.updates_tx.clone();
        let ctx = self.ctx.clone();

        thread::spawn(move || {
            let (id, new_name) = req;
            core.rename_file(&id, &new_name).unwrap(); // TODO

            update_tx.send(WsMsg::FileRenamed { id, new_name }).unwrap();
            ctx.request_repaint();
        });
    }
}

enum TabLabelResponse {
    Clicked,
    Closed,
    Renamed(String),
}

fn tab_label(
    ui: &mut egui::Ui, t: &mut Tab, is_active: bool, active_tab_changed: bool,
) -> Option<TabLabelResponse> {
    let mut result = None;

    let x_icon = Icon::CLOSE.size(16.0);

    let padding_x = 10.;
    let w = 160.;
    let h = 40.;

    let (tab_label_rect, tab_label_resp) =
        ui.allocate_exact_size((w, h).into(), Sense { click: true, drag: false, focusable: false });

    if is_active {
        ui.painter().rect(
            tab_label_rect,
            0.,
            ui.style().visuals.extreme_bg_color,
            egui::Stroke::NONE,
        );
    };

    if is_active && active_tab_changed {
        tab_label_resp.scroll_to_me(None);
    }

    // renaming
    if let Some(ref mut str) = t.rename {
        let res = ui
            .allocate_ui_at_rect(tab_label_rect, |ui| {
                ui.add(
                    egui::TextEdit::singleline(str)
                        .frame(false)
                        .id(egui::Id::new("rename_tab")),
                )
            })
            .inner;

        if !res.has_focus() && !res.lost_focus() {
            // request focus on the first frame (todo: wrong but works)
            res.request_focus();
        }
        if res.has_focus() {
            // focus lock filter must be set every frame
            ui.memory_mut(|m| {
                m.set_focus_lock_filter(
                    res.id,
                    EventFilter {
                        tab: true, // suppress 'tab' behavior
                        horizontal_arrows: true,
                        vertical_arrows: true,
                        escape: false, // press 'esc' to release focus
                    },
                )
            })
        }

        // submit
        if ui.input(|i| i.key_pressed(egui::Key::Enter)) {
            result = Some(TabLabelResponse::Renamed(str.to_owned()));
            // t.rename = None; is done by code processing this response
        }

        // release focus to cancel ('esc' or click elsewhere)
        if res.lost_focus() {
            t.rename = None;
        }
    } else {
        // interact with button rect whether it's shown or not
        let close_button_pos = egui::pos2(
            tab_label_rect.max.x - padding_x - x_icon.size,
            tab_label_rect.center().y - x_icon.size / 2.0,
        );
        let close_button_rect =
            egui::Rect::from_min_size(close_button_pos, egui::vec2(x_icon.size, x_icon.size))
                .expand(2.0);
        let close_button_resp = ui.interact(
            close_button_rect,
            Id::new("tab label close button").with(t.id),
            Sense { click: true, drag: false, focusable: false },
        );

        // touch mode: always show close button
        let touch_mode = matches!(ui.ctx().os(), OperatingSystem::Android | OperatingSystem::IOS);
        let show_close_button =
            touch_mode || tab_label_resp.hovered() || close_button_resp.hovered();

        // draw backgrounds and set cursor icon
        if close_button_resp.hovered() {
            ui.painter().rect(
                close_button_rect,
                2.0,
                ui.visuals().code_bg_color,
                egui::Stroke::NONE,
            );
            ui.output_mut(|o: &mut egui::PlatformOutput| {
                o.cursor_icon = egui::CursorIcon::PointingHand
            });
        } else if tab_label_resp.hovered() {
            ui.output_mut(|o: &mut egui::PlatformOutput| {
                o.cursor_icon = egui::CursorIcon::PointingHand
            });
        }

        // draw text
        let text: egui::WidgetText = (&t.name).into();
        let wrap_width = if show_close_button {
            w - (padding_x * 3. + x_icon.size + 1.)
        } else {
            w - (padding_x * 2.)
        };

        // tooltip contains unelided text
        ui.ctx()
            .style_mut(|s| s.visuals.menu_rounding = (2.).into());
        let tab_label_resp = tab_label_resp.on_hover_ui(|ui| {
            let text = text.clone().into_galley(
                ui,
                Some(TextWrapMode::Extend),
                wrap_width,
                egui::TextStyle::Small,
            );
            ui.add(egui::Label::new(text));
        });

        let text =
            text.into_galley(ui, Some(TextWrapMode::Truncate), wrap_width, egui::TextStyle::Small);
        let text_color = ui.style().interact(&tab_label_resp).text_color();
        let text_pos = egui::pos2(
            tab_label_rect.min.x + padding_x,
            tab_label_rect.center().y - 0.5 * text.size().y,
        );
        ui.painter().galley(text_pos, text, text_color);

        // draw close button icon
        if show_close_button {
            let icon_draw_pos = egui::pos2(
                close_button_rect.center().x - x_icon.size / 2.,
                close_button_rect.center().y - x_icon.size / 2.2,
            );
            let icon: egui::WidgetText = (&x_icon).into();
            let icon_color = if close_button_resp.is_pointer_button_down_on() {
                ui.visuals().widgets.active.bg_fill
            } else {
                ui.visuals().text_color()
            };
            let icon =
                icon.into_galley(ui, Some(TextWrapMode::Extend), wrap_width, egui::TextStyle::Body);
            ui.painter().galley(icon_draw_pos, icon, icon_color);
        }

        // respond to input
        if close_button_resp.clicked() || tab_label_resp.middle_clicked() {
            result = Some(TabLabelResponse::Closed);
        } else if tab_label_resp.clicked() {
            result = Some(TabLabelResponse::Clicked);
        }
    }

    // draw separators
    let sep_stroke = ui.visuals().widgets.noninteractive.bg_stroke;
    if !is_active {
        ui.painter()
            .hline(tab_label_rect.x_range(), tab_label_rect.max.y, sep_stroke);
    }
    ui.painter()
        .vline(tab_label_rect.max.x, tab_label_rect.y_range(), sep_stroke);

    result
}

// The only difference from count_and_consume_key is that here we use matches_exact instead of matches_logical,
// preserving the behavior before egui 0.25.0. The documentation for the 0.25.0 count_and_consume_key says
// "you should match most specific shortcuts first", but this doesn't go well with egui's usual pattern where widgets
// process input in the order in which they're drawn, with parent widgets (e.g. workspace) drawn before children
// (e.g. editor). Using this older way of doing things affects matching keyboard shortcuts with shift included e.g. '+'
trait InputStateExt {
    fn count_and_consume_key_exact(
        &mut self, modifiers: egui::Modifiers, logical_key: egui::Key,
    ) -> usize;
    fn consume_key_exact(&mut self, modifiers: egui::Modifiers, logical_key: egui::Key) -> bool;
}

impl InputStateExt for egui::InputState {
    fn count_and_consume_key_exact(
        &mut self, modifiers: egui::Modifiers, logical_key: egui::Key,
    ) -> usize {
        let mut count = 0usize;

        self.events.retain(|event| {
            let is_match = matches!(
                event,
                egui::Event::Key {
                    key: ev_key,
                    modifiers: ev_mods,
                    pressed: true,
                    ..
                } if *ev_key == logical_key && ev_mods.matches_exact(modifiers)
            );

            count += is_match as usize;

            !is_match
        });

        count
    }

    fn consume_key_exact(&mut self, modifiers: egui::Modifiers, logical_key: egui::Key) -> bool {
        self.count_and_consume_key_exact(modifiers, logical_key) > 0
    }
}<|MERGE_RESOLUTION|>--- conflicted
+++ resolved
@@ -15,7 +15,7 @@
 use std::sync::atomic::{AtomicBool, Ordering};
 use std::sync::mpsc::{channel, Receiver, Sender};
 use std::sync::Arc;
-use std::time::Instant;
+use std::time::{Duration, Instant};
 use std::{mem, thread};
 
 use crate::background::{BackgroundWorker, BwIncomingMsg, Signal};
@@ -27,13 +27,6 @@
 use crate::tab::{SaveRequest, Tab, TabContent, TabFailure};
 use crate::theme::icons::Icon;
 use crate::widgets::Button;
-<<<<<<< HEAD
-=======
-use lb_rs::{
-    CoreError, DecryptedDocument, DocumentHmac, Duration, File, FileType, LbError, NameComponents,
-    SyncProgress, SyncStatus, Uuid,
-};
->>>>>>> 13fc77b0
 
 pub struct Workspace {
     pub cfg: WsConfig,
@@ -63,13 +56,8 @@
 
 pub enum WsMsg {
     FileCreated(Result<File, String>),
-<<<<<<< HEAD
-    FileLoaded(Uuid, bool, bool, Result<(Option<DocumentHmac>, DecryptedDocument), TabFailure>),
-    SaveResult(Uuid, Result<(String, Option<DocumentHmac>, Instant, usize), LbErr>),
-=======
     FileLoaded(FileLoadedMsg),
-    SaveResult(Uuid, Result<SaveResult, LbError>),
->>>>>>> 13fc77b0
+    SaveResult(Uuid, Result<SaveResult, LbErr>),
     FileRenamed { id: Uuid, new_name: String },
 
     BgSignal(Signal),
@@ -328,7 +316,7 @@
         }
 
         if let Some(last_touch_event) = self.last_touch_event {
-            if Instant::now() - last_touch_event > Duration::seconds(5) {
+            if Instant::now() - last_touch_event > Duration::from_secs(5) {
                 self.ctx
                     .style_mut(|style| style.interaction.tooltip_delay = 0.0);
                 self.last_touch_event = None;
@@ -924,15 +912,15 @@
 
                     let focused = self.ctx.input(|i| i.focused);
 
-                    if self.user_last_seen.elapsed() < Duration::seconds(10)
+                    if self.user_last_seen.elapsed() < Duration::from_secs(10)
                         && focused
-                        && self.last_sync.elapsed() > Duration::seconds(5)
+                        && self.last_sync.elapsed() > Duration::from_secs(5)
                     {
                         // the user is active if the app is in the foreground and they've done
                         // something in the last 10 seconds.
                         // during this time sync every 5 seconds
                         self.perform_sync();
-                    } else if self.last_sync.elapsed() > Duration::hours(1) {
+                    } else if self.last_sync.elapsed() > Duration::from_secs(60 * 60) {
                         // sync every hour while the user is inactive
                         self.perform_sync()
                     }
