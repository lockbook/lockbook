use egui::{Context, ViewportCommand};

use lb_rs::blocking::Lb;
use lb_rs::model::errors::{LbErr, LbErrKind};
use lb_rs::model::file_metadata::FileType;
use lb_rs::model::filename::NameComponents;
use lb_rs::model::svg;
use lb_rs::model::svg::buffer::Buffer;
use lb_rs::Uuid;
use serde::{Deserialize, Serialize};
use std::path::{Path, PathBuf};
use std::sync::{Arc, RwLock};
use std::time::{Duration, Instant};
use std::{fs, thread};
use tracing::{debug, error, info, instrument, trace, warn};

use crate::file_cache::FileCache;
use crate::mind_map::show::MindMap;
use crate::output::{Response, WsStatus};
use crate::tab::image_viewer::{is_supported_image_fmt, ImageViewer};
use crate::tab::markdown_editor::Editor as Markdown;
use crate::tab::pdf_viewer::PdfViewer;
use crate::tab::svg_editor::SVGEditor;
use crate::tab::{ContentState, Tab, TabContent, TabFailure, TabSaveContent, TabsExt as _};
use crate::task_manager;
use crate::task_manager::{
    CompletedLoad, CompletedSave, CompletedTiming, LoadRequest, SaveRequest, TaskManager,
};

pub struct Workspace {
    // User activity
    pub tabs: Vec<Tab>,
    pub current_tab: usize,
    pub user_last_seen: Instant,

    // Files and task status
    pub tasks: TaskManager,
    pub files: Option<FileCache>,
    pub last_save_all: Option<Instant>,
    pub last_sync_completed: Option<Instant>,
    pub last_sync_status_refresh_completed: Option<Instant>,

    // Output
    pub status: WsStatus,
    pub out: Response,

    // Resources & configuration
    pub cfg: WsPersistentStore,
    pub ctx: Context,
    pub core: Lb,
    pub show_tabs: bool,              // set on mobile to hide the tab strip
    pub focused_parent: Option<Uuid>, // set to the folder where new files should be created

    // Transient state (consider removing)
    pub current_tab_changed: bool, // used to scroll to current tab when it changes
    pub last_touch_event: Option<Instant>, // used to disable tooltips on touch devices
}

impl Workspace {
    pub fn new(core: &Lb, ctx: &Context) -> Self {
        let writable_dir = core.get_config().writeable_path;
        let writeable_dir = Path::new(&writable_dir);
        let writeable_path = writeable_dir.join("ws_persistence.json");

        let mut ws = Self {
            tabs: Default::default(),
            current_tab: Default::default(),
            user_last_seen: Instant::now(),

            tasks: TaskManager::new(core.clone(), ctx.clone()),
            files: None,
            last_sync_completed: Default::default(),
            last_save_all: Default::default(),
            last_sync_status_refresh_completed: Default::default(),

            status: Default::default(),
            out: Default::default(),

            cfg: WsPersistentStore::new(writeable_path),
            ctx: ctx.clone(),
            core: core.clone(),
            show_tabs: true,
            focused_parent: Default::default(),

            current_tab_changed: Default::default(),
            last_touch_event: Default::default(),
        };

        let (open_tabs, current_tab) = ws.cfg.get_tabs();

        open_tabs.iter().for_each(|&file_id| {
            if core.get_file_by_id(file_id).is_ok() {
                info!(id = ?file_id, "opening persisted tab");
                ws.open_file(file_id, false, false);
            }
        });
        if let Some(current_tab) = current_tab {
            info!(id = ?current_tab, "setting persisted current tab");
            ws.current_tab = open_tabs
                .iter()
                .position(|&id| id == current_tab)
                .unwrap_or_default();
        }

        ws
    }

    // todo: what happens if a save is in progress? what about non-file tabs?
    pub fn invalidate_egui_references(&mut self, ctx: &Context, core: &Lb) {
        self.ctx = ctx.clone();
        self.core = core.clone();

        let ids: Vec<Uuid> = self.tabs.iter().flat_map(|tab| tab.id()).collect();
        let maybe_current_tab_id = self.current_tab().map(|tab| tab.id());

        while self.current_tab != 0 {
            self.close_tab(self.tabs.len() - 1);
        }

        for id in ids {
            self.open_file(id, false, false)
        }

        if let Some(current_tab_id) = maybe_current_tab_id {
            self.current_tab = self
                .tabs
                .iter()
                .position(|tab| tab.id() == current_tab_id)
                .unwrap_or(0);
            self.current_tab_changed = true;
        }
    }

    /// Loads a file, creating a tab for it if needed, and returns true if a tab was created
    pub fn load_file(&mut self, id: Uuid, make_current: bool) -> bool {
        if make_current && self.make_current_by_id(id) {
            return false;
        }

        self.create_tab(ContentState::Loading(id), make_current);

        true
    }

    pub fn create_tab(&mut self, content: ContentState, make_current: bool) {
        let now = Instant::now();
        let new_tab =
            Tab { content, last_changed: now, last_saved: now, rename: None, is_closing: false };
        self.tabs.push(new_tab);
        if make_current {
            self.current_tab = self.tabs.len() - 1;
            self.current_tab_changed = true;
        }
    }

    pub fn get_mut_tab_by_id(&mut self, id: Uuid) -> Option<&mut Tab> {
        self.tabs.get_mut_by_id(id)
    }

    pub fn is_empty(&self) -> bool {
        self.tabs.is_empty()
    }

    pub fn current_tab(&self) -> Option<&Tab> {
        self.tabs.get(self.current_tab)
    }

    pub fn current_tab_id(&self) -> Option<Uuid> {
        self.tabs.get(self.current_tab).and_then(|tab| tab.id())
    }

    pub fn current_tab_title(&self) -> Option<String> {
        self.current_tab().map(|tab| tab.title(&self.files))
    }

    pub fn current_tab_mut(&mut self) -> Option<&mut Tab> {
        self.tabs.get_mut(self.current_tab)
    }

    pub fn current_tab_markdown(&self) -> Option<&Markdown> {
        self.current_tab()?.markdown()
    }

    pub fn current_tab_markdown_mut(&mut self) -> Option<&mut Markdown> {
        self.current_tab_mut()?.markdown_mut()
    }
    pub fn current_tab_svg_mut(&mut self) -> Option<&mut SVGEditor> {
        self.current_tab_mut()?.svg_mut()
    }

    /// Makes the tab the current tab, if it exists. Returns true if the tab exists.
    pub fn make_current(&mut self, i: usize) -> bool {
        if i < self.tabs.len() {
            self.current_tab = i;
            self.current_tab_changed = true;
            self.tabs[i].is_closing = false;
            self.out.selected_file = self.tabs[i].id();
            self.ctx
                .send_viewport_cmd(ViewportCommand::Title(self.tabs[i].title(&self.files)));

            true
        } else {
            false
        }
    }

    /// Makes the tab with the given id the current tab, if it exists. Returns true if the tab exists.
    pub fn make_current_by_id(&mut self, id: Uuid) -> bool {
        if let Some(i) = self.tabs.iter().position(|t| t.id() == Some(id)) {
            self.make_current(i)
        } else {
            false
        }
    }

    pub fn save_all_tabs(&mut self) {
        for i in 0..self.tabs.len() {
            self.save_tab(i);
        }
        self.last_save_all = Some(Instant::now());
    }

    pub fn save_tab(&mut self, i: usize) {
        if let Some(tab) = self.tabs.get_mut(i) {
            if let Some(id) = tab.id() {
                if tab.is_dirty(&self.tasks) {
                    self.tasks.queue_save(SaveRequest { id });
                }
            }
        }
    }

    pub fn open_file(&mut self, id: Uuid, is_new_file: bool, make_current: bool) {
        if self.tabs.get_by_id(id).is_some() {
            if make_current {
                self.make_current_by_id(id);
            }
            return;
        }

        let tab_created = self.load_file(id, make_current);

        self.tasks
            .queue_load(LoadRequest { id, is_new_file, tab_created });
    }

    pub fn close_tab(&mut self, i: usize) {
<<<<<<< HEAD
        if self.tabs[i].name == "Mind Map" {
            if let Some(TabContent::Graph(graph_app)) = &mut self.tabs[i].content {
                graph_app.stop(true);
            }
        }
=======
        if let ContentState::Open(TabContent::MindMap(mm)) = &mut self.tabs[i].content {
            mm.stop();
        }

>>>>>>> 00bb744c
        self.save_tab(i);
        self.tabs[i].is_closing = true;
    }

    pub fn remove_tab(&mut self, i: usize) {
        if let Some(md) = self.tabs[i].markdown_mut() {
            md.surrender_focus(&self.ctx);
        }

        self.tabs.remove(i);
        self.out.tabs_changed = true;

        if !self.tabs.is_empty() && self.current_tab >= self.tabs.len() {
            self.current_tab -= 1;
        }
        self.current_tab_changed = true;
    }

    #[instrument(level = "trace", skip_all)]

    pub fn process_updates(&mut self) {
        let task_manager::Response {
            completed_loads,
            completed_saves,
            completed_sync,
            completed_sync_status_update,
            completed_file_cache_refresh,
        } = self.tasks.update();

        let start = Instant::now();
        for load in completed_loads {
            // nested scope indentation preserves git history
            {
                {
                    let CompletedLoad {
                        request: LoadRequest { id, is_new_file, tab_created },
                        content_result,
                        timing: _,
                    } = load;

                    if let Some(tab) = self.current_tab() {
                        self.ctx
                            .send_viewport_cmd(ViewportCommand::Title(tab.title(&self.files)));
                        self.out.selected_file = tab.id();
                    };

                    let ctx = self.ctx.clone();
                    let core = self.core.clone();
                    let writeable_dir = &self.core.get_config().writeable_path;
                    let show_tabs = self.show_tabs;

                    let canvas_settings = self
                        .tabs
                        .iter()
                        .find_map(|tab| tab.svg().map(|svg| svg.settings));

                    if let Some(tab) = self.tabs.get_mut_by_id(id) {
                        let (maybe_hmac, bytes) = match content_result {
                            Ok((hmac, bytes)) => (hmac, bytes),
                            Err(err) => {
                                let msg = format!("failed to load file: {:?}", err);
                                error!(msg);
                                tab.content =
                                    ContentState::Failed(TabFailure::Unexpected(msg.clone()));
                                self.out.failure_messages.push(msg);
                                return;
                            }
                        };

                        let ext = match self.core.get_file_by_id(id) {
                            Ok(file) => file.name.split('.').last().unwrap_or_default().to_owned(),
                            Err(e) => {
                                self.out
                                    .failure_messages
                                    .push(format!("failed to get id for loaded file: {:?}", e));
                                continue;
                            }
                        };

                        if is_supported_image_fmt(&ext) {
                            tab.content = ContentState::Open(TabContent::Image(ImageViewer::new(
                                &id.to_string(),
                                &ext,
                                &bytes,
                            )));
                        } else if ext == "pdf" {
                            tab.content = ContentState::Open(TabContent::Pdf(PdfViewer::new(
                                &bytes,
                                &ctx,
                                writeable_dir,
                                !show_tabs, // todo: use settings to determine toolbar visibility
                            )));
                        } else if ext == "svg" {
                            if tab_created {
                                tab.content = ContentState::Open(TabContent::Svg(SVGEditor::new(
                                    &bytes,
                                    &ctx,
                                    core.clone(),
                                    id,
                                    maybe_hmac,
                                    canvas_settings,
                                )));
                            } else {
                                let svg = tab.svg_mut().unwrap();

                                Buffer::reload(
                                    &mut svg.buffer.elements,
                                    &mut svg.buffer.weak_images,
                                    svg.buffer.master_transform,
                                    &svg.opened_content,
                                    &svg::buffer::Buffer::new(
                                        String::from_utf8_lossy(&bytes).as_ref(),
                                    ),
                                );

                                svg.open_file_hmac = maybe_hmac;
                            }
                        } else if ext == "md" || ext == "txt" {
                            if tab_created {
                                tab.content =
                                    ContentState::Open(TabContent::Markdown(Markdown::new(
                                        core.clone(),
                                        &String::from_utf8_lossy(&bytes),
                                        id,
                                        maybe_hmac,
                                        is_new_file,
                                        ext != "md",
                                    )));
                            } else {
                                let md = tab.markdown_mut().unwrap();
                                md.reload(String::from_utf8_lossy(&bytes).into());
                                md.hmac = maybe_hmac;
                            }
                        } else {
                            tab.content = ContentState::Failed(TabFailure::SimpleMisc(format!(
                                "Unsupported file extension: {}",
                                ext
                            )));
                        };

                        self.out.tabs_changed = true;
                    } else {
                        error!("failed to load file: tab not found");
                    };
                }
            }
        }
        start.warn_after("processing completed loads", Duration::from_millis(100));

        let start = Instant::now();
        for save in completed_saves {
            // nested scope indentation preserves git history
            {
                {
                    let CompletedSave {
                        request: SaveRequest { id },
                        seq,
                        content,
                        new_hmac_result,
                        timing: CompletedTiming { queued_at: _, started_at, completed_at: _ },
                    } = save;

                    let mut sync = false;
                    if let Some(tab) = self.get_mut_tab_by_id(id) {
                        match new_hmac_result {
                            Ok(hmac) => {
                                tab.last_saved = started_at;
                                if let Some(md) = tab.markdown_mut() {
                                    if let TabSaveContent::String(content) = content {
                                        md.hmac = Some(hmac);
                                        md.buffer.saved(seq, content);
                                    }
                                } else if let Some(svg) = tab.svg_mut() {
                                    if let TabSaveContent::Svg(content) = content {
                                        svg.open_file_hmac = Some(hmac);
                                        svg.opened_content = content;
                                    }
                                }
                                sync = true;
                            }
                            Err(err) => {
                                if err.kind == LbErrKind::ReReadRequired {
                                    debug!("reloading file after save failed with re-read required: {}", id);
                                    self.open_file(id, false, false);
                                } else {
                                    tab.content = ContentState::Failed(TabFailure::Unexpected(
                                        format!("{:?}", err),
                                    ))
                                }
                            }
                        }
                    }
                    if sync {
                        self.tasks.queue_sync();
                    }
                    self.tasks.queue_file_cache_refresh();
                }
            }
        }
        start.warn_after("processing completed saves", Duration::from_millis(100));

        let start = Instant::now();
        if let Some(sync) = completed_sync {
            self.sync_done(sync)
        }
        start.warn_after("processing completed sync", Duration::from_millis(100));

        let start = Instant::now();
        if let Some(update) = completed_sync_status_update {
            self.sync_status_update_done(update)
        }
        start.warn_after("processing completed sync status update", Duration::from_millis(100));

        let start = Instant::now();
        if let Some(refresh) = completed_file_cache_refresh {
            match refresh.cache_result {
                Ok(cache) => self.files = Some(cache),
                Err(err) => error!("failed to refresh file cache: {:?}", err),
            }
        }
        start.warn_after("processing completed file cache refresh", Duration::from_millis(100));

        let start = Instant::now();
        {
            let tasks = self.tasks.tasks.lock().unwrap();
            if let Some(sync) = tasks.in_progress_sync.as_ref() {
                while let Ok(progress) = sync.progress.try_recv() {
                    trace!("sync {}", progress);
                    self.status.sync_message = Some(progress.msg);
                    self.out.status_updated = true;
                }
            }
        }
        start.warn_after("processing sync progress", Duration::from_millis(100));

        // background work: queue
        let now = Instant::now();
        let start = Instant::now();
        if let Some(last_sync_status_refresh) = self
            .tasks
            .sync_status_update_queued_at()
            .or(self.last_sync_status_refresh_completed)
        {
            let instant_of_next_sync_status_refresh =
                last_sync_status_refresh + Duration::from_secs(1);
            if instant_of_next_sync_status_refresh < now {
                self.tasks.queue_sync_status_update();
            } else {
                let duration_until_next_sync_status_refresh =
                    instant_of_next_sync_status_refresh - now;
                self.ctx
                    .request_repaint_after(duration_until_next_sync_status_refresh);
            }
        } else {
            self.tasks.queue_sync_status_update();
        }
        start.warn_after("processing sync status refresh", Duration::from_millis(100));

        let start = Instant::now();
        if self.cfg.get_auto_save() {
            if let Some(last_save_all) = self.last_save_all {
                let instant_of_next_save_all = last_save_all + Duration::from_secs(1);
                if instant_of_next_save_all < now {
                    self.save_all_tabs();
                } else {
                    let duration_until_next_save_all = instant_of_next_save_all - now;
                    self.ctx.request_repaint_after(duration_until_next_save_all);
                }
            } else {
                self.save_all_tabs();
            }
        }
        start.warn_after("processing auto save", Duration::from_millis(100));

        let start = Instant::now();
        if self.cfg.get_auto_sync() {
            if let Some(last_sync) = self.tasks.sync_queued_at().or(self.last_sync_completed) {
                let focused = self.ctx.input(|i| i.focused);
                let user_active = self.user_last_seen.elapsed() < Duration::from_secs(60);
                let sync_period = if user_active && focused {
                    Duration::from_secs(5)
                } else {
                    Duration::from_secs(5 * 60)
                };

                let instant_of_next_sync = last_sync + sync_period;
                if instant_of_next_sync < now {
                    self.tasks.queue_sync();
                } else {
                    let duration_until_next_sync = instant_of_next_sync - now;
                    self.ctx.request_repaint_after(duration_until_next_sync);
                }
            } else {
                self.tasks.queue_sync();
            }
        }
        start.warn_after("processing auto sync", Duration::from_millis(100));

        // background work: launch
        let start = Instant::now();
        self.tasks.check_launch(&self.tabs);
        start.warn_after("processing task launch", Duration::from_millis(100));

        // background work: cleanup
        let mut removed_tabs = 0;
        for i in 0..self.tabs.len() {
            let i = i - removed_tabs;
            let tab = &self.tabs[i];
            if tab.is_closing
                && !tab
                    .id()
                    .map(|id| self.tasks.load_or_save_queued(id))
                    .unwrap_or_default()
                && !tab
                    .id()
                    .map(|id| self.tasks.load_or_save_in_progress(id))
                    .unwrap_or_default()
            {
                self.remove_tab(i);
                removed_tabs += 1;

                let title = match self.current_tab() {
                    Some(tab) => tab.title(&self.files),
                    None => "Lockbook".to_owned(),
                };
                self.ctx.send_viewport_cmd(ViewportCommand::Title(title));

                self.out.selected_file = self.current_tab().and_then(|tab| tab.id());
            }
        }
    }

    pub fn create_file(&mut self, is_drawing: bool, is_graph: bool) {
        let focused_parent = self
            .focused_parent
            .unwrap_or_else(|| self.core.get_root().unwrap().id);

        let focused_parent = self.core.get_file_by_id(focused_parent).unwrap();
        let focused_parent = if focused_parent.file_type == FileType::Document {
            focused_parent.parent
        } else {
            focused_parent.id
        };

        if is_graph {
            self.graph_called(self.core.clone());
        }
        let file_format = if is_drawing { "svg" } else { "md" };
        let new_file = NameComponents::from(&format!("untitled.{}", file_format))
            .next_in_children(self.core.get_children(&focused_parent).unwrap());

        let result = self
            .core
            .create_file(new_file.to_name().as_str(), &focused_parent, FileType::Document)
            .map_err(|err| format!("{:?}", err));

        self.out.file_created = Some(result);
        self.tasks.queue_file_cache_refresh();
        self.ctx.request_repaint();
    }

<<<<<<< HEAD
    pub fn graph_called(&mut self, core: Lb) {
        if !self.tabs.iter().any(|t| t.name == "Mind Map") {
            let id = Uuid::new_v4();
            self.upsert_tab(id, "Mind Map", "", false, true);
            if let Some(tab) = self.get_mut_tab_by_id(id) {
                tab.content = Some(TabContent::Graph(MindMap::new(&core)));
            }
        }
=======
    /// Opens or focuses the tab for the mind map
    pub fn upsert_mind_map(&mut self, core: Lb) {
        if let Some(i) = self.tabs.iter().position(|t| t.mind_map().is_some()) {
            self.make_current(i);
        } else {
            self.create_tab(ContentState::Open(TabContent::MindMap(MindMap::new(&core))), true);
        };
>>>>>>> 00bb744c
    }

    pub fn rename_file(&mut self, req: (Uuid, String), by_user: bool) {
        let (id, new_name) = req;
        match self.core.rename_file(&id, &new_name) {
            Ok(()) => {
                self.file_renamed(id, new_name);
            }
            Err(LbErr { kind, .. }) => {
                if by_user {
                    self.out
                        .failure_messages
                        .push(format!("Rename failed: {}", kind));
                }
                warn!(?id, "failed to rename file: {:?}", kind);
            }
        }
    }

    pub fn file_renamed(&mut self, id: Uuid, new_name: String) {
        let mut different_file_type = false;
        if let Some(tab) = self.tabs.get_mut_by_id(id) {
            different_file_type = !NameComponents::from(&new_name)
                .extension
                .eq(&NameComponents::from(&tab.title(&self.files)).extension);
        }

        if Some(id) == self.current_tab_id() {
            self.ctx
                .send_viewport_cmd(ViewportCommand::Title(new_name.clone()));
        }

        if different_file_type {
            self.open_file(id, false, false);
        }

        self.out.file_renamed = Some((id, new_name));
        self.tasks.queue_file_cache_refresh();
        self.ctx.request_repaint();
    }

    pub fn move_file(&mut self, req: (Uuid, Uuid)) {
        let (id, new_parent) = req;
        match self.core.move_file(&id, &new_parent) {
            Ok(()) => {
                self.out.file_moved = Some((id, new_parent));
                self.tasks.queue_file_cache_refresh();
                self.ctx.request_repaint();
            }
            Err(LbErr { kind, .. }) => {
                self.out
                    .failure_messages
                    .push(format!("Move failed: {}", kind));
                warn!(?id, "failed to move file: {:?}", kind);
            }
        }
    }

    pub fn status_message(&self) -> String {
        if let Some(error) = &self.status.sync_error {
            format!("sync error: {error}")
        } else if let Some(error) = &self.status.sync_status_update_error {
            format!("sync status update error: {error}")
        } else if self.status.offline {
            "Offline".to_string()
        } else if self.status.out_of_space {
            "You're out of space, buy more in settings!".to_string()
        } else if let (true, Some(msg)) = (self.visibly_syncing(), &self.status.sync_message) {
            msg.to_string()
        } else if !self.status.dirtyness.dirty_files.is_empty() {
            let size = self.status.dirtyness.dirty_files.len();
            if size == 1 {
                format!("{size} file needs to be synced")
            } else {
                format!("{size} files need to be synced")
            }
        } else {
            format!("Last synced: {}", self.status.dirtyness.last_synced)
        }
    }

    pub fn visibly_syncing(&self) -> bool {
        self.tasks
            .sync_started_at()
            .map(|s| s.elapsed().as_millis() > 300)
            .unwrap_or_default()
    }
}

#[derive(Clone)]
pub struct WsPersistentStore {
    pub path: PathBuf,
    data: Arc<RwLock<WsPresistentData>>,
}

#[derive(Clone, Serialize, Deserialize, Eq, PartialEq)]
struct WsPresistentData {
    open_tabs: Vec<Uuid>,
    current_tab: Option<Uuid>,
    auto_save: bool,
    auto_sync: bool,
}

impl Default for WsPresistentData {
    fn default() -> Self {
        Self { auto_save: true, auto_sync: true, open_tabs: Vec::default(), current_tab: None }
    }
}

impl WsPersistentStore {
    pub fn new(path: PathBuf) -> Self {
        let default = WsPresistentData::default();

        match fs::File::open(&path) {
            Ok(f) => WsPersistentStore {
                path,
                data: Arc::new(RwLock::new(serde_json::from_reader(f).unwrap_or(default))),
            },
            Err(err) => {
                error!("Could not open ws presistance file: {:#?}", err);
                WsPersistentStore { path, data: Arc::new(RwLock::new(default)) }
            }
        }
    }

    // todo: store non-file (mind map) tabs?
    pub fn set_tabs(&mut self, tabs: &[Tab], current_tab_index: usize) {
        let mut data_lock = self.data.write().unwrap();
        data_lock.open_tabs = tabs.iter().flat_map(|t| t.id()).collect();
        if !tabs.is_empty() {
            if let Some(tab) = tabs.get(current_tab_index) {
                data_lock.current_tab = tab.id();
            } else {
                data_lock.current_tab = tabs[0].id();
            }
        }
        self.write_to_file();
    }

    pub fn get_tabs(&self) -> (Vec<Uuid>, Option<Uuid>) {
        let data_lock = self.data.read().unwrap();
        (data_lock.open_tabs.clone(), data_lock.current_tab)
    }

    pub fn get_auto_sync(&self) -> bool {
        self.data.read().unwrap().auto_save
    }

    pub fn set_auto_sync(&mut self, auto_sync: bool) {
        let mut data_lock = self.data.write().unwrap();
        data_lock.auto_sync = auto_sync;
        self.write_to_file();
    }

    pub fn get_auto_save(&self) -> bool {
        self.data.read().unwrap().auto_save
    }

    pub fn set_auto_save(&mut self, auto_save: bool) {
        let mut data_lock = self.data.write().unwrap();
        data_lock.auto_save = auto_save;
        self.write_to_file();
    }

    fn write_to_file(&self) {
        let data = self.data.clone();
        let path = self.path.clone();
        thread::spawn(move || {
            let data = data.read().unwrap();
            let content = serde_json::to_string(&*data).unwrap();
            fs::write(path, content)
        });
    }
}

trait InstantExt {
    fn warn_after(self, work: &str, duration: Duration);
}

impl InstantExt for Instant {
    fn warn_after(self, work: &str, duration: Duration) {
        let elapsed = self.elapsed();
        if elapsed > duration {
            warn!("{} took {:?}", work, elapsed);
        }
    }
}<|MERGE_RESOLUTION|>--- conflicted
+++ resolved
@@ -245,18 +245,10 @@
     }
 
     pub fn close_tab(&mut self, i: usize) {
-<<<<<<< HEAD
-        if self.tabs[i].name == "Mind Map" {
-            if let Some(TabContent::Graph(graph_app)) = &mut self.tabs[i].content {
-                graph_app.stop(true);
-            }
-        }
-=======
         if let ContentState::Open(TabContent::MindMap(mm)) = &mut self.tabs[i].content {
             mm.stop();
         }
 
->>>>>>> 00bb744c
         self.save_tab(i);
         self.tabs[i].is_closing = true;
     }
@@ -589,7 +581,7 @@
         }
     }
 
-    pub fn create_file(&mut self, is_drawing: bool, is_graph: bool) {
+    pub fn create_file(&mut self, is_drawing: bool) {
         let focused_parent = self
             .focused_parent
             .unwrap_or_else(|| self.core.get_root().unwrap().id);
@@ -601,9 +593,6 @@
             focused_parent.id
         };
 
-        if is_graph {
-            self.graph_called(self.core.clone());
-        }
         let file_format = if is_drawing { "svg" } else { "md" };
         let new_file = NameComponents::from(&format!("untitled.{}", file_format))
             .next_in_children(self.core.get_children(&focused_parent).unwrap());
@@ -618,16 +607,6 @@
         self.ctx.request_repaint();
     }
 
-<<<<<<< HEAD
-    pub fn graph_called(&mut self, core: Lb) {
-        if !self.tabs.iter().any(|t| t.name == "Mind Map") {
-            let id = Uuid::new_v4();
-            self.upsert_tab(id, "Mind Map", "", false, true);
-            if let Some(tab) = self.get_mut_tab_by_id(id) {
-                tab.content = Some(TabContent::Graph(MindMap::new(&core)));
-            }
-        }
-=======
     /// Opens or focuses the tab for the mind map
     pub fn upsert_mind_map(&mut self, core: Lb) {
         if let Some(i) = self.tabs.iter().position(|t| t.mind_map().is_some()) {
@@ -635,7 +614,6 @@
         } else {
             self.create_tab(ContentState::Open(TabContent::MindMap(MindMap::new(&core))), true);
         };
->>>>>>> 00bb744c
     }
 
     pub fn rename_file(&mut self, req: (Uuid, String), by_user: bool) {
