use lb_rs::{File, SyncStatus, Uuid};

// todo: dirty docs
#[derive(Default, Clone)]
pub struct WsOutput {
    /// What file the workspace is currently showing
    pub selected_file: Option<Uuid>,

    /// What the window title should be (based on filename generally)
    pub window_title: Option<String>,

    pub file_renamed: Option<(Uuid, String)>,

    pub new_folder_clicked: bool,
    pub tab_title_clicked: bool,

    pub hide_virtual_keyboard: bool,

    pub file_created: Option<Result<File, String>>,

    pub error: Option<String>,

    pub settings_updated: bool,

    pub sync_done: Option<SyncStatus>,
    pub status_updated: bool,

    // ~~first of all, love the above commitment to refactor something in 0.8.6 (we're now on 0.9.4). it do be like that.~~
    // next up, acknowledging the need for a better pattern here, but there are some editor-specific outputs that need
    // to make their way across FFI and it's cleaner to put them in this transient data structure than to maintain them
    // as persistent editor state
    pub markdown_editor_text_updated: bool,
    pub markdown_editor_selection_updated: bool,
<<<<<<< HEAD

    pub tabs_changed: bool,
=======
    pub markdown_editor_scroll_updated: bool,
>>>>>>> ae8c8db3
}

#[derive(Default, Clone)]
pub struct WsStatus {
    pub error: Option<String>,
    pub syncing: bool,
    pub offline: bool,
    pub update_req: bool,
    pub out_of_space: bool,
    pub usage: f64,
    pub sync_progress: f32,
    pub dirtyness: DirtynessMsg,
    pub sync_message: Option<String>,

    /// summary of the booleans above
    pub message: String,
}

impl WsStatus {
    pub fn populate_message(&mut self) {
        if let Some(error) = &self.error {
            self.message = format!("err: {error}");
            return;
        }
        if self.offline {
            self.message = "Offline".to_string();
            return;
        }

        if self.out_of_space {
            self.message = "You're out of space, buy more in settings!".to_string();
        }

        if self.syncing {
            if let Some(msg) = &self.sync_message {
                self.message = msg.to_string();
                return;
            }
        }

        if !self.dirtyness.dirty_files.is_empty() {
            let size = self.dirtyness.dirty_files.len();
            if size == 1 {
                self.message = format!("{size} file need to be synced");
            } else {
                self.message = format!("{size} files need to be synced");
            }
            return;
        }

        self.message = format!("Last synced: {}", self.dirtyness.last_synced);
    }
}

#[derive(Clone)]
pub struct DirtynessMsg {
    pub last_synced: String,
    pub dirty_files: Vec<Uuid>,
    pub pending_shares: Vec<File>,
}

impl Default for DirtynessMsg {
    fn default() -> Self {
        Self {
            last_synced: "calculating...".to_string(),
            dirty_files: vec![],
            pending_shares: vec![],
        }
    }
}<|MERGE_RESOLUTION|>--- conflicted
+++ resolved
@@ -31,12 +31,9 @@
     // as persistent editor state
     pub markdown_editor_text_updated: bool,
     pub markdown_editor_selection_updated: bool,
-<<<<<<< HEAD
+    pub markdown_editor_scroll_updated: bool,
 
     pub tabs_changed: bool,
-=======
-    pub markdown_editor_scroll_updated: bool,
->>>>>>> ae8c8db3
 }
 
 #[derive(Default, Clone)]
