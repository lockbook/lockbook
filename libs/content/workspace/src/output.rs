--- conflicted
+++ resolved
@@ -1,10 +1,5 @@
-<<<<<<< HEAD
 use lb_rs::{model::file::File, service::sync::SyncStatus, Uuid};
-=======
 use std::time::Instant;
-
-use lb_rs::{File, SyncStatus, Uuid};
->>>>>>> 13fc77b0
 
 // todo: dirty docs
 #[derive(Debug, Default, Clone)]
