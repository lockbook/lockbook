use basic_human_duration::ChronoHumanDuration;
use core::f32;
use egui::os::OperatingSystem;
use egui::text::{LayoutJob, TextWrapping};
use egui::{
    Align, Align2, CursorIcon, DragAndDrop, EventFilter, FontSelection, Galley, Id, Image, Key,
    Label, LayerId, Modifiers, Order, Rangef, Rect, RichText, ScrollArea, Sense, TextStyle,
    TextWrapMode, Vec2, ViewportCommand, Widget as _, WidgetText, include_image, vec2,
};
use egui_extras::{Size, StripBuilder};
use std::collections::HashMap;
use std::mem;
use std::time::{Duration, Instant};
use tracing::instrument;

use crate::output::Response;
use crate::tab::{ContentState, TabContent, TabStatus, core_get_by_relative_path, image_viewer};
use crate::theme::icons::Icon;
use crate::widgets::{Button, IconButton};
use crate::workspace::Workspace;

impl Workspace {
    #[instrument(level="trace", skip_all, fields(frame = self.ctx.frame_nr()))]
    pub fn show(&mut self, ui: &mut egui::Ui) -> Response {
        if self.ctx.input(|inp| !inp.raw.events.is_empty()) {
            self.user_last_seen = Instant::now();
        }

        self.set_tooltip_visibility(ui);

        self.process_lb_updates();
        self.process_task_updates();
        self.process_keys();
        self.status.message = self.status_message();

        if self.is_empty() {
            if self.show_tabs {
                self.show_landing_page(ui);
            } else {
                self.show_mobile_landing_page(ui);
            }
        } else {
            ui.centered_and_justified(|ui| self.show_tabs(ui));
        }
        if self.out.tabs_changed || self.current_tab_changed {
            self.cfg.set_tabs(&self.tabs, self.current_tab);
        }

        mem::take(&mut self.out)
    }

    fn set_tooltip_visibility(&mut self, ui: &mut egui::Ui) {
        let has_touch = ui.input(|r| {
            r.events.iter().any(|e| {
                matches!(e, egui::Event::Touch { device_id: _, id: _, phase: _, pos: _, force: _ })
            })
        });
        if has_touch && self.last_touch_event.is_none() {
            self.last_touch_event = Some(Instant::now());
        }

        if let Some(last_touch_event) = self.last_touch_event {
            if Instant::now() - last_touch_event > Duration::from_secs(5) {
                self.ctx
                    .style_mut(|style| style.interaction.tooltip_delay = 0.0);
                self.last_touch_event = None;
            } else {
                self.ctx
                    .style_mut(|style| style.interaction.tooltip_delay = f32::MAX);
            }
        }
    }

    fn show_mobile_landing_page(&mut self, ui: &mut egui::Ui) {
        let punchout = if ui.visuals().dark_mode {
            include_image!("../punchout-dark.png")
        } else {
            include_image!("../punchout-light.png")
        };

        ui.centered_and_justified(|ui| {
            ui.vertical_centered(|ui| {
                ui.add_space(30.0);
                let image_size = egui::vec2(200.0, 200.0);
                ui.add(Image::new(punchout).fit_to_exact_size(image_size));
                ui.add_space(120.0);

                ui.label(
                    RichText::new("TOOLS")
                        .small()
                        .weak()
                        .text_style(egui::TextStyle::Button),
                );
                ui.add_space(24.0);

                let is_beta = self
                    .core
                    .get_account()
                    .map(|a| a.is_beta())
                    .unwrap_or_default();
                if is_beta
                    && ui
                        .add_sized(
                            [200.0, 44.0],
                            egui::Button::new(RichText::new("Mind Map").size(18.0)),
                        )
                        .clicked()
                {
                    self.upsert_mind_map(self.core.clone());
                }
                ui.add_space(12.0);

                if ui
                    .add_sized(
                        [200.0, 44.0],
                        egui::Button::new(RichText::new("Space Inspector").size(18.0)),
                    )
                    .clicked()
                {
                    self.start_space_inspector(self.core.clone(), None);
                }
            });
        });
    }

    fn show_landing_page(&mut self, ui: &mut egui::Ui) {
        let blue = ui.visuals().widgets.active.bg_fill;
        let weak_blue = blue.gamma_multiply(0.9);
        let weaker_blue = blue.gamma_multiply(0.2);
        let weakest_blue = blue.gamma_multiply(0.15);
        let extreme_bg = ui.visuals().extreme_bg_color;

        // StripBuilder has no way to configure unequal remainders after exact allocations so we must do our own math
        // We must be careful to use layout wrapping when necessary, otherwise cells will expand and math will be wrong
        let padding = if ui.available_height() > 800. { 100. } else { 50. };
        let spacing = 50.;
        let total_content_height = ui.available_height() - 2. * padding - 1. * spacing;
        StripBuilder::new(ui)
            .size(Size::exact(padding)) // padding
            .size(Size::exact(total_content_height * 1. / 3.)) // logo
            .size(Size::exact(spacing)) // spacing
            .size(Size::exact(total_content_height * 2. / 3.)) // nested content
            .size(Size::exact(padding)) // padding
            .vertical(|mut strip| {
                strip.cell(|_| {});
                strip.cell(|ui| {
                    ui.vertical_centered(|ui| {
                        let punchout = if ui.visuals().dark_mode {
                            include_image!("../punchout-dark.png")
                        } else {
                            include_image!("../punchout-light.png")
                        };
                        ui.add(Image::new(punchout).max_size(ui.max_rect().size()));
                    });
                });
                strip.cell(|_| {});
                strip.cell(|ui| {
                    let padding = 100.;
                    let spacing = 50.;
                    let total_content_width = ui.available_width() - 2. * padding - 1. * spacing;
                    let actions_and_tips_width = total_content_width * 1. / 3.;
                    let suggestions_and_activity_width =
                        total_content_width - actions_and_tips_width;

                    StripBuilder::new(ui)
                        .size(Size::exact(padding)) // padding
                        .size(Size::exact(actions_and_tips_width)) // actions and tips
                        .size(Size::exact(spacing)) // spacing
                        .size(Size::exact(suggestions_and_activity_width)) // suggestions and activity
                        .size(Size::exact(padding)) // padding
                        .horizontal(|mut strip| {
                            strip.cell(|_| {});
                            strip.cell(|ui| {
                                ui.label(WidgetText::from(RichText::from("CREATE").weak().small()));
                                ui.horizontal_wrapped(|ui| {
                                    ui.visuals_mut().widgets.inactive.bg_fill = blue;
                                    ui.visuals_mut().widgets.inactive.fg_stroke.color = extreme_bg;

                                    ui.visuals_mut().widgets.hovered.bg_fill = weak_blue;
                                    ui.visuals_mut().widgets.hovered.fg_stroke.color = extreme_bg;

                                    ui.visuals_mut().widgets.active.bg_fill = weak_blue;
                                    ui.visuals_mut().widgets.active.fg_stroke.color = extreme_bg;

                                    if Button::default()
                                        .icon(&Icon::DOC_TEXT)
                                        .text("New Document")
                                        .frame(true)
                                        .rounding(3.)
                                        .show(ui)
                                        .clicked()
                                    {
                                        self.create_doc(false);
                                    }

                                    ui.visuals_mut().widgets.inactive.bg_fill = weaker_blue;
                                    ui.visuals_mut().widgets.inactive.fg_stroke.color = blue;

                                    ui.visuals_mut().widgets.hovered.bg_fill = weakest_blue;
                                    ui.visuals_mut().widgets.hovered.fg_stroke.color = blue;

                                    ui.visuals_mut().widgets.active.bg_fill = weakest_blue;
                                    ui.visuals_mut().widgets.active.fg_stroke.color = blue;

                                    if Button::default()
                                        .icon(&Icon::DRAW)
                                        .text("New Drawing")
                                        .frame(true)
                                        .rounding(3.)
                                        .show(ui)
                                        .clicked()
                                    {
                                        self.create_doc(true);
                                    }
                                });

                                ui.add_space(50.);

                                ui.label(WidgetText::from(RichText::from("TIPS").weak().small()));
                                for tip in TIPS {
                                    let mut layout_job = LayoutJob::default();
                                    RichText::new("- ").color(weak_blue).append_to(
                                        &mut layout_job,
                                        ui.style(),
                                        FontSelection::Default,
                                        Align::Center,
                                    );
                                    RichText::from(tip)
                                        .color(ui.style().visuals.text_color())
                                        .append_to(
                                            &mut layout_job,
                                            ui.style(),
                                            FontSelection::Default,
                                            Align::Center,
                                        );

                                    ui.label(layout_job);
                                }
                                ui.add_space(50.);

                                    ui.label(WidgetText::from(
                                        RichText::from("TOOLS").weak().small(),
                                    ));

                                ui.visuals_mut().widgets.inactive.fg_stroke.color = weak_blue;
                                    ui.visuals_mut().widgets.hovered.fg_stroke.color = blue;
                                    ui.visuals_mut().widgets.active.fg_stroke.color = blue;

                                    if Button::default()
                                        .icon(&Icon::LANGUAGE)
                                        .text("Space Inspector")
                                        .frame(false)
                                        .rounding(3.)
                                        .show(ui)
                                        .clicked()
                                    {
                                        self.start_space_inspector(self.core.clone(), None);
                                    }

                                    ui.visuals_mut().widgets.inactive.fg_stroke.color = weak_blue;
                                    ui.visuals_mut().widgets.hovered.fg_stroke.color = blue;
                                    ui.visuals_mut().widgets.active.fg_stroke.color = blue;

                                    if Button::default()
                                        .icon(&Icon::LANGUAGE)
                                        .text("Mind Map")
                                        .frame(false)
                                        .rounding(3.)
                                        .show(ui)
                                        .clicked()
                                    {
                                        self.upsert_mind_map(self.core.clone());
                                    }
                            });
                            strip.cell(|_| {});
                            strip.cell(|ui| {
                                ui.label(WidgetText::from(
                                    RichText::from("SUGGESTED").weak().small(),
                                ));

                                let mut open_file = None;
                                if let Some(files) = &mut self.files {
                                    // this is a hacky way to quickly get the most recently modified files
                                    // if someplace else we use the same technique but a different sort order, we will end up sorting every frame
                                    if !files.suggested.is_sorted() {
                                        files.suggested.sort();
                                    }

                                    if files.suggested.is_empty() {
                                        ui.label("Suggestions are based on your activity on this device. Suggestions will appear after some use.");
                                    }

                                    ScrollArea::horizontal().show(ui, |ui| {
                                        ui.horizontal(|ui| {
                                            for &suggested_id in &files.suggested {
                                                let Some(file) = files
                                                    .files
                                                    .iter()
                                                    .find(|f| f.id == suggested_id)
                                                else {
                                                    continue;
                                                };

                                                let (id, rect) =
                                                    ui.allocate_space(Vec2 { x: 120., y: 100. });
                                                let resp = ui
                                                    .interact(rect, id, Sense::click())
                                                    .on_hover_text(&file.name);
                                                if resp.hovered() {
                                                    ui.output_mut(|o| {
                                                        o.cursor_icon = CursorIcon::PointingHand
                                                    });
                                                }
                                                if resp.clicked() {
                                                    open_file = Some(file.id);
                                                }

                                                ui.painter().rect_filled(
                                                    rect,
                                                    3.,
                                                    if resp.hovered() || resp.clicked() {
                                                        weakest_blue
                                                    } else {
                                                        weaker_blue
                                                    },
                                                );

                                                ui.allocate_ui_at_rect(rect, |ui| {
                                                    ui.vertical_centered(|ui| {
                                                        ui.add_space(15.);

                                                        Label::new(&DocType::from_name(&file.name).to_icon()).selectable(false).ui(ui);

                                                        let truncated_name = WidgetText::from(
                                                            WidgetText::from(&file.name)
                                                                .into_galley_impl(
                                                                    ui.ctx(),
                                                                    ui.style(),
                                                                    TextWrapping {
                                                                        max_width: ui
                                                                            .available_width(),
                                                                        max_rows: 2,
                                                                        break_anywhere: false,
                                                                        overflow_character: Some(
                                                                            '…',
                                                                        ),
                                                                    },
                                                                    Default::default(),
                                                                    Default::default(),
                                                                ),
                                                        );


                                                        Label::new(truncated_name).selectable(false).ui(ui);
                                                    });
                                                });
                                            }
                                        });
                                    });
                                } else {
                                    ui.label(WidgetText::from("Loading...").weak());
                                }

                                ui.add_space(50.);

                                ui.label(WidgetText::from(
                                    RichText::from("ACTIVITY").weak().small(),
                                ));

                                if let Some(files) = &mut self.files {
                                    // this is a hacky way to quickly get the most recently modified files
                                    // if someplace else we use the same technique but a different sort order, we will end up sorting every frame
                                    if !files.files.is_sorted_by_key(|f| f.last_modified) {
                                        files.files.sort_by_key(|f| f.last_modified);
                                    }

                                    for file in
                                        files.files.iter().rev().filter(|&f| !f.is_folder()).take(5)
                                    {
                                        ui.horizontal(|ui| {
                                            ui.style_mut().spacing.item_spacing.x = 0.0;
                                            ui.spacing_mut().button_padding.x = 0.;
                                            ui.spacing_mut().button_padding.y = 2.;

                                            // In a classic egui move, when rendering a shorter widget before a taller
                                            // widget in a horizontal layout, the shorter widget is vertically aligned
                                            // as if the taller widget was not there. To solve this, we pre-allocate a
                                            // zero-width rect the height of the button (referencing the button's
                                            // implementation).
                                            let button_height =
                                                ui.text_style_height(&TextStyle::Body);
                                            ui.allocate_exact_size(
                                                Vec2 {
                                                    x: 0.,
                                                    y: button_height
                                                        + 2. * ui.spacing().button_padding.y,
                                                },
                                                Sense::hover(),
                                            );

                                            ui.label(RichText::new("- ").color(weak_blue));

                                            // This is enough width to show the year and month of a pasted_image_...
                                            // but not the day, which seems sufficient
                                            let truncate_width = 200.;
                                            let truncated_name = WidgetText::from(
                                                WidgetText::from(&file.name).into_galley_impl(
                                                    ui.ctx(),
                                                    ui.style(),
                                                    TextWrapping::truncate_at_width(truncate_width),
                                                    Default::default(),
                                                    Default::default(),
                                                ),
                                            );

                                            ui.visuals_mut().widgets.inactive.fg_stroke.color =
                                                weak_blue;
                                            ui.visuals_mut().widgets.hovered.fg_stroke.color = blue;
                                            ui.visuals_mut().widgets.active.fg_stroke.color = blue;

                                            let icon = DocType::from_name(&file.name).to_icon();
                                            if Button::default()
                                                .icon(&icon)
                                                .text(truncated_name)
                                                .show(ui)
                                                .on_hover_text(&file.name)
                                                .clicked()
                                            {
                                                open_file = Some(file.id);
                                            }

                                            // The rest of the space is available for the modified_at/by text
                                            let modified_at = format!(
                                                " was edited {} by @{}",
                                                file.last_modified.elapsed_human_string(),
                                                file.last_modified_by,
                                            );
                                            let truncate_width = ui.available_width();
                                            let truncated_modified_at = WidgetText::from(
                                                WidgetText::from(&modified_at).into_galley_impl(
                                                    ui.ctx(),
                                                    ui.style(),
                                                    TextWrapping::truncate_at_width(truncate_width),
                                                    Default::default(),
                                                    Default::default(),
                                                ),
                                            );

                                            ui.label(truncated_modified_at);
                                        });
                                    }
                                } else {
                                    ui.label(WidgetText::from("Loading...").weak());
                                }

                                if let Some(open_file) = open_file {
                                    self.open_file(open_file, false, true, false);
                                }
                            });
                            strip.cell(|_| {});
                        });
                });
                strip.cell(|_| {});
            });
    }

    fn show_tabs(&mut self, ui: &mut egui::Ui) {
        ui.spacing_mut().item_spacing = egui::vec2(0.0, 0.0);

        ui.vertical(|ui| {
            if self.current_tab().is_some() && self.show_tabs {
                self.show_tab_strip(ui);
            }

            ui.centered_and_justified(|ui| {
                let mut rename_req = None;
                let mut open_id = None;
                let mut new_tab = false;
                if let Some(tab) = self.current_tab_mut() {
                    let id = tab.id();
                    match &mut tab.content {
                        ContentState::Loading(_) => {
                            ui.spinner();
                        }
                        ContentState::Failed(fail) => {
                            ui.label(fail.msg());
                        }
                        ContentState::Open(content) => {
                            match content {
                                TabContent::Markdown(md) => {
                                    let initialized = md.initialized;
                                    let resp = md.show(ui);
                                    // The editor signals a text change when the buffer is initially
                                    // loaded. Since we use that signal to trigger saves, we need to
                                    // check that this change was not from the initial frame.
                                    if resp.text_updated && initialized {
                                        tab.last_changed = Instant::now();
                                    }

                                    if let Some(new_name) = resp.suggest_rename {
                                        rename_req = tab.id().map(|id| (id, new_name));
                                    }

                                    if resp.text_updated {
                                        self.out.markdown_editor_text_updated = true;
                                        self.out.markdown_editor_selection_updated = true;
                                    }
                                    if resp.selection_updated {
                                        self.out.markdown_editor_selection_updated = true;
                                    }
                                    if resp.scroll_updated {
                                        self.out.markdown_editor_scroll_updated = true;
                                    }
                                }
                                TabContent::Image(img) => img.show(ui),
                                TabContent::Pdf(pdf) => pdf.show(ui),
                                TabContent::Svg(svg) => {
                                    let res = svg.show(ui);
                                    if res.request_save {
                                        tab.last_changed = Instant::now();
                                    }
                                }
                                TabContent::MindMap(mm) => {
                                    let response = mm.show(ui);
                                    if let Some(value) = response {
                                        self.open_file(value, false, true, false);
                                    }
                                }
                                TabContent::SpaceInspector(sv) => {
                                    sv.show(ui);
                                }
                                TabContent::Audio(a) => {
                                    a.show(ui);
                                }
                            };
                        }
                    }

                    ui.ctx().output_mut(|w| {
                        if let Some(url) = &w.open_url {
                            // only intercept open urls for tabs representing files
                            let Some(id) = id else {
                                return;
                            };

                            // lookup this file so we can get the parent
                            let Ok(file) = self.core.get_file_by_id(id) else {
                                return;
                            };

                            // evaluate relative path based on parent location
                            let Ok(file) =
                                core_get_by_relative_path(&self.core, file.parent, &url.url)
                            else {
                                return;
                            };

                            // if all that found something then open within lockbook
                            open_id = Some(file.id);
                            new_tab = url.new_tab;

                            w.open_url = None;
                        }
                    });
                }
                if let Some(req) = rename_req {
                    self.rename_file(req, false);
                }
                if let Some(id) = open_id {
                    self.open_file(id, false, true, new_tab);
                }
            });
        });
    }

    fn show_tab_strip(&mut self, ui: &mut egui::Ui) {
        let active_tab_changed = self.current_tab_changed;
        self.current_tab_changed = false;

        let mut back = false;
        let mut forward = false;

        let cursor = ui
            .horizontal(|ui| {
                if IconButton::new(Icon::ARROW_LEFT)
                    .size(37.)
                    .tooltip("Go Back")
                    .show(ui)
                    .clicked()
                {
                    back = true;
                }
                if IconButton::new(Icon::ARROW_RIGHT)
                    .size(37.)
                    .tooltip("Go Forward")
                    .show(ui)
                    .clicked()
                {
                    forward = true;
                }

                egui::ScrollArea::horizontal()
                    .max_width(ui.available_width())
                    .show(ui, |ui| {
                        let mut responses = HashMap::new();
                        for i in 0..self.tabs.len() {
                            if let Some(resp) =
                                self.tab_label(ui, i, self.current_tab == i, active_tab_changed)
                            {
                                responses.insert(i, resp);
                            }
                        }

                        // handle responses after showing all tabs because closing a tab invalidates tab indexes
                        for (i, resp) in responses {
                            match resp {
                                TabLabelResponse::Clicked => {
                                    if self.current_tab == i {
                                        // we should rename the file.

                                        self.out.tab_title_clicked = true;
                                        let active_name = self.tab_title(&self.tabs[i]);

                                        let mut rename_edit_state =
                                            egui::text_edit::TextEditState::default();
                                        rename_edit_state.cursor.set_char_range(Some(
                                            egui::text::CCursorRange {
                                                primary: egui::text::CCursor::new(
                                                    active_name
                                                        .rfind('.')
                                                        .unwrap_or(active_name.len()),
                                                ),
                                                secondary: egui::text::CCursor::new(0),
                                            },
                                        ));
                                        egui::TextEdit::store_state(
                                            ui.ctx(),
                                            egui::Id::new("rename_tab"),
                                            rename_edit_state,
                                        );
                                        self.tabs[i].rename = Some(active_name);
                                    } else {
                                        self.tabs[i].rename = None;
                                        self.make_current(i);
                                    }
                                }
                                TabLabelResponse::Closed => {
                                    self.close_tab(i);
                                }
                                TabLabelResponse::Renamed(name) => {
                                    self.tabs[i].rename = None;
                                    if let Some(md) = self.current_tab_markdown_mut() {
                                        md.needs_name = false;
                                    }
                                    if let Some(id) = self.tabs[i].id() {
                                        self.rename_file((id, name.clone()), true);
                                    }
                                }
                                TabLabelResponse::Reordered { src, mut dst } => {
                                    let current = self.current_tab_id();

                                    let tab = self.tabs.remove(src);
                                    if src < dst {
                                        dst -= 1;
                                    }
                                    self.tabs.insert(dst, tab);

                                    if let Some(current) = current {
                                        self.make_current_by_id(current);
                                    }
                                }
                            }
                            ui.ctx().request_repaint();
                        }
                    });
                ui.cursor()
            })
            .inner;

        ui.style_mut().animation_time = 2.0;

        let end_of_tabs = cursor.min.x;
        let available_width = ui.available_width();
        let remaining_rect = Rect::from_x_y_ranges(
            Rangef { min: end_of_tabs, max: end_of_tabs + available_width },
            cursor.y_range(),
        );
        let sep_stroke = ui.visuals().widgets.noninteractive.bg_stroke;

        let bg_color = get_apple_bg_color(ui);
        ui.painter().rect_filled(remaining_rect, 0.0, bg_color);

        ui.painter()
            .hline(remaining_rect.x_range(), cursor.max.y, sep_stroke);

        if back {
            self.back();
        }
        if forward {
            self.forward();
        }
    }

    fn process_keys(&mut self) {
        const APPLE: bool = cfg!(target_vendor = "apple");
        const COMMAND: Modifiers = Modifiers::COMMAND;
        const CTRL: Modifiers = Modifiers::CTRL;
        const SHIFT: Modifiers = Modifiers::SHIFT;
        const ALT: Modifiers = Modifiers::ALT;
        const NUM_KEYS: [Key; 10] = [
            Key::Num0,
            Key::Num1,
            Key::Num2,
            Key::Num3,
            Key::Num4,
            Key::Num5,
            Key::Num6,
            Key::Num7,
            Key::Num8,
            Key::Num9,
        ];

        // Ctrl-N pressed while new file modal is not open.
        if self
            .ctx
            .input_mut(|i| i.consume_key_exact(COMMAND, egui::Key::N))
        {
            self.create_doc(false);
        }

        // Ctrl-S to save current tab.
        if self
            .ctx
            .input_mut(|i| i.consume_key_exact(COMMAND, egui::Key::S))
        {
            self.save_tab(self.current_tab);
        }

        // Ctrl-M to open mind map
        if self
            .ctx
            .input_mut(|i| i.consume_key_exact(COMMAND, egui::Key::M))
        {
            self.upsert_mind_map(self.core.clone());
        }

        // Ctrl-W to close current tab.
        if self
            .ctx
            .input_mut(|i| i.consume_key_exact(COMMAND, egui::Key::W))
            && !self.is_empty()
        {
            self.close_tab(self.current_tab);
            self.ctx.send_viewport_cmd(ViewportCommand::Title(
                self.current_tab_title().unwrap_or("Lockbook".to_owned()),
            ));

            self.out.selected_file = self.current_tab_id();
        }

        // Ctrl-shift-W to close all tabs
        if self
            .ctx
            .input_mut(|i| i.consume_key_exact(COMMAND | SHIFT, egui::Key::W))
            && !self.is_empty()
        {
            for i in 0..self.tabs.len() {
                self.close_tab(i);
            }

            self.out.selected_file = None;
            self.ctx
                .send_viewport_cmd(ViewportCommand::Title("Lockbook".into()));
        }

        // reorder tabs
        // non-apple: ctrl+shift+pg down / up
        // apple: command+control+shift [ ]
        let change: i32 = self.ctx.input_mut(|input| {
            if APPLE {
                if input.consume_key_exact(Modifiers::MAC_CMD | CTRL | SHIFT, Key::OpenBracket) {
                    -1
                } else if input
                    .consume_key_exact(Modifiers::MAC_CMD | CTRL | SHIFT, Key::CloseBracket)
                {
                    1
                } else {
                    0
                }
            } else if input.consume_key_exact(CTRL | SHIFT, Key::PageUp) {
                -1
            } else if input.consume_key_exact(CTRL | SHIFT, Key::PageDown) {
                1
            } else {
                0
            }
        });
        if change != 0 {
            let old = self.current_tab as i32;
            let new = old + change;
            if new >= 0 && new < self.tabs.len() as i32 {
                self.tabs.swap(old as usize, new as usize);
                self.make_current(new as usize);
            }
        }

        // tab navigation
        let mut goto_tab = None;
        self.ctx.input_mut(|input| {
            // Cmd+1 through Cmd+8 to select tab by cardinal index
            for (i, &key) in NUM_KEYS.iter().enumerate().skip(1).take(8) {
                if input.consume_key_exact(COMMAND, key)
                    || (!APPLE && input.consume_key_exact(Modifiers::ALT, key))
                {
                    goto_tab = Some(i.min(self.tabs.len()) - 1);
                }
            }

            // Cmd+9 to go to last tab
            if input.consume_key_exact(COMMAND, Key::Num9)
                || (!APPLE && input.consume_key_exact(Modifiers::ALT, Key::Num9))
            {
                goto_tab = Some(self.tabs.len() - 1);
            }

            // Cmd+Shift+[ or ctrl shift tab to go to previous tab
            if ((APPLE && input.consume_key_exact(COMMAND | SHIFT, Key::OpenBracket))
                || (!APPLE && input.consume_key_exact(CTRL | SHIFT, Key::Tab)))
                && self.current_tab != 0
            {
                goto_tab = Some(self.current_tab - 1);
            }

            // Cmd+Shift+] or ctrl tab to go to next tab
            if ((APPLE && input.consume_key_exact(COMMAND | SHIFT, Key::CloseBracket))
                || (!APPLE && input.consume_key_exact(CTRL, Key::Tab)))
                && self.current_tab != self.tabs.len() - 1
            {
                goto_tab = Some(self.current_tab + 1);
            }
        });

        if let Some(goto_tab) = goto_tab {
            self.make_current(goto_tab);
        }

        // forward/back
        // non-apple: alt + arrows
        // apple: command + brackets
        let mut back = false;
        let mut forward = false;
        self.ctx.input_mut(|input| {
            if APPLE {
                if input.consume_key_exact(COMMAND, Key::OpenBracket) {
                    back = true;
                }
                if input.consume_key_exact(COMMAND, Key::CloseBracket) {
                    forward = true;
                }
            } else {
                if input.consume_key_exact(ALT, Key::ArrowLeft) {
                    back = true;
                }
                if input.consume_key_exact(ALT, Key::ArrowRight) {
                    forward = true;
                }
            }
        });

        if back {
            self.back();
        }
        if forward {
            self.forward();
        }
    }

    fn tab_label(
        &mut self, ui: &mut egui::Ui, t: usize, is_active: bool, active_tab_changed: bool,
    ) -> Option<TabLabelResponse> {
        let mut result = None;
        let icon_size = 15.0;
        let x_icon = Icon::CLOSE.size(icon_size);
        let status = self.tab_status(t);

        ui.style_mut()
            .text_styles
            .insert(egui::TextStyle::Body, egui::FontId::new(14.0, egui::FontFamily::Proportional));

        let tab_bg =
            if is_active { ui.style().visuals.extreme_bg_color } else { get_apple_bg_color(ui) };

        let tab_padding = egui::Margin::symmetric(10.0, 10.0);

        let tab_label = egui::Frame::default()
            .fill(tab_bg)
            .inner_margin(tab_padding)
            .show(ui, |ui| {
                ui.add_visible_ui(self.tabs[t].rename.is_none(), |ui| {
                    let start = ui.available_rect_before_wrap().min;

                    // create galleys - text layout

                    // tab label - the actual file name
                    let text: egui::WidgetText = self.tab_title(&self.tabs[t]).into();
                    let text = text.into_galley(
                        ui,
                        Some(TextWrapMode::Truncate),
                        200.0,
                        egui::TextStyle::Body,
                    );

                    // tab marker - tab status / tab number
                    let tab_marker = if status == TabStatus::Clean {
                        (t + 1).to_string()
                    } else {
                        "*".to_string()
                    };
                    let tab_marker: egui::WidgetText = egui::RichText::new(tab_marker)
                        .font(egui::FontId::monospace(12.0))
                        .color(if status == TabStatus::Clean {
                            ui.style().visuals.weak_text_color()
                        } else {
                            ui.style().visuals.warn_fg_color
                        })
                        .into();
                    let tab_marker = tab_marker.into_galley(
                        ui,
                        Some(TextWrapMode::Extend),
                        f32::INFINITY,
                        egui::TextStyle::Body,
                    );

                    // close button - the x
                    let close_button: egui::WidgetText = egui::RichText::new(x_icon.icon)
                        .font(egui::FontId::monospace(10.))
                        .into();
                    let close_button = close_button.into_galley(
                        ui,
                        Some(TextWrapMode::Extend),
                        f32::INFINITY,
                        egui::TextStyle::Body,
                    );

                    // create rects - place these relative to one another
                    let marker_rect = centered_galley_rect(&tab_marker);
                    let marker_rect = Align2::LEFT_TOP.anchor_size(
                        start
                            + egui::vec2(
                                0.0,
                                text.rect.height() / 2.0 - marker_rect.height() / 2.0,
                            ),
                        marker_rect.size(),
                    );

                    let text_rect = egui::Align2::LEFT_TOP.anchor_size(
                        start + egui::vec2(tab_marker.rect.width() + 7.0, 0.0),
                        text.size(),
                    );

                    let close_button_rect = centered_galley_rect(&close_button);
                    let close_button_rect = egui::Align2::LEFT_TOP.anchor_size(
                        text_rect.right_top()
                            + vec2(5.0, (text.rect.height() - close_button_rect.height()) / 2.0),
                        close_button_rect.size(),
                    );

                    // tab label rect represents the whole tab label
                    let left_top = start - tab_padding.left_top();
                    let right_bottom =
                        close_button_rect.right_bottom() + tab_padding.right_bottom();
                    let tab_label_rect = Rect::from_min_max(left_top, right_bottom);

                    // uncomment to see geometry debug views
                    // let s = egui::Stroke::new(1., egui::Color32::RED);
                    // ui.painter().rect_stroke(marker_rect, 1., s);
                    // ui.painter().rect_stroke(text_rect, 1., s);
                    // ui.painter().rect_stroke(close_button_rect, 1., s);
                    // ui.painter().rect_stroke(tab_label_rect, 1., s);

                    // render & process input
                    let touch_mode =
                        matches!(ui.ctx().os(), OperatingSystem::Android | OperatingSystem::IOS);

                    ui.painter().galley(
                        marker_rect.left_top(),
                        tab_marker.clone(),
                        ui.visuals().text_color(),
                    );

                    let mut tab_label_resp = ui.interact(
                        tab_label_rect,
                        Id::new("tab label").with(t),
                        Sense { click: true, drag: true, focusable: false },
                    );

                    let pointer_pos = ui.input(|i| i.pointer.interact_pos().unwrap_or_default());
                    let close_button_interact_rect =
                        close_button_rect.expand(if touch_mode { 4. } else { 2. });
                    let close_button_pointed = close_button_interact_rect.contains(pointer_pos);
                    let close_button_hovered = tab_label_resp.hovered() && close_button_pointed;
                    let close_button_clicked = tab_label_resp.clicked() && close_button_pointed;

                    tab_label_resp.clicked &= !close_button_clicked;

                    let text_color = if is_active {
                        ui.visuals().text_color()
                    } else {
                        ui.visuals()
                            .widgets
                            .noninteractive
                            .fg_stroke
                            .color
                            .linear_multiply(0.8)
                    };

                    // draw the tab text
                    ui.painter().galley(text_rect.min, text, text_color);

                    if close_button_clicked || tab_label_resp.middle_clicked() {
                        result = Some(TabLabelResponse::Closed);
                    }
                    if close_button_hovered {
                        ui.painter().rect(
                            close_button_interact_rect,
                            2.0,
                            ui.visuals().code_bg_color,
                            egui::Stroke::NONE,
                        );
                    }

                    let show_close_button = touch_mode || tab_label_resp.hovered() || is_active;
                    if show_close_button {
                        ui.painter().galley(
                            close_button_rect.min,
                            close_button,
                            ui.visuals().text_color(),
                        );
                    }
                    if tab_label_resp.clicked() {
                        result = Some(TabLabelResponse::Clicked);
                    }
                    ui.advance_cursor_after_rect(text_rect.union(close_button_rect));

                    // drag 'n' drop
                    {
                        // when drag starts, dragged tab sets dnd payload
                        if tab_label_resp.dragged() && !DragAndDrop::has_any_payload(ui.ctx()) {
                            DragAndDrop::set_payload(ui.ctx(), t);
                        }

                        if let (Some(pointer), true) = (
                            ui.input(|i| i.pointer.interact_pos()),
                            DragAndDrop::has_any_payload(ui.ctx()),
                        ) {
                            let contains_pointer = tab_label_rect.contains(pointer);
                            if contains_pointer {
                                // during drag, drop target renders indicator
                                let drop_left_side = pointer.x < tab_label_rect.center().x;
                                let stroke = ui.style().visuals.widgets.active.fg_stroke;
                                let x = if drop_left_side {
                                    tab_label_rect.min.x
                                } else {
                                    tab_label_rect.max.x
                                };
                                let y_range = tab_label_rect.y_range();

                                ui.with_layer_id(
                                    LayerId::new(
                                        Order::PanelResizeLine,
                                        Id::from("tab_reorder_drop_indicator"),
                                    ),
                                    |ui| {
                                        ui.painter().vline(x, y_range, stroke);
                                    },
                                );

                                // when drag ends, dropped-on tab consumes dnd payload
                                if let Some(drag_index) =
                                    tab_label_resp.dnd_release_payload::<usize>()
                                {
                                    let drop_index = if drop_left_side { t } else { t + 1 };
                                    result = Some(TabLabelResponse::Reordered {
                                        src: *drag_index,
                                        dst: drop_index,
                                    });
                                }
                            }
                        }
                    }

                    tab_label_resp
                })
            });

        // renaming
        if let Some(ref mut str) = self.tabs[t].rename {
            let res = ui
                .allocate_ui_at_rect(tab_label.response.rect, |ui| {
                    ui.add(
                        egui::TextEdit::singleline(str)
                            .font(TextStyle::Small)
                            .frame(false)
                            .id(egui::Id::new("rename_tab")),
                    )
                })
                .inner;

            if !res.has_focus() && !res.lost_focus() {
                // request focus on the first frame (todo: wrong but works)
                res.request_focus();
            }
            if res.has_focus() {
                // focus lock filter must be set every frame
                ui.memory_mut(|m| {
                    m.set_focus_lock_filter(
                        res.id,
                        EventFilter {
                            tab: true, // suppress 'tab' behavior
                            horizontal_arrows: true,
                            vertical_arrows: true,
                            escape: false, // press 'esc' to release focus
                        },
                    )
                })
            }

            // submit
            if ui.input(|i| i.key_pressed(egui::Key::Enter)) {
                result = Some(TabLabelResponse::Renamed(str.to_owned()));
                // t.rename = None; is done by code processing this response
            }

            // release focus to cancel ('esc' or click elsewhere)
            if res.lost_focus() {
                self.tabs[t].rename = None;
            }
        }

        if is_active && active_tab_changed {
            tab_label.response.scroll_to_me(None);
        }

        if !is_active && tab_label.response.hovered() {
            ui.painter().rect_filled(
                tab_label.response.rect,
                0.0,
                egui::Color32::WHITE.linear_multiply(0.002),
            );
        }

        if is_active && active_tab_changed {
            tab_label.response.scroll_to_me(None);
        }

        // draw separators
        let sep_stroke = ui.visuals().widgets.noninteractive.bg_stroke;
        if !is_active {
            ui.painter().hline(
                tab_label.response.rect.x_range(),
                tab_label.response.rect.max.y,
                sep_stroke,
            );
        }
        ui.painter().vline(
            tab_label.response.rect.max.x,
            tab_label.response.rect.y_range(),
            sep_stroke,
        );

        tab_label.response.on_hover_ui(|ui| {
            let text = self.tab_status(t).summary();
            let text: egui::WidgetText = RichText::from(text).size(15.0).into();
            let text = text.into_galley(ui, Some(TextWrapMode::Extend), 0., egui::TextStyle::Body);
            ui.add(egui::Label::new(text));

            let last_saved = self.tabs[t].last_saved.elapsed_human_string();
            let text: egui::WidgetText = RichText::from(format!("last saved {last_saved}"))
                .size(12.0)
                .into();
            let text = text.into_galley(ui, Some(TextWrapMode::Extend), 0., egui::TextStyle::Body);
            ui.add(egui::Label::new(text));

            ui.ctx().request_repaint_after_secs(1.0);
        });

        result
    }
}

/// get the color for the native apple title bar
fn get_apple_bg_color(ui: &mut egui::Ui) -> egui::Color32 {
    if ui.visuals().dark_mode {
        egui::Color32::from_rgb(57, 57, 56)
    } else {
        egui::Color32::from_rgb(240, 240, 239)
    }
}

/// egui, when rendering a single monospace symbol character doesn't seem to be able to center a character vertically
/// this fn takes into account where the text was positioned within the galley and computes a size using mesh_bounds
/// and retruns a rect with uniform padding.
fn centered_galley_rect(galley: &Galley) -> Rect {
    let min = galley.rect.min;
    let offset = galley.rect.min - galley.mesh_bounds.min;
    let max = galley.mesh_bounds.max - offset;

    Rect { min, max }
}

enum TabLabelResponse {
    Clicked,
    Closed,
    Renamed(String),
    Reordered { src: usize, dst: usize },
}

// The only difference from count_and_consume_key is that here we use matches_exact instead of matches_logical,
// preserving the behavior before egui 0.25.0. The documentation for the 0.25.0 count_and_consume_key says
// "you should match most specific shortcuts first", but this doesn't go well with egui's usual pattern where widgets
// process input in the order in which they're drawn, with parent widgets (e.g. workspace) drawn before children
// (e.g. editor). Using this older way of doing things affects matching keyboard shortcuts with shift included e.g. '+'
pub trait InputStateExt {
    fn count_and_consume_key_exact(
        &mut self, modifiers: egui::Modifiers, logical_key: egui::Key,
    ) -> usize;
    fn consume_key_exact(&mut self, modifiers: egui::Modifiers, logical_key: egui::Key) -> bool;
}

impl InputStateExt for egui::InputState {
    fn count_and_consume_key_exact(
        &mut self, modifiers: egui::Modifiers, logical_key: egui::Key,
    ) -> usize {
        let mut count = 0usize;

        self.events.retain(|event| {
            let is_match = matches!(
                event,
                egui::Event::Key {
                    key: ev_key,
                    modifiers: ev_mods,
                    pressed: true,
                    ..
                } if *ev_key == logical_key && ev_mods.matches_exact(modifiers)
            );

            count += is_match as usize;

            !is_match
        });

        count
    }

    fn consume_key_exact(&mut self, modifiers: egui::Modifiers, logical_key: egui::Key) -> bool {
        self.count_and_consume_key_exact(modifiers, logical_key) > 0
    }
}

trait ElapsedHumanString {
    fn elapsed_human_string(&self) -> String;
}

impl ElapsedHumanString for time::Duration {
    fn elapsed_human_string(&self) -> String {
        let minutes = self.whole_minutes();
        let seconds = self.whole_seconds();
        if seconds > 0 && minutes == 0 {
            if seconds <= 1 { "1 second ago".to_string() } else { format!("{seconds} seconds ago") }
        } else {
            self.format_human().to_string()
        }
    }
}

impl ElapsedHumanString for std::time::Duration {
    fn elapsed_human_string(&self) -> String {
        time::Duration::milliseconds(self.as_millis() as _).elapsed_human_string()
    }
}

impl ElapsedHumanString for Instant {
    fn elapsed_human_string(&self) -> String {
        time::Duration::milliseconds(self.elapsed().as_millis() as _).elapsed_human_string()
    }
}

impl ElapsedHumanString for u64 {
    fn elapsed_human_string(&self) -> String {
        time::Duration::milliseconds(lb_rs::model::clock::get_time().0 - *self as i64)
            .elapsed_human_string()
    }
}

pub enum DocType {
    PlainText,
    Markdown,
    SVG,
    Image,
    ImageUnsupported,
    Code,
<<<<<<< HEAD
    Audio,
=======
    PDF,
>>>>>>> a8fb8d48
    Unknown,
}

impl DocType {
    pub fn from_name(name: &str) -> Self {
        let ext = name.split('.').next_back().unwrap_or_default();
        match ext {
            "draw" | "svg" => Self::SVG,
            "md" => Self::Markdown,
            "txt" => Self::PlainText,
            "cr2" => Self::ImageUnsupported,
            "go" => Self::Code,
<<<<<<< HEAD
            "mp3" | "wav" | "m4a" | "flac" => Self::Audio,
=======
            "pdf" => Self::PDF,
>>>>>>> a8fb8d48
            _ if image_viewer::is_supported_image_fmt(ext) => Self::Image,
            _ => Self::Unknown,
        }
    }

    pub fn to_icon(&self) -> Icon {
        match self {
            DocType::Markdown => Icon::DOC_MD,
            DocType::PlainText => Icon::DOC_TEXT,
            DocType::SVG => Icon::DRAW,
            DocType::Image => Icon::IMAGE,
            DocType::Code => Icon::CODE,
<<<<<<< HEAD
            DocType::Audio => Icon::AUDIO,
=======
            DocType::PDF => Icon::DOC_PDF,
>>>>>>> a8fb8d48
            _ => Icon::DOC_UNKNOWN,
        }
    }

    pub fn hide_ext(&self) -> bool {
        match self {
            DocType::PlainText => false,
            DocType::Markdown => true,
            DocType::SVG => true,
            DocType::Image => false,
            DocType::ImageUnsupported => false,
            DocType::Code => false,
            DocType::PDF => true,
            DocType::Unknown => false,
        }
    }
}

const TIPS: [&str; 3] = [
    "Import files by dragging and dropping them into the app",
    "You can share and collaborate on files with other Lockbook users",
    "Lockbook is end-to-end encrypted and 100% open source",
];<|MERGE_RESOLUTION|>--- conflicted
+++ resolved
@@ -1299,11 +1299,8 @@
     Image,
     ImageUnsupported,
     Code,
-<<<<<<< HEAD
     Audio,
-=======
     PDF,
->>>>>>> a8fb8d48
     Unknown,
 }
 
@@ -1316,11 +1313,8 @@
             "txt" => Self::PlainText,
             "cr2" => Self::ImageUnsupported,
             "go" => Self::Code,
-<<<<<<< HEAD
             "mp3" | "wav" | "m4a" | "flac" => Self::Audio,
-=======
             "pdf" => Self::PDF,
->>>>>>> a8fb8d48
             _ if image_viewer::is_supported_image_fmt(ext) => Self::Image,
             _ => Self::Unknown,
         }
@@ -1333,11 +1327,8 @@
             DocType::SVG => Icon::DRAW,
             DocType::Image => Icon::IMAGE,
             DocType::Code => Icon::CODE,
-<<<<<<< HEAD
             DocType::Audio => Icon::AUDIO,
-=======
             DocType::PDF => Icon::DOC_PDF,
->>>>>>> a8fb8d48
             _ => Icon::DOC_UNKNOWN,
         }
     }
