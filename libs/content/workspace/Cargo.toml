[package]
name = "workspace"
version = "0.9.21"
edition = "2021"

[lib]
name = "workspace_rs"

[dependencies]
basic-human-duration = "0.2.0"
bezier-rs = "0.2.0"
egui = "0.28.1"
egui_animation = "0.5.0"
egui_extras = { version = "0.28.1" }
epaint = "0.28.1"
glam = "0.22.0"
image = "0.24"
lb-fonts = { git = "https://github.com/lockbook/lb-fonts" }
linkify = "0.10.0"
lyon = "1.0.1"
pulldown-cmark = { version = "0.9.2", default-features = false }
rand = "0.8.5"
rayon = "1.10.0"
resvg = "0.41.0"
serde = { version = "1.0.171", features = ["derive"] }
serde_json = "1.0.82"
svgtypes = "0.13.0"
unicode-segmentation = "1.10.0"
usvg-parser = "0.36.0"
chrono = "0.4"
time = "0.3.20"
tld = "2.35.0"
tldextract = "0.6.0"
tracing = "0.1.5"
tracing-test = "0.2.5"
indexmap = { version = "2.5.0", features = ["rayon"] }
<<<<<<< HEAD
futures = "0.3.30"
web-time = "=1.1.0"

=======
regex = "1.10.6"
url="2.2"
>>>>>>> 790cf891

lb-rs = { path = "../../lb/lb-rs" }

reqwest = { version = "0.11", default-features = false, features = [
    "rustls-tls",
] }


[target.'cfg(not(target_family = "wasm"))'.dependencies]
lb-pdf = { git = "https://github.com/lockbook/lb-pdf" }


[target.'cfg(target_os = "android")'.dependencies]
ndk-sys = "0.4"
raw-window-handle = "0.6"
jni = "0.21.0"
pollster = "0.2"<|MERGE_RESOLUTION|>--- conflicted
+++ resolved
@@ -34,14 +34,11 @@
 tracing = "0.1.5"
 tracing-test = "0.2.5"
 indexmap = { version = "2.5.0", features = ["rayon"] }
-<<<<<<< HEAD
 futures = "0.3.30"
 web-time = "=1.1.0"
 
-=======
 regex = "1.10.6"
 url="2.2"
->>>>>>> 790cf891
 
 lb-rs = { path = "../../lb/lb-rs" }
 
