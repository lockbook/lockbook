--- conflicted
+++ resolved
@@ -39,12 +39,8 @@
 reqwest = { version = "0.11", default-features = false, features = [
     "blocking",
     "rustls-tls",
-<<<<<<< HEAD
-] }
-=======
 ] }
 ndk-sys = "0.4"
 raw-window-handle = "0.6"
 jni = "0.21.0"
-pollster = "0.2"
->>>>>>> 59476e61
+pollster = "0.2"