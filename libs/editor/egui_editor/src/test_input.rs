pub static TEST_MARKDOWN: &str = TEST_MARKDOWN_45;

pub static TEST_MARKDOWN_0: &str = "# test";
pub static TEST_MARKDOWN_1: &str = "a";
pub static TEST_MARKDOWN_2: &str = "a\n";
pub static TEST_MARKDOWN_3: &str = "a\na";
pub static TEST_MARKDOWN_4: &str = "People think that a liar gains a victory over his victim. What I've learned is that a lie is an act of self-abdication, because one surrenders one's reality to the person to whom one lies, making that person one's master, condemning oneself from then on to faking the sort of reality that person's view requires to be faked...The man who lies to the world, is the world's slave from then on...There are no white lies, there is only the blackest of destruction, and a white lie is the blackest of all.";

pub static TEST_MARKDOWN_5: &str = "test";
pub static TEST_MARKDOWN_6: &str = "test\ntest";
pub static TEST_MARKDOWN_7: &str = "test\n\ntest";
pub static TEST_MARKDOWN_8: &str = "*a* b *c*";

pub static TEST_MARKDOWN_9: &str = "• test";
pub static TEST_MARKDOWN_10: &str = "😂";
pub static TEST_MARKDOWN_11: &str = "🦹🏿‍♀️";

pub static TEST_MARKDOWN_12: &str = "# a";
pub static TEST_MARKDOWN_13: &str = "# a\n";
pub static TEST_MARKDOWN_14: &str = "# a\n\n";
pub static TEST_MARKDOWN_15: &str = "# a\ntest";
pub static TEST_MARKDOWN_16: &str = "# a\n\ntest";
pub static TEST_MARKDOWN_17: &str = "# a *b*\n\n\n";
pub static TEST_MARKDOWN_18: &str = "+ # a\ntest";
pub static TEST_MARKDOWN_19: &str = "+";
pub static TEST_MARKDOWN_20: &str = "+ ";
pub static TEST_MARKDOWN_21: &str = "+ a";
pub static TEST_MARKDOWN_22: &str = "+ t\n\n";
pub static TEST_MARKDOWN_23: &str = "test\n+ test\n+ test2";
pub static TEST_MARKDOWN_24: &str = "+ test\n\t+ test2";
pub static TEST_MARKDOWN_25: &str = "+ a\n\t+ b\n\t+ c";
pub static TEST_MARKDOWN_26: &str = "+ t\n\t. test2\n  + test3";
pub static TEST_MARKDOWN_27: &str = "Test\n+ a very long line\n+ short\n+ another very long line";

pub static TEST_MARKDOWN_28: &str = "# bold\nTest *test* _test_ **test** __test__";

pub static TEST_MARKDOWN_29: &str = "```\nfn test() {\n}\n```";
pub static TEST_MARKDOWN_30: &str = "```\nfn test() {\n}\n```\n";
pub static TEST_MARKDOWN_31: &str = "```\nfn test() {\n}\n```\ntest";
pub static TEST_MARKDOWN_32: &str = "    fn a() {\n        test\n    }\ntest";

pub static TEST_MARKDOWN_33: &str = r#"# a
# Hello *World*

Goodbye world

```
fn test() {
}
```

The results of the _editor_ *editor* are kind of determining the near future plans for the gtk client,
 correct? In other words, if it goes well, we'll keep gtk and just `embed` the editor, if it goes â poorly, we might scrap gtk and prioritize egui, do I have that roughly right?


+ this is a test of an item with a soft break
inside it
+ [ ] test2
+ [x] test2
+ test2
    + more
    soft break
    + more
+ test
+ this is a random ~~codeblock~~ strikethrough
+ items should have some *character* and `code`
+ right?

> this is
> going to
> be ignored
> at the moment
"#;

pub static TEST_MARKDOWN_34: &str = r#"# Sharing
This technical design is in service of the [corresponding UX design](../design-ux/sharing.md).

## Data Model
File metadata will include a share mode alongside each user access key. The share mode can be `owner`, `update`, or `read`. Additionally, there will be a new file type: a link. A link stores just the `id` of the file it links to.

## Server
Server will need to account for sharing in the following four endpoints:
1. `get_updates`
2. `get_document`
3. `update_content`
4. `upsert_metadata`

### Get Updates
`get_updates` will need to additonally return metadata for any files that have any ancestors with user access keys for them.

### Get Document
`get_document` will need to check if the document has any ancestors with a user access key for the user.

### Change Document Content
`update_content` will need to check if the document has any ancestors with a user access key for the user that has share mode `owner` or `write`.

### Upsert File Metadata
`upsert_metadata` will need to check that user access keys on a file are not modified in ways that violate the following requirements:
* root files have exactly one owner user access key
* non-root files do not have an owner user access key
* owner user access keys of existing files are not modified
* only the owner can update user access keys
* each file can only have one user access key per user

## Core
Core will need a new repo to store link destinations.

The following functions should substitute links for their destinations (as able) while recursing the file tree:
1. `get_children`
2. `get_and_get_children_recursively`
3. `get_file_by_path`
4. `list_paths`
5. `get_path_by_id`

Core will expose four new functions:
1. `share`
2. `get_pending_shares`
3. `set_link`
4. `delete_pending_share`

### Share
`share` is the function used to share a file. It accepts a file id, a username, and a share mode, and it returns only a success or error. It fetches the public key for the username and adds a user access key to the file for the user (the file key encrypted with the user's public key). The share registers as an unsynced file change and is only uploaded during the next sync.

The expected errors are:
* `NoAccount`
* `FileNonexistent`
* `ClientUpdateRequired`
* `CouldNotReachServer`
* `UserNonexistent`
* `FileAlreadySharedWithThatUser`

### Get Pending Shares
A pending share is a file which is shared with a user, but the user doesn't have any links to the file. `get_pending_shares` returns the metadata for all such files. It accepts no arguments.

The expected errors are:
* `NoAccount`

### Set Link
Links are created using `create_file` using `FileType::Link`. `set_link` is the function to set a link, similar to `write_document`. It accepts a file id for the link and a file id for the destination. It returns only a success or error.

The expected errors are:
* `NoAccount`
* `FileNonexistent`
* `LinkDestinationNonexistent`
* `FileNotLink`

### Delete Pending Share
The only way for a file to cease to be shared with a user is for that user to delete the share, which they do using `delete_share`. `delete_share` accepts a file id and deletes the user access key for this user on that file (core must reference the base version of the file if it needs to decrypt it). It does not delete links to the file.

The expected errors are:
* `NoAccount`
* `FileNonexistent`
* `FileNotShared`

## Clients
Sometimes, core will not be able to substitute links because the destination does not exist locally. If a link destination does not exist, it's because the destination file is not shared with the user. This can happen if a file is shared with one user, then that user places a link to the file in a folder shared with another user. In these situations, clients must render unsubstituted link files (from their perspective, the only link files) by informing the user that the file has not been shared with them and is therefore inaccessible. Note that this requires an update to the data model in each client which corresponds to the addition of the `Link` file type in core.

Clients should expose a context menu to share files as described in the sharing UX doc, which uses core's `share` function. Clients should check for pending shares on start and after a sync using `get_pending_shares` and allow users to accept shares by creating links (using `create_file` with `file_type==FileType::Link`, then `set_link`) or decline them (using `delete_pending_share`)."#;

// todo: quotes can have nested headers and stuff
// todo: github supports this and it looks nice, prob want to replace > with |
pub static TEST_MARKDOWN_35: &str =
    r#"todo: https://raw.githubusercontent.com/mxstbr/markdown-test-file/master/TEST.md"#;

pub static TEST_MARKDOWN_36: &str = "* x\n\n* ";
pub static TEST_MARKDOWN_37: &str = "* *x*\n\n* ";
pub static TEST_MARKDOWN_38: &str =
    "* one\n* `two`\n    * three\n* `one`\n* two\n  * three and a half\n    * three";
pub static TEST_MARKDOWN_39: &str = "1. `one`\n2. `two`\n\t1. `three`\n\t2. `four`\n3. `five`\n4. `six`\n\n* `one`\n* `two`\n\t* `three`\n\t* `four`\n* `five`\n* `six`";
pub static TEST_MARKDOWN_40: &str = "* one\n\t* `two`";
pub static TEST_MARKDOWN_41: &str = "* item\n\nparagraph";
pub static TEST_MARKDOWN_42: &str = r#"# Numbered List Indentation
1. one
2. 


3. three
    1. four
        1. five"#;

pub static TEST_MARKDOWN_43: &str = "# Todo\n- [x] done\n- [ ] not done";
pub static TEST_MARKDOWN_44: &str = "# Todo\n- partially done\n\t- [x] done\n\t- [ ] not done";

<<<<<<< HEAD
pub static TEST_MARKDOWN_45: &str = r#"# Ambrose Burnside
![alt text](https://tile.loc.gov/storage-services/service/pnp/cwpbh/04900/04980r.jpg "title")
* qualities
    * good sideburns
    * poor commander of civil war forces

![alt text](https://invalidurl.com "title")
* this image has a broken link
"#;
=======
pub static TEST_MARKDOWN_45: &str = "- ”";
>>>>>>> d8de6e06
<|MERGE_RESOLUTION|>--- conflicted
+++ resolved
@@ -181,7 +181,6 @@
 pub static TEST_MARKDOWN_43: &str = "# Todo\n- [x] done\n- [ ] not done";
 pub static TEST_MARKDOWN_44: &str = "# Todo\n- partially done\n\t- [x] done\n\t- [ ] not done";
 
-<<<<<<< HEAD
 pub static TEST_MARKDOWN_45: &str = r#"# Ambrose Burnside
 ![alt text](https://tile.loc.gov/storage-services/service/pnp/cwpbh/04900/04980r.jpg "title")
 * qualities
@@ -191,6 +190,4 @@
 ![alt text](https://invalidurl.com "title")
 * this image has a broken link
 "#;
-=======
-pub static TEST_MARKDOWN_45: &str = "- ”";
->>>>>>> d8de6e06
+pub static TEST_MARKDOWN_46: &str = "- ”";