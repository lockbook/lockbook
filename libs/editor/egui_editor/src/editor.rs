--- conflicted
+++ resolved
@@ -174,11 +174,6 @@
 
 impl Editor {
     pub fn draw(&mut self, ctx: &Context) -> EditorResponse {
-<<<<<<< HEAD
-        let fill = if ctx.style().visuals.dark_mode { Color32::BLACK } else { Color32::WHITE };
-
-=======
->>>>>>> 7f7738c1
         egui::CentralPanel::default()
             .show(ctx, |ui| self.scroll_ui(ui))
             .inner
