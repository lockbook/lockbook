use rand::Rng;
use std::ffi::{c_char, CString};
use std::{cmp, mem, ptr};

use egui::os::OperatingSystem;
use egui::{Color32, Context, Event, FontDefinitions, Frame, Pos2, Rect, Sense, Ui, Vec2};

use crate::appearance::Appearance;
use crate::ast::Ast;
use crate::bounds::{Paragraphs, Words};
use crate::buffer::Buffer;
use crate::debug::DebugInfo;
use crate::galleys::Galleys;
use crate::images::ImageCache;
use crate::input::canonical::{Bound, Modification, Offset, Region};
use crate::input::click_checker::{ClickChecker, EditorClickChecker};
use crate::input::cursor::{Cursor, PointerState};
use crate::input::events;
<<<<<<< HEAD
use crate::layouts::Annotation;
use crate::offset_types::{DocCharOffset, RangeExt};
=======
use crate::offset_types::RangeExt;
>>>>>>> 29bea992
use crate::style::{BlockNode, InlineNode, ItemType, MarkdownNode};
use crate::test_input::TEST_MARKDOWN;
use crate::{ast, bounds, galleys, images, register_fonts};

#[cfg(any(target_os = "ios", target_os = "macos"))]
#[repr(C)]
#[derive(Debug)]
pub struct EditorResponse {
    pub text_updated: bool,

    pub show_edit_menu: bool,
    pub has_selection: bool,
    pub edit_menu_x: f32,
    pub edit_menu_y: f32,

    pub cursor_in_heading: bool,
    pub cursor_in_bullet_list: bool,
    pub cursor_in_number_list: bool,
    pub cursor_in_todo_list: bool,
    pub cursor_in_bold: bool,
    pub cursor_in_italic: bool,
    pub cursor_in_inline_code: bool,

    pub potential_title: *const c_char,
}

// two structs are used instead of conditional compilation (`cfg`) for `potential_title` because the header
// files generated for Swift will include both types of `potential_title`. this causes compilation issues in Swift.
#[cfg(not(any(target_os = "ios", target_os = "macos")))]
#[derive(Debug)]
pub struct EditorResponse {
    pub text_updated: bool,

    pub show_edit_menu: bool,
    pub has_selection: bool,
    pub edit_menu_x: f32,
    pub edit_menu_y: f32,

    pub cursor_in_heading: bool,
    pub cursor_in_bullet_list: bool,
    pub cursor_in_number_list: bool,
    pub cursor_in_todo_list: bool,
    pub cursor_in_bold: bool,
    pub cursor_in_italic: bool,
    pub cursor_in_inline_code: bool,

    pub potential_title: Option<String>,
}

impl Default for EditorResponse {
    fn default() -> Self {
        Self {
            text_updated: false,

            show_edit_menu: false,
            has_selection: false,
            edit_menu_x: 0.0,
            edit_menu_y: 0.0,

            cursor_in_heading: false,
            cursor_in_bullet_list: false,
            cursor_in_number_list: false,
            cursor_in_todo_list: false,
            cursor_in_bold: false,
            cursor_in_italic: false,
            cursor_in_inline_code: false,

            #[cfg(any(target_os = "ios", target_os = "macos"))]
            potential_title: ptr::null(),
            #[cfg(not(any(target_os = "ios", target_os = "macos")))]
            potential_title: None,
        }
    }
}

pub struct Editor {
    pub id: u32,
    pub initialized: bool,

    // config
    pub appearance: Appearance,
    pub client: reqwest::blocking::Client, // todo: don't download images on the UI thread

    // state
    pub buffer: Buffer,
    pub pointer_state: PointerState, // state of cursor not subject to undo history
    pub debug: DebugInfo,
    pub images: ImageCache,

    // cached intermediate state
    pub ast: Ast,
    pub words: Words,
    pub paragraphs: Paragraphs,
    pub galleys: Galleys,

    // computed state from last frame
    pub ui_rect: Rect,

    // state computed from processing events but not yet incorporated into drawn frame
    pub maybe_to_clipboard: Option<String>,
    pub maybe_opened_url: Option<String>,
    pub text_updated: bool,
    pub selection_updated: bool,
    pub maybe_menu_location: Option<Pos2>,

    // events not supported by egui; integrations push to this vec and editor processes and clears it
    pub custom_events: Vec<Modification>,

    // state for detecting clicks and converting global to local coordinates
    pub scroll_area_rect: Rect,
    pub scroll_area_offset: Vec2,
}

impl Default for Editor {
    fn default() -> Self {
        let id: u32 = rand::thread_rng().gen();
        Self {
            id,
            initialized: Default::default(),

            appearance: Default::default(),
            client: Default::default(),

            buffer: TEST_MARKDOWN.into(),
            pointer_state: Default::default(),
            debug: Default::default(),
            images: Default::default(),

            ast: Default::default(),
            words: Default::default(),
            paragraphs: Default::default(),
            galleys: Default::default(),

            ui_rect: Rect { min: Default::default(), max: Default::default() },

            maybe_to_clipboard: Default::default(),
            maybe_opened_url: Default::default(),
            text_updated: Default::default(),
            selection_updated: Default::default(),
            maybe_menu_location: Default::default(),

            custom_events: Default::default(),

            scroll_area_rect: Rect { min: Default::default(), max: Default::default() },
            scroll_area_offset: Default::default(),
        }
    }
}

impl Editor {
    pub fn draw(&mut self, ctx: &Context) -> EditorResponse {
        egui::CentralPanel::default()
            .show(ctx, |ui| self.scroll_ui(ui))
            .inner
    }

    pub fn scroll_ui(&mut self, ui: &mut Ui) -> EditorResponse {
        let touch_mode = matches!(ui.ctx().os(), OperatingSystem::Android | OperatingSystem::IOS);

        let events = ui.ctx().input(|i| i.events.clone());

        // create id (even though we don't use interact response)
        let id = ui.auto_id_with("lbeditor");
        ui.interact(self.scroll_area_rect, id, Sense::focusable_noninteractive());

        // calculate focus
        let mut request_focus = ui.memory(|m| m.has_focus(id));
        let mut surrender_focus = false;
        for event in &events {
            if let Event::PointerButton { pos, pressed: true, .. } = event {
                if ui.is_enabled() && self.scroll_area_rect.contains(*pos) {
                    request_focus = true;
                } else {
                    surrender_focus = true;
                }
            }
        }

        // show ui
        let mut focus = false;
        let sao = egui::ScrollArea::vertical()
            .drag_to_scroll(touch_mode)
            .id_source(self.id)
            .show(ui, |ui| {
                ui.spacing_mut().item_spacing = Vec2::ZERO;

                // set focus
                if request_focus {
                    ui.memory_mut(|m| {
                        m.request_focus(id);
                    });
                }
                if surrender_focus {
                    ui.memory_mut(|m| m.surrender_focus(id));
                }
                ui.memory_mut(|m| {
                    if m.has_focus(id) {
                        focus = true;
                        m.lock_focus(id, true);
                    }
                });

                let fill = if ui.style().visuals.dark_mode {
                    Color32::from_rgb(18, 18, 18)
                } else {
                    Color32::WHITE
                };

                Frame::default()
                    .fill(fill)
                    .outer_margin(egui::Margin::symmetric(7.0, 0.0))
                    .inner_margin(egui::Margin::symmetric(0.0, 15.0))
                    .show(ui, |ui| ui.vertical_centered(|ui| self.ui(ui, id, touch_mode, &events)))
            });
        self.ui_rect = sao.inner_rect;

        // set focus again because egui clears it for our widget for some reason
        if focus {
            ui.memory_mut(|m| {
                m.request_focus(id);
                m.lock_focus(id, true);
            });
        }

        // remember scroll area rect for focus next frame
        self.scroll_area_rect = sao.inner_rect;
        self.scroll_area_offset = sao.state.offset;

        sao.inner.inner.inner
    }

    fn ui(
        &mut self, ui: &mut Ui, id: egui::Id, touch_mode: bool, events: &[Event],
    ) -> EditorResponse {
        self.debug.frame_start();

        // update theme
        let theme_updated = self.appearance.set_theme(ui.visuals());

        // clip elements width
        let max_width = 800.0;
        if ui.max_rect().width() > max_width {
            ui.set_max_width(max_width);
        }

        // process events
        let (text_updated, selection_updated) = if self.initialized {
            if ui.memory(|m| m.has_focus(id)) {
                let custom_events = mem::take(&mut self.custom_events);
                self.process_events(events, &custom_events, touch_mode);
                if let Some(to_clipboard) = &self.maybe_to_clipboard {
                    ui.output_mut(|o| o.copied_text = to_clipboard.clone());
                }
                if let Some(opened_url) = &self.maybe_opened_url {
                    ui.output_mut(|o| {
                        o.open_url = Some(egui::output::OpenUrl::new_tab(opened_url))
                    });
                }
                (self.text_updated, self.selection_updated)
            } else {
                (false, false)
            }
        } else {
            ui.memory_mut(|m| m.request_focus(id));

            // put the cursor at the first valid cursor position
            self.custom_events.push(Modification::Select {
                region: Region::ToOffset {
                    offset: Offset::To(Bound::Doc),
                    backwards: true,
                    extend_selection: false,
                },
            });

            (true, true)
        };

        // recalculate dependent state
        if text_updated {
            self.ast = ast::calc(&self.buffer.current);
            self.words = bounds::calc_words(&self.buffer.current, &self.ast);
            self.paragraphs = bounds::calc_paragraphs(&self.buffer.current, &self.ast);
        }
        if text_updated || selection_updated || theme_updated {
            self.images = images::calc(&self.ast, &self.images, &self.client, ui);
        }
        self.galleys = galleys::calc(
            &self.ast,
            &self.buffer.current,
            &self.paragraphs,
            &self.images,
            &self.appearance,
            ui,
        );
        self.initialized = true;

        // draw
        self.draw_text(self.ui_rect.size(), ui);
        if ui.memory(|m| m.has_focus(id)) {
            self.draw_cursor(ui, touch_mode);
        }
        if self.debug.draw_enabled {
            self.draw_debug(ui);
        }

        // scroll
        let all_selection = {
            let mut select_all_cursor = Cursor::from(0);
            select_all_cursor.advance(
                Offset::To(Bound::Doc),
                true,
                &self.buffer.current,
                &self.galleys,
                &self.paragraphs,
            );
            let start = select_all_cursor.selection.1;
            select_all_cursor.advance(
                Offset::To(Bound::Doc),
                false,
                &self.buffer.current,
                &self.galleys,
                &self.paragraphs,
            );
            let end = select_all_cursor.selection.1;
            (start, end)
        };
        if selection_updated && self.buffer.current.cursor.selection != all_selection {
            let cursor_end_line = self.buffer.current.cursor.end_line(&self.galleys);
            let rect = Rect { min: cursor_end_line[0], max: cursor_end_line[1] };
            ui.scroll_to_rect(rect, None);
        }

        let mut result = EditorResponse {
            text_updated,
            show_edit_menu: self.maybe_menu_location.is_some(),
            has_selection: self.buffer.current.cursor.selection().is_some(),
            edit_menu_x: self.maybe_menu_location.map(|p| p.x).unwrap_or_default(),
            edit_menu_y: self.maybe_menu_location.map(|p| p.y).unwrap_or_default(),
            ..Default::default()
        };

        // determine styles at cursor location
        // todo: check for styles in selection
        if self.buffer.current.cursor.selection.is_empty() {
            for style in self
                .ast
                .styles_at_offset(self.buffer.current.cursor.selection.start())
            {
                match style {
                    MarkdownNode::Inline(InlineNode::Bold) => result.cursor_in_bold = true,
                    MarkdownNode::Inline(InlineNode::Italic) => result.cursor_in_italic = true,
                    MarkdownNode::Inline(InlineNode::Code) => result.cursor_in_inline_code = true,
                    MarkdownNode::Block(BlockNode::Heading(..)) => result.cursor_in_heading = true,
                    MarkdownNode::Block(BlockNode::ListItem(ItemType::Bulleted, ..)) => {
                        result.cursor_in_bullet_list = true
                    }
                    MarkdownNode::Block(BlockNode::ListItem(ItemType::Numbered(..), ..)) => {
                        result.cursor_in_number_list = true
                    }
                    MarkdownNode::Block(BlockNode::ListItem(ItemType::Todo(..), ..)) => {
                        result.cursor_in_todo_list = true
                    }
                    _ => {}
                }
            }
        }

<<<<<<< HEAD
        let potential_title = self.get_potential_text_title();

        #[cfg(any(target_os = "ios", target_os = "macos"))]
        let potential_title = CString::new(potential_title.unwrap_or_default())
            .expect("Could not Rust String -> C String")
            .into_raw() as *const c_char;

        EditorResponse {
            text_updated,

            show_edit_menu: self.maybe_menu_location.is_some(),
            has_selection: self.buffer.current.cursor.selection().is_some(),
            edit_menu_x: self.maybe_menu_location.map(|p| p.x).unwrap_or_default(),
            edit_menu_y: self.maybe_menu_location.map(|p| p.y).unwrap_or_default(),

            cursor_in_heading,
            cursor_in_bullet_list,
            cursor_in_number_list,
            cursor_in_todo_list,
            cursor_in_bold,
            cursor_in_italic,
            cursor_in_inline_code,

            potential_title,
        }
=======
        result
>>>>>>> 29bea992
    }

    pub fn process_events(
        &mut self, events: &[Event], custom_events: &[Modification], touch_mode: bool,
    ) {
        let prior_selection = self.buffer.current.cursor.selection;
        let click_checker = EditorClickChecker {
            ui_rect: self.ui_rect,
            galleys: &self.galleys,
            buffer: &self.buffer,
            ast: &self.ast,
            appearance: &self.appearance,
        };
        let combined_events = events::combine(
            events,
            custom_events,
            &click_checker,
            touch_mode,
            &mut self.pointer_state,
        );
        let (text_updated, maybe_to_clipboard, maybe_opened_url) = events::process(
            &combined_events,
            &self.galleys,
            &self.paragraphs,
            &self.ast,
            &mut self.buffer,
            &mut self.debug,
        );

        // in touch mode, check if we should open the menu
        let click_checker = EditorClickChecker {
            ui_rect: self.ui_rect,
            galleys: &self.galleys,
            buffer: &self.buffer,
            ast: &self.ast,
            appearance: &self.appearance,
        };
        if touch_mode {
            let current_cursor = self.buffer.current.cursor;
            let current_selection = current_cursor.selection;

            let touched_a_galley = events.iter().any(|e| {
                if let Event::Touch { pos, .. } | Event::PointerButton { pos, .. } = e {
                    (&click_checker).text(*pos).is_some()
                } else {
                    false
                }
            });

            let touched_cursor = current_selection.is_empty()
                && prior_selection == current_selection
                && touched_a_galley
                && combined_events
                    .iter()
                    .any(|e| matches!(e, Modification::Select { region: Region::Location(..) }));

            let touched_selection = current_selection.is_empty()
                && prior_selection.contains(current_selection.1)
                && touched_a_galley
                && combined_events
                    .iter()
                    .any(|e| matches!(e, Modification::Select { region: Region::Location(..) }));

            let double_touched_for_selection = !current_selection.is_empty()
                && touched_a_galley
                && combined_events.iter().any(|e| {
                    matches!(
                        e,
                        Modification::Select { region: Region::BoundAt { bound: Bound::Word, .. } }
                    )
                });

            if touched_cursor || touched_selection || double_touched_for_selection {
                // set menu location
                self.maybe_menu_location =
                    Some(self.buffer.current.cursor.end_line(&self.galleys)[0]);
            } else {
                self.maybe_menu_location = None;
            }
            if touched_cursor || touched_selection {
                // put the cursor back the way it was
                self.buffer.current.cursor.selection = prior_selection;
            }
        }

        // put cut or copied text in clipboard
        self.maybe_to_clipboard = maybe_to_clipboard;
        self.maybe_opened_url = maybe_opened_url;
        self.text_updated = text_updated;
        self.selection_updated = self.buffer.current.cursor.selection != prior_selection;
    }

    pub fn set_text(&mut self, text: String) {
        self.custom_events.push(Modification::Replace {
            region: Region::Bound { bound: Bound::Doc, backwards: false },
            text,
        });
    }

    pub fn set_font(&self, ctx: &Context) {
        let mut fonts = FontDefinitions::default();
        register_fonts(&mut fonts);
        ctx.set_fonts(fonts);
    }
<<<<<<< HEAD

    pub fn get_potential_text_title(&self) -> Option<String> {
        let mut maybe_chosen: Option<(DocCharOffset, DocCharOffset)> = None;

        for paragraph in &self.paragraphs.paragraphs {
            if !paragraph.is_empty() {
                maybe_chosen = Some(*paragraph);
                break;
            }
        }

        maybe_chosen.map(|chosen: (DocCharOffset, DocCharOffset)| {
            let ast_idx = self.ast.ast_node_at_char(chosen.start());
            let ast = &self.ast.nodes[ast_idx];

            let cursor: Cursor = (
                ast.text_range.start(),
                cmp::min(ast.text_range.end(), ast.text_range.start() + 30),
            )
                .into();

            String::from(cursor.selection_text(&self.buffer.current))
        })
    }
}

fn clamp(min: f32, mid: f32, max: f32, viewport_width: f32) -> f32 {
    if viewport_width > 800.0 {
        return viewport_width * max;
    } else if viewport_width < 400.0 {
        return viewport_width * min;
    }
    viewport_width * mid
=======
>>>>>>> 29bea992
}<|MERGE_RESOLUTION|>--- conflicted
+++ resolved
@@ -16,12 +16,7 @@
 use crate::input::click_checker::{ClickChecker, EditorClickChecker};
 use crate::input::cursor::{Cursor, PointerState};
 use crate::input::events;
-<<<<<<< HEAD
-use crate::layouts::Annotation;
 use crate::offset_types::{DocCharOffset, RangeExt};
-=======
-use crate::offset_types::RangeExt;
->>>>>>> 29bea992
 use crate::style::{BlockNode, InlineNode, ItemType, MarkdownNode};
 use crate::test_input::TEST_MARKDOWN;
 use crate::{ast, bounds, galleys, images, register_fonts};
@@ -31,6 +26,7 @@
 #[derive(Debug)]
 pub struct EditorResponse {
     pub text_updated: bool,
+    pub potential_title: *const c_char,
 
     pub show_edit_menu: bool,
     pub has_selection: bool,
@@ -44,8 +40,6 @@
     pub cursor_in_bold: bool,
     pub cursor_in_italic: bool,
     pub cursor_in_inline_code: bool,
-
-    pub potential_title: *const c_char,
 }
 
 // two structs are used instead of conditional compilation (`cfg`) for `potential_title` because the header
@@ -54,6 +48,7 @@
 #[derive(Debug)]
 pub struct EditorResponse {
     pub text_updated: bool,
+    pub potential_title: Option<String>,
 
     pub show_edit_menu: bool,
     pub has_selection: bool,
@@ -67,8 +62,6 @@
     pub cursor_in_bold: bool,
     pub cursor_in_italic: bool,
     pub cursor_in_inline_code: bool,
-
-    pub potential_title: Option<String>,
 }
 
 impl Default for EditorResponse {
@@ -354,8 +347,17 @@
             ui.scroll_to_rect(rect, None);
         }
 
+        let potential_title = self.get_potential_text_title();
+
+        #[cfg(any(target_os = "ios", target_os = "macos"))]
+        let potential_title = CString::new(potential_title.unwrap_or_default())
+            .expect("Could not Rust String -> C String")
+            .into_raw() as *const c_char;
+
         let mut result = EditorResponse {
             text_updated,
+            potential_title,
+
             show_edit_menu: self.maybe_menu_location.is_some(),
             has_selection: self.buffer.current.cursor.selection().is_some(),
             edit_menu_x: self.maybe_menu_location.map(|p| p.x).unwrap_or_default(),
@@ -389,35 +391,7 @@
             }
         }
 
-<<<<<<< HEAD
-        let potential_title = self.get_potential_text_title();
-
-        #[cfg(any(target_os = "ios", target_os = "macos"))]
-        let potential_title = CString::new(potential_title.unwrap_or_default())
-            .expect("Could not Rust String -> C String")
-            .into_raw() as *const c_char;
-
-        EditorResponse {
-            text_updated,
-
-            show_edit_menu: self.maybe_menu_location.is_some(),
-            has_selection: self.buffer.current.cursor.selection().is_some(),
-            edit_menu_x: self.maybe_menu_location.map(|p| p.x).unwrap_or_default(),
-            edit_menu_y: self.maybe_menu_location.map(|p| p.y).unwrap_or_default(),
-
-            cursor_in_heading,
-            cursor_in_bullet_list,
-            cursor_in_number_list,
-            cursor_in_todo_list,
-            cursor_in_bold,
-            cursor_in_italic,
-            cursor_in_inline_code,
-
-            potential_title,
-        }
-=======
         result
->>>>>>> 29bea992
     }
 
     pub fn process_events(
@@ -522,7 +496,6 @@
         register_fonts(&mut fonts);
         ctx.set_fonts(fonts);
     }
-<<<<<<< HEAD
 
     pub fn get_potential_text_title(&self) -> Option<String> {
         let mut maybe_chosen: Option<(DocCharOffset, DocCharOffset)> = None;
@@ -547,15 +520,4 @@
             String::from(cursor.selection_text(&self.buffer.current))
         })
     }
-}
-
-fn clamp(min: f32, mid: f32, max: f32, viewport_width: f32) -> f32 {
-    if viewport_width > 800.0 {
-        return viewport_width * max;
-    } else if viewport_width < 400.0 {
-        return viewport_width * min;
-    }
-    viewport_width * mid
-=======
->>>>>>> 29bea992
 }