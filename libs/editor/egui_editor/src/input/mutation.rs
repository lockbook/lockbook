--- conflicted
+++ resolved
@@ -1,10 +1,6 @@
 use crate::buffer::{EditorMutation, Mutation, SubBuffer, SubMutation};
 use crate::element::ItemType;
-<<<<<<< HEAD
-use crate::galleys::{GalleyInfo, Galleys};
-=======
 use crate::galleys::Galleys;
->>>>>>> ea94d3f3
 use crate::input::canonical::{Bound, Location, Modification, Offset, Region};
 use crate::input::cursor::Cursor;
 use crate::layouts::{Annotation, Layouts};
@@ -22,18 +18,14 @@
     let mut mutation = Vec::new();
     match modification {
         Modification::Heading(heading_size) => {
-<<<<<<< HEAD
             let galley_idx = galleys.galley_at_char(current_cursor.selection.start());
             let galley = &galleys.galleys[galley_idx];
 
-=======
->>>>>>> ea94d3f3
             let headings: String = std::iter::repeat("#")
                 .take(heading_size as usize)
                 .chain(std::iter::once(" "))
                 .collect();
 
-<<<<<<< HEAD
             let line_cursor = region_to_cursor(
                 Region::ToOffset {
                     offset: Offset::To(Bound::Line),
@@ -65,21 +57,6 @@
                 text: headings,
                 advance_cursor: true,
             });
-=======
-            mutation.push(SubMutation::Cursor {
-                cursor: region_to_cursor(
-                    Region::ToOffset {
-                        offset: Offset::To(Bound::Paragraph),
-                        backwards: true,
-                        extend_selection: false,
-                    },
-                    current_cursor,
-                    buffer,
-                    galleys,
-                ),
-            });
-            mutation.push(SubMutation::Insert { text: headings, advance_cursor: true });
->>>>>>> ea94d3f3
 
             mutation.push(SubMutation::Cursor { cursor: current_cursor });
         }
@@ -99,7 +76,6 @@
 
             mutation.push(SubMutation::Cursor { cursor: current_cursor });
         }
-<<<<<<< HEAD
         Modification::Code => {
             mutation.push(SubMutation::Cursor { cursor: current_cursor.selection.start().into() });
             mutation.push(SubMutation::Insert { text: "`".to_string(), advance_cursor: true });
@@ -114,10 +90,10 @@
 
             match &galley.annotation {
                 Some(Annotation::Item(ItemType::Bulleted, _)) => {
-                    list_mutation_replacement(&mut mutation, buffer, galleys, galley, current_cursor, ItemType::Bulleted, None);
+                    list_mutation_replacement(&mut mutation, buffer, galleys, current_cursor, ItemType::Bulleted, None);
                 }
                 Some(Annotation::Item(item_type, _)) => {
-                    list_mutation_replacement(&mut mutation, buffer, galleys, galley, current_cursor, *item_type, Some(ItemType::Bulleted));
+                    list_mutation_replacement(&mut mutation, buffer, galleys, current_cursor, *item_type, Some(ItemType::Bulleted));
                 }
                 _ => {
                     mutation.push(SubMutation::Cursor {
@@ -144,10 +120,10 @@
 
             match &galley.annotation {
                 Some(Annotation::Item(ItemType::Numbered(num), _)) => {
-                    list_mutation_replacement(&mut mutation, buffer, galleys, galley, current_cursor, ItemType::Numbered(*num), None);
+                    list_mutation_replacement(&mut mutation, buffer, galleys, current_cursor, ItemType::Numbered(*num), None);
                 }
                 Some(Annotation::Item(item_type, _)) => {
-                    list_mutation_replacement(&mut mutation, buffer, galleys, galley, current_cursor, *item_type, Some(ItemType::Numbered(1)));
+                    list_mutation_replacement(&mut mutation, buffer, galleys, current_cursor, *item_type, Some(ItemType::Numbered(1)));
                 }
                 _ => {
                     mutation.push(SubMutation::Cursor {
@@ -174,10 +150,10 @@
 
             match &galley.annotation {
                 Some(Annotation::Item(ItemType::Todo(checked), _)) => {
-                    list_mutation_replacement(&mut mutation, buffer, galleys, galley, current_cursor, ItemType::Todo(*checked), None);
+                    list_mutation_replacement(&mut mutation, buffer, galleys, current_cursor, ItemType::Todo(*checked), None);
                 }
                 Some(Annotation::Item(item_type, _)) => {
-                    list_mutation_replacement(&mut mutation, buffer, galleys, galley, current_cursor, *item_type, Some(ItemType::Todo(false)));
+                    list_mutation_replacement(&mut mutation, buffer, galleys, current_cursor, *item_type, Some(ItemType::Todo(false)));
                 }
                 _ => {
                     mutation.push(SubMutation::Cursor {
@@ -197,58 +173,6 @@
                     mutation.push(SubMutation::Cursor { cursor: current_cursor });
                 }
             }
-=======
-        Modification::BulletListItem => {
-            mutation.push(SubMutation::Cursor {
-                cursor: region_to_cursor(
-                    Region::ToOffset {
-                        offset: Offset::To(Bound::Paragraph),
-                        backwards: true,
-                        extend_selection: false,
-                    },
-                    current_cursor,
-                    buffer,
-                    galleys,
-                ),
-            });
-            mutation.push(SubMutation::Insert { text: "+ ".to_string(), advance_cursor: true });
-
-            mutation.push(SubMutation::Cursor { cursor: current_cursor });
-        }
-        Modification::NumberListItem => {
-            mutation.push(SubMutation::Cursor {
-                cursor: region_to_cursor(
-                    Region::ToOffset {
-                        offset: Offset::To(Bound::Paragraph),
-                        backwards: true,
-                        extend_selection: false,
-                    },
-                    current_cursor,
-                    buffer,
-                    galleys,
-                ),
-            });
-            mutation.push(SubMutation::Insert { text: "1. ".to_string(), advance_cursor: true });
-
-            mutation.push(SubMutation::Cursor { cursor: current_cursor });
-        }
-        Modification::CheckListItem => {
-            mutation.push(SubMutation::Cursor {
-                cursor: region_to_cursor(
-                    Region::ToOffset {
-                        offset: Offset::To(Bound::Paragraph),
-                        backwards: true,
-                        extend_selection: false,
-                    },
-                    current_cursor,
-                    buffer,
-                    galleys,
-                ),
-            });
-            mutation.push(SubMutation::Insert { text: "- [ ] ".to_string(), advance_cursor: true });
-
-            mutation.push(SubMutation::Cursor { cursor: current_cursor });
->>>>>>> ea94d3f3
         }
         Modification::Select { region } => mutation.push(SubMutation::Cursor {
             cursor: region_to_cursor(region, current_cursor, buffer, galleys),
@@ -593,7 +517,7 @@
     EditorMutation::Buffer(mutation)
 }
 
-pub fn list_mutation_replacement(mutation: &mut Vec<SubMutation>, buffer: &SubBuffer, galleys: &Galleys, galley: &GalleyInfo, current_cursor: Cursor, from: ItemType, to: Option<ItemType>) {
+pub fn list_mutation_replacement(mutation: &mut Vec<SubMutation>, buffer: &SubBuffer, galleys: &Galleys, current_cursor: Cursor, from: ItemType, to: Option<ItemType>) {
     let from_size = match from {
         ItemType::Bulleted => 2,
         ItemType::Numbered(num) => num.to_string().len() + 2,
