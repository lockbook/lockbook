--- conflicted
+++ resolved
@@ -30,36 +30,33 @@
             editorState.reload = false
         }
     }
-    
+
     public func header(headingSize: UInt32) {
         mtkView.header(headingSize: headingSize)
     }
-    
+
     public func bulletedList() {
         mtkView.bulletedList()
     }
-    
+
     public func numberedList() {
         mtkView.numberedList()
     }
-    
-    public func checkedList() {
-        mtkView.checkedList()
+
+    public func todoList() {
+        mtkView.todoList()
     }
-    
+
     public func bold() {
         mtkView.bold()
     }
-    
+
     public func italic() {
         mtkView.italic()
     }
-<<<<<<< HEAD
-    
-    public func code() {
-        mtkView.code()
+
+    public func inlineCode() {
+        mtkView.inlineCode()
     }
-=======
->>>>>>> ea94d3f3
 }
 #endif