#if os(macOS)
import MetalKit
import Bridge

public class MacMTK: MTKView, MTKViewDelegate {
    
    var editorHandle: UnsafeMutableRawPointer?
    var trackingArea : NSTrackingArea?
    var pasteBoardEventId: Int = 0
    
    var editorState: EditorState?
    
    override init(frame frameRect: CGRect, device: MTLDevice?) {
        super.init(frame: frameRect, device: device)
        self.delegate = self
        self.isPaused = true
        self.enableSetNeedsDisplay = true
    }
    
    public override func updateTrackingAreas() {
        if trackingArea != nil {
            self.removeTrackingArea(trackingArea!)
        }
        let options : NSTrackingArea.Options =
        [.mouseEnteredAndExited, .mouseMoved, .enabledDuringMouseDrag, .activeInKeyWindow]
        trackingArea = NSTrackingArea(rect: self.bounds, options: options,
                                      owner: self, userInfo: nil)
        self.addTrackingArea(trackingArea!)
    }
    
    required init(coder: NSCoder) {
        fatalError("init(coder:) has not been implemented")
    }
    
    public func header(headingSize: UInt32) {
<<<<<<< HEAD
        apply_style_to_selection_header(editorHandle, headingSize)
=======
        header_at_cursor(editorHandle, headingSize)
>>>>>>> ea94d3f3
        setNeedsDisplay(self.frame)
    }
    
    public func bulletedList() {
<<<<<<< HEAD
        apply_style_to_selection_bulleted_list(editorHandle)
=======
        bulleted_list_at_cursor(editorHandle)
>>>>>>> ea94d3f3
        setNeedsDisplay(self.frame)
    }
    
    public func numberedList() {
<<<<<<< HEAD
        apply_style_to_selection_numbered_list(editorHandle)
=======
        numbered_list_at_cursor(editorHandle)
>>>>>>> ea94d3f3
        setNeedsDisplay(self.frame)
    }
    
    public func checkedList() {
<<<<<<< HEAD
        apply_style_to_selection_todo_list(editorHandle)
=======
        checked_list_at_cursor(editorHandle)
>>>>>>> ea94d3f3
        setNeedsDisplay(self.frame)
    }
    
    public func bold() {
<<<<<<< HEAD
        apply_style_to_selection_bold(editorHandle)
=======
        bold_at_cursor(editorHandle)
>>>>>>> ea94d3f3
        setNeedsDisplay(self.frame)
    }
    
    public func italic() {
<<<<<<< HEAD
        apply_style_to_selection_italic(editorHandle)
        setNeedsDisplay(self.frame)
    }
    
    public func code() {
        apply_style_to_selection_code(editorHandle)
        self.setNeedsDisplay(self.frame)
    }
    
=======
        italic_at_cursor(editorHandle)
        setNeedsDisplay(self.frame)
    }
    
>>>>>>> ea94d3f3
    public override var acceptsFirstResponder: Bool {
        return true
    }
    
    public func setInitialContent(_ s: String) {
        let metalLayer = UnsafeMutableRawPointer(Unmanaged.passUnretained(self.layer!).toOpaque())
        self.editorHandle = init_editor(metalLayer, s, isDarkMode())
    }
    
    public override func mouseDragged(with event: NSEvent) {
        let local = viewCoordinates(event)
        mouse_moved(editorHandle, Float(local.x), Float(local.y))
        setNeedsDisplay(self.frame)
    }
    
    public override func mouseMoved(with event: NSEvent) {
        let local = viewCoordinates(event)
        mouse_moved(editorHandle, Float(local.x), Float(local.y))
        setNeedsDisplay(self.frame)
    }
    
    public override func mouseDown(with event: NSEvent) {
        let local = viewCoordinates(event)
        mouse_button(editorHandle, Float(local.x), Float(local.y), true, true, event.modifierFlags.contains(.shift), event.modifierFlags.contains(.control), event.modifierFlags.contains(.option), event.modifierFlags.contains(.command))
        setNeedsDisplay(self.frame)
    }
    
    public override func mouseUp(with event: NSEvent) {
        let local = viewCoordinates(event)
        mouse_button(editorHandle, Float(local.x), Float(local.y), false, true, event.modifierFlags.contains(.shift), event.modifierFlags.contains(.control), event.modifierFlags.contains(.option), event.modifierFlags.contains(.command))
        self.textChanged()
        setNeedsDisplay(self.frame)
    }
    
    public override func rightMouseDown(with event: NSEvent) {
        let local = viewCoordinates(event)
        mouse_button(editorHandle, Float(local.x), Float(local.y), true, false, event.modifierFlags.contains(.shift), event.modifierFlags.contains(.control), event.modifierFlags.contains(.option), event.modifierFlags.contains(.command))
        setNeedsDisplay(self.frame)
    }
    
    public override func rightMouseUp(with event: NSEvent) {
        let local = viewCoordinates(event)
        mouse_button(editorHandle, Float(local.x), Float(local.y), false, false, event.modifierFlags.contains(.shift), event.modifierFlags.contains(.control), event.modifierFlags.contains(.option), event.modifierFlags.contains(.command))
        setNeedsDisplay(self.frame)
    }
    
    public override func scrollWheel(with event: NSEvent) {
        scroll_wheel(editorHandle, Float(event.scrollingDeltaY))
        setNeedsDisplay(self.frame)
    }
    
    public override func keyDown(with event: NSEvent) {
        setClipboard()
        key_event(editorHandle, event.keyCode, event.modifierFlags.contains(.shift), event.modifierFlags.contains(.control), event.modifierFlags.contains(.option), event.modifierFlags.contains(.command), true, event.characters)
        setNeedsDisplay(self.frame)
    }
    
    public override func viewDidChangeEffectiveAppearance() {
        dark_mode(editorHandle, isDarkMode())
        setNeedsDisplay(self.frame)
    }
    
    // https://stackoverflow.com/a/53218688/1060955
    func isDarkMode() -> Bool {
        self.effectiveAppearance.bestMatch(from: [.darkAqua, .aqua]) == .darkAqua
    }
    
    public override func keyUp(with event: NSEvent) {
        key_event(editorHandle, event.keyCode, event.modifierFlags.contains(.shift), event.modifierFlags.contains(.control), event.modifierFlags.contains(.option), event.modifierFlags.contains(.command), false, event.characters)
        self.textChanged()
        setNeedsDisplay(self.frame)
    }
    
    func setClipboard(){
        let pasteboardString: String? = NSPasteboard.general.string(forType: .string)
        if let theString = pasteboardString {
            print("clipboard contents: \(theString)")
            system_clipboard_changed(editorHandle, theString)
        }
        self.pasteBoardEventId = NSPasteboard.general.changeCount
    }
    
    func getCoppiedText() -> String {
        let result = get_copied_text(editorHandle)
        let str = String(cString: result!)
        free_text(UnsafeMutablePointer(mutating: result))
        return str
    }
    
    func viewCoordinates(_ event: NSEvent) -> NSPoint {
        var local = self.convert(event.locationInWindow, from: nil)
        local.y = self.frame.size.height - local.y
        return local
    }
    
    public func mtkView(_ view: MTKView, drawableSizeWillChange size: CGSize) {
        // initially window is not set, this defaults to 1.0, initial frame comes from `init_editor`
        // we probably want a setNeedsDisplay here
        let scale = self.window?.backingScaleFactor ?? 1.0
        print(Float(size.width), Float(size.height), Float(scale))
        resize_editor(editorHandle, Float(size.width), Float(size.height), Float(scale))
    }
    
    public func draw(in view: MTKView) {
        if NSPasteboard.general.changeCount != self.pasteBoardEventId {
            setClipboard()
        }
        
        let scale = Float(self.window?.backingScaleFactor ?? 1.0)
        dark_mode(editorHandle, isDarkMode())
        set_scale(editorHandle, scale)
        let output = draw_editor(editorHandle)
        
        editorState?.isHeadingSelected = output.editor_response.cursor_in_heading;
        editorState?.isChecklistSelected = output.editor_response.cursor_in_todo_list;
        editorState?.isBulletListSelected = output.editor_response.cursor_in_bullet_list;
        editorState?.isNumberListSelected = output.editor_response.cursor_in_number_list;
        
        view.isPaused = !output.redraw
        print(view.isPaused)
        if has_copied_text(editorHandle) {
            NSPasteboard.general.clearContents()
            NSPasteboard.general.setString(getCoppiedText(), forType: .string)
        }
    }
    
    func updateText(_ s: String) {
        set_text(editorHandle, s)
        setNeedsDisplay(self.frame)
    }
    
    func textChanged() {
        self.editorState?.text = getText()
    }
    
    func getText() -> String {
        let result = get_text(editorHandle)
        let str = String(cString: result!)
        free_text(UnsafeMutablePointer(mutating: result))
        return str
    }
    
    deinit {
         deinit_editor(editorHandle)
    }
}
#endif<|MERGE_RESOLUTION|>--- conflicted
+++ resolved
@@ -27,73 +27,46 @@
                                       owner: self, userInfo: nil)
         self.addTrackingArea(trackingArea!)
     }
-    
+
     required init(coder: NSCoder) {
         fatalError("init(coder:) has not been implemented")
     }
     
     public func header(headingSize: UInt32) {
-<<<<<<< HEAD
         apply_style_to_selection_header(editorHandle, headingSize)
-=======
-        header_at_cursor(editorHandle, headingSize)
->>>>>>> ea94d3f3
-        setNeedsDisplay(self.frame)
-    }
-    
+        setNeedsDisplay(self.frame)
+    }
+
     public func bulletedList() {
-<<<<<<< HEAD
         apply_style_to_selection_bulleted_list(editorHandle)
-=======
-        bulleted_list_at_cursor(editorHandle)
->>>>>>> ea94d3f3
-        setNeedsDisplay(self.frame)
-    }
-    
+        setNeedsDisplay(self.frame)
+    }
+
     public func numberedList() {
-<<<<<<< HEAD
         apply_style_to_selection_numbered_list(editorHandle)
-=======
-        numbered_list_at_cursor(editorHandle)
->>>>>>> ea94d3f3
-        setNeedsDisplay(self.frame)
-    }
-    
-    public func checkedList() {
-<<<<<<< HEAD
+        setNeedsDisplay(self.frame)
+    }
+
+    public func todoList() {
         apply_style_to_selection_todo_list(editorHandle)
-=======
-        checked_list_at_cursor(editorHandle)
->>>>>>> ea94d3f3
-        setNeedsDisplay(self.frame)
-    }
-    
+        setNeedsDisplay(self.frame)
+    }
+
     public func bold() {
-<<<<<<< HEAD
         apply_style_to_selection_bold(editorHandle)
-=======
-        bold_at_cursor(editorHandle)
->>>>>>> ea94d3f3
-        setNeedsDisplay(self.frame)
-    }
-    
+        setNeedsDisplay(self.frame)
+    }
+
     public func italic() {
-<<<<<<< HEAD
         apply_style_to_selection_italic(editorHandle)
         setNeedsDisplay(self.frame)
     }
-    
-    public func code() {
-        apply_style_to_selection_code(editorHandle)
+
+    public func inlineCode() {
+        apply_style_to_selection_inline_code(editorHandle)
         self.setNeedsDisplay(self.frame)
     }
-    
-=======
-        italic_at_cursor(editorHandle)
-        setNeedsDisplay(self.frame)
-    }
-    
->>>>>>> ea94d3f3
+
     public override var acceptsFirstResponder: Bool {
         return true
     }
@@ -206,12 +179,15 @@
         dark_mode(editorHandle, isDarkMode())
         set_scale(editorHandle, scale)
         let output = draw_editor(editorHandle)
-        
+
         editorState?.isHeadingSelected = output.editor_response.cursor_in_heading;
-        editorState?.isChecklistSelected = output.editor_response.cursor_in_todo_list;
+        editorState?.isTodoListSelected = output.editor_response.cursor_in_todo_list;
         editorState?.isBulletListSelected = output.editor_response.cursor_in_bullet_list;
         editorState?.isNumberListSelected = output.editor_response.cursor_in_number_list;
-        
+        editorState?.isInlineCodeSelected = output.editor_response.cursor_in_inline_code;
+        editorState?.isBoldSelected = output.editor_response.cursor_in_bold;
+        editorState?.isItalicSelected = output.editor_response.cursor_in_italic;
+
         view.isPaused = !output.redraw
         print(view.isPaused)
         if has_copied_text(editorHandle) {
